--- conflicted
+++ resolved
@@ -8,13 +8,10 @@
 #include "src_lcao/stress_lcao.h"
 #include "src_lcao/istate_charge.h"
 #include "src_lcao/istate_envelope.h"
-<<<<<<< HEAD
-#include "src_pw/vdwd2.h"
 #include "src_global/global_function.h"
-=======
-#include "../src_lcao/hs_matrix.h"
+#include "src_lcao/hs_matrix.h"
 #include "src_lcao/cal_r_overlap_R.h"
->>>>>>> bcf17f12
+
 //#include "../src_siao/selinv.h" //mohan add 2012-05-13
 
 #include "src_lcao/exx_abfs.h"
@@ -256,11 +253,14 @@
         if(vdwd2.vdwD2)							//Peize Lin add 2014-04-04, update 2019-04-26
         {
             vdwd2.energy();
-<<<<<<< HEAD
-		}
-
-		// (10) self consistent
-		if (CALCULATION=="scf" || CALCULATION=="md" || CALCULATION=="relax") //pengfei 2014-10-13
+        }
+		if(vdwd3.vdwD3)							//jiyy add 2019-05-18
+        {
+            vdwd3.energy();
+        }
+		
+        // (10) self consistent
+        if (CALCULATION=="scf" || CALCULATION=="md" || CALCULATION=="relax" || CALCULATION=="cell-relax") //pengfei 2014-10-13
 		{
 			//Peize Lin add 2016-12-03
 			switch(exx_lcao.info.hybrid_type)
@@ -327,38 +327,6 @@
 			WARNING_QUIT("Local_Orbital_Ions::opt_ions","What's the CALCULATION.");
 		}
 		time_t eend = time(NULL);
-=======
-        }
-		if(vdwd3.vdwD3)							//jiyy add 2019-05-18
-        {
-            vdwd3.energy();
-        }															
-		
-        // (10) self consistent
-        if (CALCULATION=="scf" || CALCULATION=="md" || CALCULATION=="relax" || CALCULATION=="cell-relax") //pengfei 2014-10-13
-        {
-            LOE.scf(istep-1);
-        }
-        else if (CALCULATION=="nscf")
-        {
-            LOE.nscf();
-        }
-        else if (CALCULATION=="istate")
-        {
-            IState_Charge ISC;
-            ISC.begin();	
-        }
-        else if (CALCULATION=="ienvelope")
-        {
-            IState_Envelope IEP;
-            IEP.begin();
-        }
-        else
-        {
-            WARNING_QUIT("Local_Orbital_Ions::opt_ions","What's the CALCULATION.");
-        }
-        time_t eend = time(NULL);
->>>>>>> bcf17f12
 
         //xiaohui add 2014-07-07, for second-order extrapolation
         int iat=0;
