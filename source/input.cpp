//==========================================================
// Author: Lixin He,mohan
// DATE : 2008-11-6
//==========================================================
//#include "global.h"
#include "module_base/global_function.h"
#include "module_base/global_variable.h"
#include "src_parallel/parallel_common.h"
#include "input.h"

#include <iostream>
#include <fstream>
#include <iomanip>
#include <stdio.h>
#include <string.h>
#include <vector>
#include <sstream>
#include "module_base/global_file.h"
#include "module_base/timer.h"
Input INPUT;

void Input::Init(const std::string &fn)
{
	ModuleBase::timer::tick("Input","Init");
    this->Default();

    bool success = this->Read(fn);
	this->Default_2();

//xiaohui add 2015-09-16
#ifdef __MPI
	Parallel_Common::bcast_bool(input_error);
#endif
	if(input_error ==1 )
	{
		ModuleBase::WARNING_QUIT("Input","Bad parameter, please check the input parameters in file INPUT");
	}

#ifdef __MPI
	Parallel_Common::bcast_bool(success);
#endif
	if(!success)
	{
		ModuleBase::WARNING_QUIT("Input::Init","Error during readin parameters.");
	}
#ifdef __MPI
    Bcast();
#endif

	// mohan move forward 2011-02-26
//----------------------------------------------------------
// OTHRE CLASS MEMBER FUNCTION :
// NAME : Run::make_dir( dir name : OUT.suffix)
//----------------------------------------------------------
	ModuleBase::Global_File::make_dir_out( this->suffix , this->calculation, GlobalV::MY_RANK, this->out_alllog); //xiaohui add 2013-09-01
	Check();

	time_t  time_now = time(NULL);
	GlobalV::ofs_running << "                                                                                     " << std::endl;
	GlobalV::ofs_running << "                             WELCOME TO ABACUS                                       " << std::endl;
	GlobalV::ofs_running << "                                                                                     " << std::endl;
    GlobalV::ofs_running << "               'Atomic-orbital Based Ab-initio Computation at UStc'                  " << std::endl;
    GlobalV::ofs_running << "                                                                                     " << std::endl;
    GlobalV::ofs_running << "                     Website: http://abacus.ustc.edu.cn/                             " << std::endl;
	GlobalV::ofs_running << "                                                                                     " << std::endl;

	GlobalV::ofs_running << std::setiosflags(ios::right);


#ifdef __MPI
	//GlobalV::ofs_running << "    Version: Parallel, under ALPHA test" << std::endl;
    GlobalV::ofs_running << "    Version: Parallel, in development" << std::endl;
	GlobalV::ofs_running << "    Processor Number is " << GlobalV::NPROC << std::endl;
	ModuleBase::TITLE("Input","init");
	ModuleBase::TITLE("Input","Bcast");
#else
	GlobalV::ofs_running << "    This is SERIES version." << std::endl;
	ModuleBase::TITLE("Input","init");
#endif
    	GlobalV::ofs_running << "    Start Time is " << ctime(&time_now);
	GlobalV::ofs_running << "                                                                                     " << std::endl;
	GlobalV::ofs_running << " ------------------------------------------------------------------------------------" << std::endl;

	GlobalV::ofs_running << std::setiosflags(ios::left);
	std::cout << std::setiosflags(ios::left);

	GlobalV::ofs_running << "\n READING GENERAL INFORMATION" << std::endl;
	ModuleBase::GlobalFunc::OUT(GlobalV::ofs_running,"global_out_dir", GlobalV::global_out_dir);
	ModuleBase::GlobalFunc::OUT(GlobalV::ofs_running,"global_in_card", GlobalV::global_in_card);
	ModuleBase::GlobalFunc::OUT(GlobalV::ofs_running,"pseudo_dir", GlobalV::global_pseudo_dir);
	ModuleBase::GlobalFunc::OUT(GlobalV::ofs_running,"orbital_dir", GlobalV::global_orbital_dir);

	ModuleBase::GlobalFunc::OUT(GlobalV::ofs_running,"pseudo_type", pseudo_type); // mohan add 2013-05-20 (xiaohui add 2013-06-23, GlobalV::global_pseudo_type -> pseudo_type)

	ModuleBase::timer::tick("Input","Init");
    return;
}

void Input::Default(void)
{
    ModuleBase::TITLE("Input","Default");
//----------------------------------------------------------
// main parameters
//----------------------------------------------------------
	//xiaohui modify 2015-03-25
    //suffix = "MESIA";
    suffix = "ABACUS";
    atom_file = "";//xiaohui modify 2015-02-01
    kpoint_file = "";//xiaohui modify 2015-02-01
    pseudo_dir = "";
	orbital_dir = ""; // liuyu add 2021-08-14
	read_file_dir = "auto";
    pseudo_type = "auto"; // mohan add 2013-05-20 (xiaohui add 2013-06-23)
	wannier_card = "";
    latname = "test";
    //xiaohui modify 2015-09-15, relax -> scf
    //calculation = "relax";
    calculation = "scf";
	pseudo_rcut = 15.0; //qianrui add this parameter 2021-5
	renormwithmesh = false; //qianrui add this pararmeter
    ntype = 0;
    nbands = 0;
	nbands_sto = 0;
	nbands_istate = 5;
	seed = 1;
	nche_sto = 0;
	seed_sto = 0;
	stotype = "pw";
	npool = 1;
    berry_phase = false;
	gdir = 3;
	towannier90 = false;
	NNKP = "seedname.nnkp";
	wannier_spin = "up";
//----------------------------------------------------------
// electrons / spin
//----------------------------------------------------------
	dft_functional = "default";
    nspin = 1;
    nelec = 0.0;
    lmaxmax = 2;
    tot_magnetization = 0.0;
//----------------------------------------------------------
// new function
//----------------------------------------------------------
    //local_basis=0; xiaohui modify 2013-09-01
    //linear_scaling=false; xiaohui modify 2013-09-01
	basis_type = "pw"; //xiaohui add 2013-09-01
	ks_solver = "default"; //xiaohui add 2013-09-01
    search_radius=-1.0; // unit: a.u. -1.0 has no meaning.
    search_pbc=true;
    symmetry=false;
	set_vel=false;
    symmetry_prec = 1.0e-5; //LiuXh add 2021-08-12, accuracy for symmetry
    force=0;
    force_set=false;
    force_thr=1.0e-3;
	force_thr_ev2=0;
    stress_thr = 1.0e-2; //LiuXh add 20180515
    press1 = 0.0;
    press2 = 0.0;
    press3 = 0.0;
	stress=false;
	fixed_axes = "None"; // pengfei 2018-11-9
	ion_dynamics="cg"; // pengfei  2014-10-13
    cg_threshold=0.5; // pengfei add 2013-08-15
	out_level="ie";
    out_md_control = false;
	bfgs_w1 = 0.01;		// mohan add 2011-03-13
	bfgs_w2 = 0.5;
	trust_radius_max = 0.8; // bohr
	trust_radius_min = 1e-5;
	trust_radius_ini = 0.5; //bohr
	nbspline = -1;
//----------------------------------------------------------
// ecutwfc
//----------------------------------------------------------
    //gamma_only = false;
    gamma_only = false;
	gamma_only_local = false;
    ecutwfc = 0.0;
    ecutrho = 0.0;
    ncx = 0;
    ncy = 0;
    ncz = 0;
    nx = 0;
    ny = 0;
    nz = 0;
	bx = 2;
	by = 2;
	bz = 2;
//----------------------------------------------------------
// diagonalization
//----------------------------------------------------------
    //diago_type = "default"; xiaohui modify 2013-09-01 //mohan update 2012-02-06
	diago_proc = 0; //if 0, then diago_proc = GlobalV::NPROC
    diago_cg_maxiter = 50;
	diago_cg_prec=1; //mohan add 2012-03-31
    diago_david_ndim = 4;
    ethr = 1.0e-2;
	nb2d = 0;
	nurse = 0;
	colour = 0;
	t_in_h = 1;
	vl_in_h = 1;
	vnl_in_h = 1;
	vh_in_h = 1;
	vion_in_h = 1;
	test_force = 0;
	test_stress = 0;
//----------------------------------------------------------
// iteration
//----------------------------------------------------------
    dr2 = 1.0e-9;
    niter = 40;
    this->nstep = 0;
	out_stru = 0;
//----------------------------------------------------------
// occupation
//----------------------------------------------------------
    occupations = "smearing";  //pengfei 2014-10-13
    smearing = "fixed";
    degauss = 0.01;
//----------------------------------------------------------
//  charge mixing
//----------------------------------------------------------
    mixing_mode = "pulay";
    mixing_beta = 0.7;
    mixing_ndim = 8;
	mixing_gg0 = 0.00; // used in kerker method. mohan add 2014-09-27
//----------------------------------------------------------
// potential / charge / wavefunction / energy
//----------------------------------------------------------
    restart_mode = "new";
    start_wfc = "atomic";
	mem_saver = 0;
	printe = 100; // must > 0
    start_pot = "atomic";
	charge_extrap = "atomic";//xiaohui modify 2015-02-01
    out_charge = 0;
	out_dm = 0;

	out_descriptor = 0; // caoyu added 2020-11-24, mohan added 2021-01-03
	lmax_descriptor = 2; // mohan added 2021-01-03

    out_potential = 0;
    out_wf = 0;
    out_wf_r = 0;
	out_dos = 0;
    out_band = 0;
	out_hs = 0;
	out_hs2 = 0; //LiuXh add 2019-07-15
	out_r_matrix = 0; // jingan add 2019-8-14
	out_lowf = false;
	out_alllog = false;
	dos_emin_ev = -15;//(ev)
	dos_emax_ev = 15;//(ev)
	dos_edelta_ev = 0.01;//(ev)
	dos_scale = 0.01;
    b_coef = 0.07;
	out_element_info = false;
//----------------------------------------------------------
// LCAO
//----------------------------------------------------------
	lcao_ecut = 0; // (Ry)
	lcao_dk = 0.01;
	lcao_dr = 0.01;
	lcao_rmax = 30; // (a.u.)
//----------------------------------------------------------
// vdw									//jiyy add 2019-08-04
//----------------------------------------------------------
    vdw_method="none";
	vdw_s6="default";
	vdw_s8="default";
	vdw_a1="default";
	vdw_a2="default";
	vdw_d=20;
	vdw_abc=false;
	vdw_radius="default";
	vdw_radius_unit="Bohr";
	vdw_cn_thr=40.0;
	vdw_cn_thr_unit="Bohr";
	vdw_C6_file="default";
	vdw_C6_unit="Jnm6/mol";
	vdw_R0_file="default";
	vdw_R0_unit="A";
	vdw_model="radius";
	vdw_period = {3,3,3};

//----------------------------------------------------------
// exx										//Peize Lin add 2018-06-20
//----------------------------------------------------------

	exx_hybrid_alpha = 0.25;
	exx_hse_omega = 0.11;

	exx_separate_loop = true;
	exx_hybrid_step = 100;

	exx_lambda = 0.3;

	exx_pca_threshold = 0;
	exx_c_threshold = 0;
	exx_v_threshold = 0;
	exx_dm_threshold = 0;
	exx_schwarz_threshold = 0;
	exx_cauchy_threshold = 0;
	exx_ccp_threshold = 1E-8;
	exx_ccp_rmesh_times = 10;

	exx_distribute_type = "htime";

	exx_opt_orb_lmax = 0;
	exx_opt_orb_ecut = 0.0;
	exx_opt_orb_tolerence = 0.0;

	//added by zhengdy-soc
	noncolin = false;
	lspinorb = false;
	soc_lambda = 1.0;

	//xiaohui add 2015-09-16
	input_error = 0;

//----------------------------------------------------------			//Fuxiang He add 2016-10-26
// tddft
//----------------------------------------------------------
	tddft=0;
	td_dr2 = 1e-9;
	td_dt = 0.02;
	td_force_dt = 0.02;
	td_val_elec_01=1;
	td_val_elec_02=1;
	td_val_elec_03=1;
	td_vext=0;
	td_vext_dire=1;

	td_timescale = 0.5;
	td_vexttype = 1;
	td_vextout = 0;
	td_dipoleout =0;


//----------------------------------------------------------			//Fuxiang He add 2016-10-26
// constrained DFT
//----------------------------------------------------------
	GlobalV::ocp = 0;
	//ocp_n = 0;
	GlobalV::ocp_set = "none";
	// for(int i=0; i<10000; i++)
	// {
	// GlobalV::ocp_kb[i] = 0.0;
	// }

	cell_factor = 1.2; //LiuXh add 20180619

	new_dm=1; // Shen Yu add 2019/5/9
	GlobalV::mulliken=0;// qi feng add 2019/9/10

//----------------------------------------------------------			//Peize Lin add 2020-04-04
// restart
//----------------------------------------------------------
	restart_save = false;
	restart_load = false;

//==========================================================
// test only
//==========================================================
	test_just_neighbor = false;

//==========================================================
//    DFT+U     Xin Qu added on 2020-10-29
//==========================================================
    dft_plus_u = false;                    // 1:DFT+U correction; 0：standard DFT calcullation
	yukawa_potential = false;
	double_counting = 1;
	omc = false;
	dftu_type = 2;

//==========================================================
//    DFT+DMFT     Xin Qu added on 2020-08
//==========================================================
    dft_plus_dmft = false;  

    return;
}

bool Input::Read(const std::string &fn)
{
    ModuleBase::TITLE("Input","Read");

    if (GlobalV::MY_RANK!=0) return false;

    std::ifstream ifs(fn.c_str(), ios::in);	// "in_datas/input_parameters"

    if (!ifs)
	{
		std::cout << " Can't find the INPUT file." << std::endl;
		return false;
	}

    ifs.clear();
    ifs.seekg(0);

    char word[80];
    char word1[80];
    int ierr = 0;

    //ifs >> std::setiosflags(ios::uppercase);
    ifs.rdstate();
    while (ifs.good())
    {
        ifs >> word;
        ifs.ignore(150, '\n');
        if (strcmp(word , "INPUT_PARAMETERS") == 0)
        {
            ierr = 1;
            break;
        }
        ifs.rdstate();
    }

    if (ierr == 0)
    {
		std::cout << " Error parameter list." << std::endl;
		return false;// return error : false
    }

    ifs.rdstate();
    while (ifs.good())
    {
        ifs >> word1;
        if(ifs.eof()) break;
        strtolower(word1, word);

//----------------------------------------------------------
// main parameters
//----------------------------------------------------------
        if (strcmp("suffix", word) == 0)// out dir
        {
            read_value(ifs, suffix);
        }
        else if (strcmp("atom_file", word) == 0)//xiaohui modify 2015-02-01
        {
            read_value(ifs, atom_file);//xiaohui modify 2015-02-01
        }
        else if (strcmp("pseudo_dir", word) == 0)
        {
            read_value(ifs, pseudo_dir);
        }
		else if (strcmp("pseudo_type", word) == 0) // mohan add 2013-05-20 (xiaohui add 2013-06-23)
		{
			read_value(ifs, pseudo_type);
		}
		else if (strcmp("orbital_dir", word) == 0) // liuyu add 2021-08-14
		{
			read_value(ifs, orbital_dir);
		}
		else if (strcmp("kpoint_file", word) == 0)//xiaohui modify 2015-02-01
        {
            read_value(ifs, kpoint_file);//xiaohui modify 2015-02-01
        }
		else if (strcmp("wannier_card", word) == 0) //mohan add 2009-12-25
		{
			read_value(ifs, wannier_card);
		}
        else if (strcmp("latname", word) == 0)// which material
        {
            read_value(ifs, latname);
        }
		else if (strcmp("pseudo_rcut", word) == 0)//
        {
            read_value(ifs, pseudo_rcut);
        }
		else if (strcmp("renormwithmesh", word) == 0)//
		{
            read_value(ifs, renormwithmesh);
        }
        else if (strcmp("calculation", word) == 0)// which type calculation
        {
            read_value(ifs, calculation);
        }
        else if (strcmp("ntype", word) == 0)// number of atom types
        {
            read_value(ifs, ntype);
			if (ntype <= 0)
				ModuleBase::WARNING_QUIT("Input", "ntype must > 0");
		}
        else if (strcmp("nbands", word) == 0)// number of atom bands
        {
            read_value(ifs, nbands);
			if (nbands <= 0)
				ModuleBase::WARNING_QUIT("Input", "NBANDS must > 0");
		}
		else if (strcmp("nbands_sto", word) == 0)//number of stochastic bands
        {
            read_value(ifs, nbands_sto);
        }
        else if (strcmp("nbands_istate", word) == 0)// number of atom bands
        {
            read_value(ifs, nbands_istate);
			// Originally disabled in line 2401.
			// if (nbands_istate < 0)
			// 	ModuleBase::WARNING_QUIT("Input", "NBANDS_ISTATE must > 0");
		}
		else if (strcmp("nche_sto", word) == 0)// Chebyshev expansion order
        {
            read_value(ifs, nche_sto);
        }
		else if (strcmp("seed_sto", word) == 0)
        {
            read_value(ifs, seed_sto);
		}
		else if (strcmp("seed", word) == 0)
        {
            read_value(ifs, seed);
		}
		else if (strcmp("emax_sto", word) == 0)
        {
            read_value(ifs, emax_sto);
        }
		else if (strcmp("emin_sto", word) == 0)
        {
            read_value(ifs, emin_sto);
        }
		else if (strcmp("stotype", word) == 0)
        {
            read_value(ifs, stotype);
        }
        else if (strcmp("npool", word) == 0)// number of pools
        {
            read_value(ifs, npool);
        }
        else if (strcmp("berry_phase", word) == 0)// berry phase calculation
        {
            read_value(ifs, berry_phase);
        }
		else if (strcmp("gdir", word) == 0)// berry phase calculation
		{
			read_value(ifs, gdir);
		}
		else if (strcmp("towannier90", word) == 0) // add by jingan for wannier90
		{
			read_value(ifs, towannier90);
		}
		else if (strcmp("nnkpfile", word) == 0) // add by jingan for wannier90
		{
			read_value(ifs, NNKP);
		}
		else if (strcmp("wannier_spin", word) == 0) // add by jingan for wannier90
		{
			read_value(ifs, wannier_spin);
		}
//----------------------------------------------------------
// electrons / spin
//----------------------------------------------------------
        else if (strcmp("dft_functional", word) == 0)
        {
            read_value(ifs, dft_functional);
        }
        else if (strcmp("nspin", word) == 0)
        {
            read_value(ifs, nspin);
        }
        else if (strcmp("nelec", word) == 0)
        {
            read_value(ifs, nelec);
        }
        else if (strcmp("lmaxmax", word) == 0)
        {
            read_value(ifs, lmaxmax);
        }

        else if (strcmp("tot_magnetization", word) == 0)
        {
            read_value(ifs, tot_magnetization);
        }
//----------------------------------------------------------
// new function
//----------------------------------------------------------
        //else if (strcmp("local_basis", word) == 0)
        //{
        //    read_value(ifs, local_basis);
        //} xiaohui modify 2013-09-01
		else if (strcmp("basis_type", word) == 0)
		{
			read_value(ifs, basis_type);
		} //xiaohui add 2013-09-01
        //else if (strcmp("linear_scaling", word) == 0)
        //{
        //    read_value(ifs, linear_scaling);
        //} xiaohui modify 2013-09-01
		else if (strcmp("ks_solver", word) == 0)
		{
			read_value(ifs, ks_solver);
		} //xiaohui add 2013-09-01
        else if (strcmp("search_radius", word) == 0)
        {
            read_value(ifs, search_radius);
        }
        else if (strcmp("search_pbc", word) == 0)
        {
            read_value(ifs, search_pbc);
        }
        else if (strcmp("symmetry", word) == 0)
        {
            read_value(ifs, symmetry);
        }
		else if (strcmp("set_vel", word) == 0)
        {
            read_value(ifs, set_vel);
		}
        else if (strcmp("symmetry_prec", word) == 0) //LiuXh add 2021-08-12, accuracy for symmetry
        {
            read_value(ifs, symmetry_prec);
        }
        else if (strcmp("force", word) == 0)
        {
            read_value(ifs, force);
        }
        else if (strcmp("force_set", word) == 0)
        {
            read_value(ifs, force_set);
        }
        else if (strcmp("force_thr", word) == 0)
        {
            read_value(ifs, force_thr);
        }
        else if (strcmp("force_thr_ev", word) == 0)
        {
            read_value(ifs, force_thr);
			force_thr = force_thr / 13.6058 * 0.529177;
        }
        else if (strcmp("force_thr_ev2", word) == 0)
        {
            read_value(ifs, force_thr_ev2);
        }
        else if (strcmp("stress_thr", word) == 0)
        {
            read_value(ifs, stress_thr);
        }
        else if (strcmp("press1", word) == 0)
        {
            read_value(ifs, press1);
        }
        else if (strcmp("press2", word) == 0)
        {
            read_value(ifs, press2);
        }
        else if (strcmp("press3", word) == 0)
        {
            read_value(ifs, press3);
        }
        else if (strcmp("stress", word) == 0)
        {
            read_value(ifs, stress);
        }
        else if (strcmp("fixed_axes", word) == 0)
        {
            read_value(ifs, fixed_axes);
        }
		else if (strcmp("move_method", word) == 0)
        {
            read_value(ifs, ion_dynamics);
        }
        else if (strcmp("cg_threshold",word) == 0) // pengfei add 2013-08-15
        {
            read_value(ifs, cg_threshold);
        }
        else if (strcmp("out_level", word) == 0)
        {
            read_value(ifs, out_level);
            out_md_control = true;
        }
        else if (strcmp("bfgs_w1", word) == 0)
        {
            read_value(ifs, bfgs_w1);
        }
        else if (strcmp("bfgs_w2", word) == 0)
        {
            read_value(ifs, bfgs_w2);
        }
        else if (strcmp("trust_radius_max", word) == 0)
        {
            read_value(ifs, trust_radius_max);
        }
        else if (strcmp("trust_radius_min", word) == 0)
        {
            read_value(ifs, trust_radius_min);
        }
        else if (strcmp("trust_radius_ini", word) == 0)
        {
            read_value(ifs, trust_radius_ini);
        }
//		else if (strcmp("gauss_pao_flag", word) == 0)
//		else if (strcmp("gauss_pao_flag", word) == 0)
//		else if (strcmp("gauss_pao_flag", word) == 0)
//		{
//			read_value(ifs, gauss_PAO_flag);
//		}
//----------------------------------------------------------
// plane waves
//----------------------------------------------------------
        else if (strcmp("gamma_only", word) == 0)
        {
            read_value(ifs, gamma_only);
        }
        else if (strcmp("ecutwfc", word) == 0)
        {
            read_value(ifs, ecutwfc);
			ecutrho = 4.0 * ecutwfc;
        }
        else if (strcmp("nx", word) == 0)
        {
            read_value(ifs, nx);
			ncx = nx;
        }
        else if (strcmp("ny", word) == 0)
        {
            read_value(ifs, ny);
			ncy = ny;
        }
        else if (strcmp("nz", word) == 0)
        {
            read_value(ifs, nz);
			ncz = nz;
        }
        else if (strcmp("bx", word) == 0)
        {
            read_value(ifs, bx);
        }
        else if (strcmp("by", word) == 0)
        {
            read_value(ifs, by);
        }
        else if (strcmp("bz", word) == 0)
        {
            read_value(ifs, bz);
        }
//----------------------------------------------------------
// diagonalization
//----------------------------------------------------------
        //else if (strcmp("diago_type", word) == 0)
        //{
        //    read_value(ifs, diago_type);
        //} xiaohui modify 2013-09-01
        else if (strcmp("diago_proc", word) == 0)
        {
            read_value(ifs, diago_proc);
        }
        else if (strcmp("diago_cg_maxiter", word) == 0)
        {
            read_value(ifs, diago_cg_maxiter);
        }
        else if (strcmp("diago_cg_prec", word) == 0)//mohan add 2012-03-31
        {
            read_value(ifs, diago_cg_prec);
        }
        else if (strcmp("diago_david_ndim", word) == 0)
        {
            read_value(ifs, diago_david_ndim);
        }
        else if (strcmp("ethr", word) == 0)
        {
            read_value(ifs, ethr);
        }
        else if (strcmp("nb2d", word) == 0)
        {
            read_value(ifs, nb2d);
			if (nb2d < 0)
				ModuleBase::WARNING_QUIT("Input", "nb2d must > 0");
		}
        else if (strcmp("nurse", word) == 0)
        {
            read_value(ifs, nurse);
        }
        else if (strcmp("colour", word) == 0)
        {
            read_value(ifs, colour);
        }
		else if (strcmp("nbspline", word) == 0)
        {
            read_value(ifs, nbspline);
        }
        else if (strcmp("t_in_h", word) == 0)
        {
            read_value(ifs, t_in_h);
        }
        else if (strcmp("vl_in_h", word) == 0)
        {
            read_value(ifs, vl_in_h);
        }
        else if (strcmp("vnl_in_h", word) == 0)
        {
            read_value(ifs, vnl_in_h);
        }
        else if (strcmp("vh_in_h", word) == 0)
        {
            read_value(ifs, vh_in_h);
        }
        else if (strcmp("vion_in_h", word) == 0)
        {
            read_value(ifs, vion_in_h);
        }
        else if (strcmp("test_force", word) == 0)
        {
            read_value(ifs, test_force);
        }
        else if (strcmp("test_stress", word) == 0)
        {
            read_value(ifs, test_stress);
        }
//----------------------------------------------------------
// iteration
//----------------------------------------------------------
        else if (strcmp("dr2", word) == 0)
        {
            read_value(ifs, dr2);
        }
        else if (strcmp("niter", word) == 0)
        {
            read_value(ifs, niter);
        }
        else if (strcmp("nstep", word) == 0)
        {
            read_value(ifs, this->nstep);
        }
        else if (strcmp("out_stru", word) == 0)
        {
            read_value(ifs, out_stru);
        }
//----------------------------------------------------------
// occupation
//----------------------------------------------------------
        //else if (strcmp("occupations", word) == 0)
        //{
        //    read_value(ifs, occupations);
        //}
        else if (strcmp("smearing", word) == 0)
        {
            read_value(ifs, smearing);
        }
        else if (strcmp("sigma", word) == 0)
        {
            read_value(ifs, degauss);
        }
        else if (strcmp("degauss_temp", word) == 0)
        {
			double degauss_temp;
            read_value(ifs, degauss_temp);
			degauss = degauss_temp * 3.166815e-6;
        }
//----------------------------------------------------------
// charge mixing
//----------------------------------------------------------
        else if (strcmp("mixing_type", word) == 0)
        {
            read_value(ifs, mixing_mode);
//2015-06-15, xiaohui
            if(mixing_mode == "pulay-kerker")
            {
                  mixing_gg0 = 1.5;
            }
        }
        else if (strcmp("mixing_beta", word) == 0)
        {
            read_value(ifs, mixing_beta);
        }
        else if  (strcmp("mixing_ndim", word) == 0)
        {
            read_value(ifs, mixing_ndim);
        }
        else if  (strcmp("mixing_gg0", word) == 0) //mohan add 2014-09-27
        {
            read_value(ifs, mixing_gg0);
        }
//----------------------------------------------------------
// charge / potential / wavefunction
//----------------------------------------------------------
        else if (strcmp("restart_mode", word) == 0)
        {
            read_value(ifs, restart_mode);
        }
		else if (strcmp("read_file_dir", word) == 0)
		{
			read_value(ifs, read_file_dir);
		}
        else if (strcmp("start_wfc", word) == 0)
        {
            read_value(ifs, start_wfc);
        }
        else if (strcmp("mem_saver", word) == 0)
        {
            read_value(ifs, mem_saver);
        }
        else if (strcmp("printe", word) == 0)
        {
            read_value(ifs, printe);
        }
        else if (strcmp("start_charge", word) == 0)
        {
            read_value(ifs, start_pot);
        }
        else if (strcmp("charge_extrap", word) == 0)//xiaohui modify 2015-02-01
        {
            read_value(ifs, charge_extrap);//xiaohui modify 2015-02-01
        }
        else if (strcmp("out_charge", word) == 0)
        {
            read_value(ifs, out_charge);
        }
        else if (strcmp("out_dm", word) == 0)
        {
            read_value(ifs, out_dm);
        }
        else if (strcmp("out_descriptor", word) == 0) // caoyu added 2020-11-24, mohan modified 2021-01-03
        {
            read_value(ifs, out_descriptor);
        }
        else if (strcmp("lmax_descriptor", word) == 0)// mohan added 2021-01-03
        {
            read_value(ifs, lmax_descriptor);
		}
		else if (strcmp("deepks_scf", word) == 0) // caoyu added 2021-06-02
        {
            read_value(ifs, deepks_scf);
		}
		else if (strcmp("model_file", word) == 0) // caoyu added 2021-06-03
        {
            read_value(ifs, model_file);
        }
		else if (strcmp("out_potential", word) == 0)
        {
            read_value(ifs, out_potential);
        }
        else if (strcmp("out_wf", word) == 0)
        {
            read_value(ifs, out_wf);
        }
        else if (strcmp("out_wf_r", word) == 0)
        {
            read_value(ifs, out_wf_r);
        }
		//mohan add 20090909
        else if (strcmp("out_dos", word) == 0)
        {
            read_value(ifs, out_dos);
        }
        else if (strcmp("out_band", word) == 0)
        {
            read_value(ifs, out_band);
        }

        else if (strcmp("out_hs", word) == 0)
        {
            read_value(ifs, out_hs);
        }
		//LiuXh add 2019-07-15
		else if (strcmp("out_hs2", word) == 0)
		{
			read_value(ifs, out_hs2);
		}
		else if (strcmp("out_r", word) == 0)
		{
			read_value(ifs, out_r_matrix);
		}
        else if (strcmp("out_lowf", word) == 0)
        {
            read_value(ifs, out_lowf);
        }
        else if (strcmp("out_alllog", word) == 0)
        {
            read_value(ifs, out_alllog);
        }
		else if (strcmp("out_element_info", word) == 0)
        {
            read_value(ifs, out_element_info);
        }
        else if (strcmp("dos_emin_ev", word) == 0)
        {
            read_value(ifs, dos_emin_ev);
        }
        else if (strcmp("dos_emax_ev", word) == 0)
        {
            read_value(ifs, dos_emax_ev);
        }
        else if (strcmp("dos_edelta_ev", word) == 0)
        {
            read_value(ifs, dos_edelta_ev);
		}
        else if (strcmp("dos_scale", word) == 0)
        {
            read_value(ifs, dos_scale);
        }
        else if (strcmp("dos_sigma", word) == 0)
        {
            read_value(ifs, b_coef);
        }

//----------------------------------------------------------
// Parameters about LCAO
// mohan add 2009-11-11
//----------------------------------------------------------
        else if (strcmp("lcao_ecut", word) == 0)
        {
            read_value(ifs, lcao_ecut);
        }
        else if (strcmp("lcao_dk", word) == 0)
        {
            read_value(ifs, lcao_dk);
        }
        else if (strcmp("lcao_dr", word) == 0)
        {
            read_value(ifs, lcao_dr);
        }
        else if (strcmp("lcao_rmax", word) == 0)
        {
            read_value(ifs, lcao_rmax);
        }
		// about molecular dynamics
		//added begin by zheng daye
		else if (strcmp("md_type",word) == 0)
		{
			read_value(ifs, mdp.md_type);
		}
		else if (strcmp("md_dt",word) == 0)
		{
			read_value(ifs, mdp.md_dt);
		}
		else if (strcmp("md_mnhc",word) == 0)
		{
			read_value(ifs,mdp.md_mnhc );
		}
		else if (strcmp("md_tfirst",word) == 0)
		{
			read_value(ifs, mdp.md_tfirst);
		}
		else if (strcmp("md_tlast",word) == 0)
		{
			read_value(ifs,mdp.md_tlast );
		}
		else if (strcmp("md_dumpfreq",word) == 0)
		{
			read_value(ifs, mdp.md_dumpfreq);
		}
		else if (strcmp("md_restartfreq",word) == 0)
		{
			read_value(ifs, mdp.md_restartfreq);
		}
		else if (strcmp("md_restart",word) == 0)
		{
			read_value(ifs,mdp.md_restart );
		}
		//added by zheng daye
//----------------------------------------------------------
// Classic MD
// Yu Liu add 2021-07-30
//----------------------------------------------------------
		else if (strcmp("lj_rcut",word) == 0)
		{
			read_value(ifs, mdp.lj_rcut);
		}
		else if (strcmp("lj_epsilon",word) == 0)
		{
			read_value(ifs, mdp.lj_epsilon);
		}
		else if (strcmp("lj_sigma",word) == 0)
		{
			read_value(ifs, mdp.lj_sigma);
		}
		else if (strcmp("md_ensolver",word) == 0)
		{
			read_value(ifs, mdp.md_ensolver);
		}
		else if (strcmp("msst_direction",word) == 0)
		{
			read_value(ifs, mdp.msst_direction);
		}
		else if (strcmp("msst_vel",word) == 0)
		{
			read_value(ifs, mdp.msst_vel);
		}
		else if (strcmp("msst_vis",word) == 0)
		{
			read_value(ifs, mdp.msst_vis);
		}
		else if (strcmp("msst_tscale",word) == 0)
		{
			read_value(ifs, mdp.msst_tscale);
		}
		else if (strcmp("msst_qmass",word) == 0)
		{
			read_value(ifs,mdp.msst_qmass );
		}
		else if (strcmp("md_tfreq",word) == 0)
		{
			read_value(ifs, mdp.md_tfreq);
		}
		else if (strcmp("md_damp",word) == 0)
		{
			read_value(ifs, mdp.md_damp);
		}
//----------------------------------------------------------
// tddft
// Fuxiang He add 2016-10-26
//----------------------------------------------------------
		else if (strcmp("tddft", word) == 0)
		{
			read_value(ifs,tddft );
		}
		else if (strcmp("td_dr2", word) == 0)
		{
			read_value(ifs,td_dr2 );
		}
		else if (strcmp("td_dt", word) == 0)
		{
			read_value(ifs,td_dt );
		}
		else if (strcmp("td_force_dt", word) == 0)
		{
			read_value(ifs,td_force_dt );
		}
		else if (strcmp("td_val_elec_01", word) == 0)
		{
			read_value(ifs, td_val_elec_01);
		}
		else if (strcmp("td_val_elec_02", word) == 0)
		{
			read_value(ifs,td_val_elec_02 );
		}
		else if (strcmp("td_val_elec_03", word) == 0)
		{
			read_value(ifs,td_val_elec_03 );
		}
		else if (strcmp("td_vext", word) == 0)
		{
			read_value(ifs,td_vext );
		}
		else if (strcmp("td_vext_dire", word) == 0)
		{
			read_value(ifs,td_vext_dire );
		}
		else if (strcmp("td_timescale", word) == 0)
		{
			read_value(ifs,td_timescale );
		}
		else if (strcmp("td_vexttype", word) == 0)
		{
			read_value(ifs,td_vexttype );
		}
		else if (strcmp("td_vextout", word) == 0)
		{
			read_value(ifs,td_vextout );
		}
		else if (strcmp("td_dipoleout", word) == 0)
		{
			read_value(ifs,td_dipoleout );
		}
//----------------------------------------------------------
// vdw
// jiyy add 2019-08-04
//----------------------------------------------------------
        else if (strcmp("vdw_method", word) == 0)
        {
            read_value(ifs, vdw_method);
        }
        else if (strcmp("vdw_s6", word) == 0)
        {
            read_value(ifs, vdw_s6);
        }
		else if (strcmp("vdw_s8", word) == 0)
        {
            read_value(ifs, vdw_s8);
        }
		else if (strcmp("vdw_a1", word) == 0)
        {
            read_value(ifs, vdw_a1);
        }
		else if (strcmp("vdw_a2", word) == 0)
        {
            read_value(ifs, vdw_a2);
        }
		else if (strcmp("vdw_d", word) == 0)
        {
            read_value(ifs, vdw_d);
        }
        else if (strcmp("vdw_abc", word) == 0)
        {
            read_value(ifs, vdw_abc);
        }
        else if (strcmp("vdw_radius", word) == 0)
        {
            read_value(ifs, vdw_radius);
        }
        else if (strcmp("vdw_radius_unit", word) == 0)
        {
            read_value(ifs, vdw_radius_unit);
        }
        else if (strcmp("vdw_cn_thr", word) == 0)
        {
            read_value(ifs, vdw_cn_thr);
        }
        else if (strcmp("vdw_cn_thr_unit", word) == 0)
        {
            read_value(ifs, vdw_cn_thr_unit);
        }
        else if (strcmp("vdw_c6_file", word) == 0)
        {
            read_value(ifs, vdw_C6_file);
        }
        else if (strcmp("vdw_c6_unit", word) == 0)
        {
            read_value(ifs, vdw_C6_unit);
        }
        else if (strcmp("vdw_r0_file", word) == 0)
        {
            read_value(ifs, vdw_R0_file);
        }
        else if (strcmp("vdw_r0_unit", word) == 0)
        {
            read_value(ifs, vdw_R0_unit);
        }
        else if (strcmp("vdw_model", word) == 0)
        {
            read_value(ifs, vdw_model);
        }
        else if (strcmp("vdw_period", word) == 0)
        {
			ifs >> vdw_period.x >> vdw_period.y;
            read_value(ifs, vdw_period.z);
        }
//--------------------------------------------------------
// restart           Peize Lin 2020-04-04
//--------------------------------------------------------
        else if (strcmp("restart_save", word) == 0)
        {
            read_value(ifs, restart_save);
        }
        else if (strcmp("restart_load", word) == 0)
        {
            read_value(ifs, restart_load);
        }
        else if (strcmp("ocp", word) == 0)
        {
            read_value(ifs, GlobalV::ocp);
        }
		else if (strcmp("ocp_set", word) == 0)
		{
			getline(ifs, GlobalV::ocp_set);
//			ifs.ignore(150, '\n');
		}
		else if (strcmp("mulliken", word) == 0)
		{
			read_value(ifs, GlobalV::mulliken);
		}//qifeng add 2019/9/10
//----------------------------------------------------------
// exx
// Peize Lin add 2018-06-20
//----------------------------------------------------------
        else if (strcmp("dft_functional", word) == 0)
        {
            read_value(ifs, dft_functional);
        }
        else if (strcmp("exx_hybrid_alpha", word) == 0)
        {
            read_value(ifs, exx_hybrid_alpha);
        }
        else if (strcmp("exx_hse_omega", word) == 0)
        {
            read_value(ifs, exx_hse_omega);
        }
        else if (strcmp("exx_separate_loop", word) == 0)
        {
            read_value(ifs, exx_separate_loop);
        }
        else if (strcmp("exx_hybrid_step", word) == 0)
        {
            read_value(ifs, exx_hybrid_step);
        }
        else if (strcmp("exx_lambda", word) == 0)
        {
            read_value(ifs, exx_lambda);
        }
        else if (strcmp("exx_pca_threshold", word) == 0)
        {
            read_value(ifs, exx_pca_threshold);
        }
        else if (strcmp("exx_c_threshold", word) == 0)
        {
            read_value(ifs, exx_c_threshold);
        }
        else if (strcmp("exx_v_threshold", word) == 0)
        {
            read_value(ifs, exx_v_threshold);
        }
        else if (strcmp("exx_dm_threshold", word) == 0)
        {
            read_value(ifs, exx_dm_threshold);
        }
        else if (strcmp("exx_schwarz_threshold", word) == 0)
        {
            read_value(ifs, exx_schwarz_threshold);
        }
        else if (strcmp("exx_cauchy_threshold", word) == 0)
        {
            read_value(ifs, exx_cauchy_threshold);
        }
        else if (strcmp("exx_ccp_threshold", word) == 0)
        {
            read_value(ifs, exx_ccp_threshold);
        }
        else if (strcmp("exx_ccp_rmesh_times", word) == 0)
        {
            read_value(ifs, exx_ccp_rmesh_times);
        }
        else if (strcmp("exx_distribute_type", word) == 0)
        {
            read_value(ifs, exx_distribute_type);
        }
        else if (strcmp("exx_opt_orb_lmax", word) == 0)
        {
            read_value(ifs, exx_opt_orb_lmax);
        }
        else if (strcmp("exx_opt_orb_ecut", word) == 0)
        {
            read_value(ifs, exx_opt_orb_ecut);
        }
        else if (strcmp("exx_opt_orb_tolerence", word) == 0)
        {
            read_value(ifs, exx_opt_orb_tolerence);
        }
		else if (strcmp("noncolin", word) == 0)
		{
			read_value(ifs, noncolin);
		}
		else if (strcmp("lspinorb", word) == 0)
		{
			read_value(ifs, lspinorb);
		}
		else if (strcmp("soc_lambda", word) == 0)
		{
			read_value(ifs, soc_lambda);
		}
		else if (strcmp("cell_factor", word) == 0)
		{
			read_value(ifs, cell_factor);
		}
		else if (strcmp("newdm", word) == 0)
		{
			read_value(ifs, new_dm);
		}
		else if (strcmp("test_just_neighbor", word) == 0)
		{
			read_value(ifs, test_just_neighbor);
		}
//--------------
//----------------------------------------------------------------------------------
//         Xin Qu added on 2020-10-29 for DFT+U
//----------------------------------------------------------------------------------
		else if(strcmp("dft_plus_u",word)==0)
		{
			ifs >> dft_plus_u;
		}
		else if(strcmp("dftu_type",word)==0) ifs.ignore(150,'\n');
		else if(strcmp("yukawa_potential",word)==0) ifs.ignore(150,'\n');
		else if(strcmp("hubbard_u",word)==0) ifs.ignore(150,'\n');
		else if(strcmp("hund_j",word)==0) ifs.ignore(150,'\n');
	 	else if(strcmp("double_counting",word)==0) ifs.ignore(150,'\n');
        else if(strcmp("orbital_corr",word)==0) ifs.ignore(150,'\n');
		else if(strcmp("omc",word)==0) ifs.ignore(150,'\n');
		else if(strcmp("yukawa_lambda",word)==0) ifs.ignore(150,'\n');
//----------------------------------------------------------------------------------
//         Xin Qu added on 2020-08 for DFT+DMFT
//----------------------------------------------------------------------------------
		else if(strcmp("dft_plus_dmft",word)==0)
		{
			ifs >> dft_plus_dmft;
		}
//----------------------------------------------------------------------------------
        else
        {
			//xiaohui add 2015-09-15
			if(word[0] != '#' && word[0] != '/')
			{
				input_error = 1;
				std::cout<<" THE PARAMETER NAME '" << word << "' IS NOT USED!" << std::endl;
			}
// mohan screen this 2012-06-30
//			std::cout << " THE PARAMETER NAME '" << word
//			<< "' IS NOT USED!" << std::endl;
			ifs.ignore(150, '\n');
        }

        ifs.rdstate();

        /*if(gamma_only == 1)
        {
           gamma_only_local = 1;      //pengfei 2014-10-15
           gamma_only = 0;
           std::cout << "gamma_only_local = " << gamma_only_local <<std::endl;
        }*/

        if (ifs.eof() != 0)
        {
			break;
        }
        else if (ifs.bad() != 0)
        {
			std::cout << " Bad input parameters. " << std::endl;
            return false;
        }
        else if (ifs.fail() != 0)
        {
			std::cout << " word = " << word << std::endl;
			std::cout << " Fail to read parameters. " << std::endl;
            ifs.clear();
			return false;
        }
        else if (ifs.good() == 0)
        {
			break;
        }
    }

//----------------------------------------------------------
//       DFT+U    Xin Qu  added on 2020-10-29
//----------------------------------------------------------
    hubbard_u= new double [ntype];
	for(int i=0; i<ntype; i++)
	{
		hubbard_u[i] = 0.0;
	}

	hund_j= new double [ntype];
	for(int i=0; i<ntype; i++)
	{
		hund_j[i] = 0.0;
	}

	orbital_corr= new int [ntype];
	for(int i=0; i<ntype; i++)
	{
		orbital_corr[i] = -1;
	}

	if(dft_plus_u)
	{
		ifs.clear();
    	ifs.seekg(0);  //move to the beginning of the file
    	ifs.rdstate();
    	while (ifs.good())
    	{
  			ifs >> word1;
  			strtolower(word1, word);     //convert uppercase std::string to lower case; word1 --> word

			if(strcmp("dftu_type",word)==0)
			{
				ifs >> dftu_type;
			}
			else if(strcmp("yukawa_potential", word)==0)
			{
				ifs >> yukawa_potential;
			}
			else if (strcmp("yukawa_lambda",word)==0)
			{
				ifs >> yukawa_lambda;
			}
			else if(strcmp("double_counting",word)==0)
			{
				ifs >> double_counting;
			}
			else if(strcmp("hubbard_u",word)==0)
			{
				for(int i=0; i<ntype; i++)
				{
					ifs >> hubbard_u[i];
					hubbard_u[i] /= ModuleBase::Ry_to_eV;
				}
			}
			else if (strcmp("hund_j",word)==0)
			{
				for(int i=0;i<ntype;i++)
				{
					ifs >> hund_j[i];
					hund_j[i] /= ModuleBase::Ry_to_eV;
				}
			}
			else if(strcmp("orbital_corr", word)==0)
			{
				for(int i=0;i<ntype;i++)
				{
					ifs >> orbital_corr[i];
				}
			}
			else if(strcmp("omc",word)==0)
			{
				ifs >> omc;
			}
			else
			{
				ifs.ignore(150, '\n');
			}

			if (ifs.eof() != 0)
  			{
				break;
  			}
		}

		for(int i=0; i<ntype; i++)
		{

			if(hubbard_u[i]<-1.0e-3)
			{
				std::cout << " WRONG ARGUMENTS OF hubbard_u " << std::endl;
				exit(0);
			}

			if(hund_j[i]<-1.0e-3)
			{
				std::cout << " WRONG ARGUMENTS OF hund_j " << std::endl;
				exit(0);
			}

			if( (orbital_corr[i]!=-1) && (orbital_corr[i]!=0) && (orbital_corr[i]!=1) && (orbital_corr[i]!=2) && (orbital_corr[i]!=3) )
			{
				std::cout << " WRONG ARGUMENTS OF orbital_corr " << std::endl;
				exit(0);
			}
		}

		dft_plus_u = 0;
		for(int i=0; i<ntype; i++)
		{
			if(orbital_corr[i] != -1) dft_plus_u = 1;
		}

		if(strcmp("lcao", basis_type.c_str())!=0)
		{
			std::cout << " WRONG ARGUMENTS OF basis_type, only lcao is support " << std::endl;
			exit(0);
		}

		if(strcmp("genelpa", ks_solver.c_str())!=0 && strcmp(ks_solver.c_str(),"scalapack_gvx")!=0 )
		{
			std::cout << " WRONG ARGUMENTS OF ks_solver in DFT+U routine, only genelpa and scalapack_gvx are supportted " << std::endl;
			exit(0);
		}

	}

//----------------------------------------------------------
//       DFT+DMFT    Xin Qu  added on 2020-08
//----------------------------------------------------------
	if(dft_plus_dmft)
	{
		ifs.clear();
    ifs.seekg(0);  //move to the beginning of the file
    ifs.rdstate();
    while (ifs.good())
    {
  		ifs >> word1;
  		strtolower(word1, word);     //convert uppercase std::string to lower case; word1 --> word

			if(strcmp("hubbard_u", word)==0)
			{
				for(int i=0; i<ntype; i++)
				{
					ifs >> hubbard_u[i];
					hubbard_u[i] /= ModuleBase::Ry_to_eV;
				}
			}
			else if (strcmp("hund_j", word)==0)
			{
				for(int i=0;i<ntype;i++)
				{
					ifs >> hund_j[i];
					hund_j[i] /= ModuleBase::Ry_to_eV;
				}
			}
			else if(strcmp("orbital_corr", word)==0)
			{
				for(int i=0;i<ntype;i++)
				{
					ifs >> orbital_corr[i];
				}
			}
			else ifs.ignore(150, '\n');

			if (ifs.eof() != 0) break;
		}

		for(int i=0; i<ntype; i++)
		{

			if(hubbard_u[i]<-1.0e-3)
			{
				std::cout << " WRONG ARGUMENTS OF hubbard_u " << std::endl;
				exit(0);
			}

			if(hund_j[i]<-1.0e-3)
			{
				std::cout << " WRONG ARGUMENTS OF hund_j " << std::endl;
				exit(0);
			}

			if( (orbital_corr[i]!=-1) && (orbital_corr[i]!=0) && (orbital_corr[i]!=1) && (orbital_corr[i]!=2) && (orbital_corr[i]!=3) )
			{
				std::cout << " WRONG ARGUMENTS OF orbital_corr " << std::endl;
				exit(0);
			}
		}

		bool dmft_flag = false;
		for(int i=0; i<ntype; i++)
		{
			if(orbital_corr[i] != -1)
      {
        dmft_flag = true;
        break;
      }
		}

    if(!dmft_flag)
    {
      std::cout << "No atoms are correlated!!!" << std::endl;
		  exit(0);
    }

		if(strcmp("lcao", basis_type.c_str())!=0)
		{
			std::cout << " WRONG ARGUMENTS OF basis_type, only lcao is support " << std::endl;
			exit(0);
		}

		if(strcmp("genelpa", ks_solver.c_str())!=0)
		{
			std::cout << " WRONG ARGUMENTS OF ks_solver in DFT+DMFT routine, only genelpa is support " << std::endl;
			exit(0);
		}

	}

	if (basis_type == "pw")  // pengfei Li add 2015-1-31
	{
		gamma_only = 0;
		//std::cout << "gamma_only =" << gamma_only << std::endl;
	}
	else if ((basis_type == "lcao" || basis_type == "lcao_in_pw")&&(gamma_only == 1))
	{
		gamma_only_local = 1;
		//std::cout << "gamma_only_local =" << gamma_only_local << std::endl;
	}

    return true;
}//end read_parameters

void Input::Default_2(void)          //jiyy add 2019-08-04
{
//==========================================================
// vdw
//jiyy add 2019-08-04
//==========================================================
	if(vdw_s6=="default")
	{
		if(vdw_method=="d2")
		{
			vdw_s6="0.75";
		}
		else if(vdw_method=="d3_0" || vdw_method=="d3_bj")
		{
			vdw_s6="1.0";
		}
	}
	if(vdw_s8=="default")
	{
		if(vdw_method=="d3_0")
		{
			vdw_s8="0.722";
		}
		else if(vdw_method=="d3_bj")
		{
			vdw_s8="0.7875";
		}
	}
	if(vdw_a1=="default")
	{
		if(vdw_method=="d3_0")
		{
			vdw_a1="1.217";
		}
		else if(vdw_method=="d3_bj")
		{
			vdw_a1="0.4289";
		}
	}
	if(vdw_a2=="default")
	{
		if(vdw_method=="d3_0")
		{
			vdw_a2="1.0";
		}
		else if(vdw_method=="d3_bj")
		{
			vdw_a2="4.4407";
		}
	}
	if(vdw_radius=="default")
	{
		if(vdw_method=="d2")
		{
			vdw_radius="56.6918";
		}
		else if(vdw_method=="d3_0" || vdw_method=="d3_bj")
		{
			vdw_radius="95";
		}
	}
}
#ifdef __MPI
void Input::Bcast()
{
    ModuleBase::TITLE("Input","Bcast");

//	std::cout << "\n Bcast()" << std::endl;
//----------------------------------------------------------
// main parameters
//----------------------------------------------------------
    Parallel_Common::bcast_string( suffix );
    Parallel_Common::bcast_string( atom_file );//xiaohui modify 2015-02-01
    Parallel_Common::bcast_string( pseudo_dir );
    Parallel_Common::bcast_string( pseudo_type ); // mohan add 2013-05-20 (xiaohui add 2013-06-23)
	Parallel_Common::bcast_string( orbital_dir );
    Parallel_Common::bcast_string( kpoint_file );//xiaohui modify 2015-02-01
    Parallel_Common::bcast_string( wannier_card );
    Parallel_Common::bcast_string( latname );
    Parallel_Common::bcast_string( calculation );
	Parallel_Common::bcast_double( pseudo_rcut );
	Parallel_Common::bcast_bool( renormwithmesh );
    Parallel_Common::bcast_int( ntype );
    Parallel_Common::bcast_int( nbands );
	Parallel_Common::bcast_int( nbands_sto );
    Parallel_Common::bcast_int( nbands_istate );
	Parallel_Common::bcast_int( nche_sto );
	Parallel_Common::bcast_int( seed_sto );
	Parallel_Common::bcast_int( seed );
	Parallel_Common::bcast_double( emax_sto );
	Parallel_Common::bcast_double( emin_sto );
	Parallel_Common::bcast_string( stotype );
	Parallel_Common::bcast_int( npool );
    Parallel_Common::bcast_bool( berry_phase );
	Parallel_Common::bcast_int( gdir );
	Parallel_Common::bcast_bool(towannier90);
	Parallel_Common::bcast_string(NNKP);
	Parallel_Common::bcast_string(wannier_spin);

	Parallel_Common::bcast_string( dft_functional );
    Parallel_Common::bcast_int( nspin );
    Parallel_Common::bcast_double( nelec );
    Parallel_Common::bcast_int( lmaxmax );

    Parallel_Common::bcast_double( tot_magnetization );

	Parallel_Common::bcast_string( basis_type ); //xiaohui add 2013-09-01
	Parallel_Common::bcast_string( ks_solver ); //xiaohui add 2013-09-01
	Parallel_Common::bcast_double( search_radius );
	Parallel_Common::bcast_bool( search_pbc );
    Parallel_Common::bcast_double( search_radius );
    Parallel_Common::bcast_bool( symmetry );
	Parallel_Common::bcast_bool( set_vel );  //liuyu 2021-07-14
    Parallel_Common::bcast_double( symmetry_prec ); //LiuXh add 2021-08-12, accuracy for symmetry
    Parallel_Common::bcast_int( force );
    Parallel_Common::bcast_bool( force_set );
    Parallel_Common::bcast_double( force_thr);
    Parallel_Common::bcast_double( force_thr_ev2);
    Parallel_Common::bcast_double( stress_thr); //LiuXh add 20180515
    Parallel_Common::bcast_double( press1);
    Parallel_Common::bcast_double( press2);
    Parallel_Common::bcast_double( press3);
    Parallel_Common::bcast_bool( stress );
	Parallel_Common::bcast_string( fixed_axes );
    Parallel_Common::bcast_string( ion_dynamics );
    Parallel_Common::bcast_double( cg_threshold); // pengfei add 2013-08-15
	Parallel_Common::bcast_string( out_level);
    Parallel_Common::bcast_bool( out_md_control);
    Parallel_Common::bcast_double( bfgs_w1);
    Parallel_Common::bcast_double( bfgs_w2);
    Parallel_Common::bcast_double( trust_radius_max);
    Parallel_Common::bcast_double( trust_radius_min);
    Parallel_Common::bcast_double( trust_radius_ini);

    Parallel_Common::bcast_bool( gamma_only );
    Parallel_Common::bcast_bool( gamma_only_local );
    Parallel_Common::bcast_double( ecutwfc );
    Parallel_Common::bcast_double( ecutrho );
    Parallel_Common::bcast_int( ncx );
    Parallel_Common::bcast_int( ncy );
    Parallel_Common::bcast_int( ncz );
    Parallel_Common::bcast_int( nx );
    Parallel_Common::bcast_int( ny );
    Parallel_Common::bcast_int( nz );
    Parallel_Common::bcast_int( bx );
    Parallel_Common::bcast_int( by );
    Parallel_Common::bcast_int( bz );

    Parallel_Common::bcast_int( diago_proc ); //mohan add 2012-01-03
    Parallel_Common::bcast_int( diago_cg_maxiter );
	Parallel_Common::bcast_int( diago_cg_prec );
    Parallel_Common::bcast_int( diago_david_ndim );
    Parallel_Common::bcast_double( ethr );
	Parallel_Common::bcast_int( nb2d );
	Parallel_Common::bcast_int( nurse );
	Parallel_Common::bcast_bool( colour );
	Parallel_Common::bcast_int( nbspline );
	Parallel_Common::bcast_int( t_in_h );
	Parallel_Common::bcast_int( vl_in_h );
	Parallel_Common::bcast_int( vnl_in_h );
	Parallel_Common::bcast_int( vh_in_h );
	Parallel_Common::bcast_int( vion_in_h );

	Parallel_Common::bcast_int( test_force );
	Parallel_Common::bcast_int( test_stress );

    Parallel_Common::bcast_double( dr2 );
    Parallel_Common::bcast_int( niter );
    Parallel_Common::bcast_int( this->nstep );
	Parallel_Common::bcast_int( out_stru ); //mohan add 2012-03-23

    //Parallel_Common::bcast_string( occupations );
    Parallel_Common::bcast_string( smearing );
    Parallel_Common::bcast_double( degauss );

    Parallel_Common::bcast_string( mixing_mode );
    Parallel_Common::bcast_double( mixing_beta );
    Parallel_Common::bcast_int( mixing_ndim );
    Parallel_Common::bcast_double( mixing_gg0 ); //mohan add 2014-09-27

    Parallel_Common::bcast_string( restart_mode );
	Parallel_Common::bcast_string( read_file_dir);
    Parallel_Common::bcast_string( start_wfc );
	Parallel_Common::bcast_int( mem_saver );
	Parallel_Common::bcast_int( printe );
    Parallel_Common::bcast_string( start_pot );
    Parallel_Common::bcast_string( charge_extrap );//xiaohui modify 2015-02-01
    Parallel_Common::bcast_int( out_charge );
    Parallel_Common::bcast_int( out_dm );
    Parallel_Common::bcast_int( out_descriptor ); // caoyu added 2020-11-24, mohan modified 2021-01-03
    Parallel_Common::bcast_int( lmax_descriptor ); // mohan modified 2021-01-03
    Parallel_Common::bcast_int( deepks_scf ); // caoyu add 2021-06-02
	Parallel_Common::bcast_string( model_file ); //  caoyu add 2021-06-03

	Parallel_Common::bcast_int(out_potential);
    Parallel_Common::bcast_int( out_wf );
    Parallel_Common::bcast_int( out_wf_r );
	Parallel_Common::bcast_int( out_dos );
        Parallel_Common::bcast_int( out_band );
	Parallel_Common::bcast_int( out_hs );
	Parallel_Common::bcast_int( out_hs2 ); //LiuXh add 2019-07-15
	Parallel_Common::bcast_int( out_r_matrix ); // jingan add 2019-8-14
	Parallel_Common::bcast_bool( out_lowf );
	Parallel_Common::bcast_bool( out_alllog );
	Parallel_Common::bcast_bool( out_element_info );

	Parallel_Common::bcast_double( dos_emin_ev );
	Parallel_Common::bcast_double( dos_emax_ev );
	Parallel_Common::bcast_double( dos_edelta_ev );
	Parallel_Common::bcast_double( dos_scale );
        Parallel_Common::bcast_double( b_coef );

	// mohan add 2009-11-11
	Parallel_Common::bcast_double( lcao_ecut );
	Parallel_Common::bcast_double( lcao_dk );
	Parallel_Common::bcast_double( lcao_dr );
	Parallel_Common::bcast_double( lcao_rmax );
/*
	// mohan add 2011-11-07
	Parallel_Common::bcast_double( mdp.dt );
	Parallel_Common::bcast_int( md_restart );
	Parallel_Common::bcast_double( md_tolv );
	Parallel_Common::bcast_string( md_thermostat );
	Parallel_Common::bcast_double( md_temp0 );
	Parallel_Common::bcast_int( md_tstep );
	Parallel_Common::bcast_double( md_delt );
*/
	//zheng daye add 2014/5/5
        Parallel_Common::bcast_int(mdp.md_type);
        Parallel_Common::bcast_double(mdp.md_dt);
        Parallel_Common::bcast_int(mdp.md_mnhc);
        Parallel_Common::bcast_double(mdp.msst_qmass);
        Parallel_Common::bcast_double(mdp.md_tfirst);
        Parallel_Common::bcast_double(mdp.md_tlast);
        Parallel_Common::bcast_int(mdp.md_dumpfreq);
		Parallel_Common::bcast_int(mdp.md_restartfreq);
        Parallel_Common::bcast_bool(mdp.md_restart);
		Parallel_Common::bcast_double(mdp.lj_rcut);
		Parallel_Common::bcast_double(mdp.lj_epsilon);
		Parallel_Common::bcast_double(mdp.lj_sigma);
		Parallel_Common::bcast_string(mdp.md_ensolver);
		Parallel_Common::bcast_int(mdp.msst_direction);
		Parallel_Common::bcast_double(mdp.msst_vel);
		Parallel_Common::bcast_double(mdp.msst_vis);
		Parallel_Common::bcast_double(mdp.msst_tscale);
		Parallel_Common::bcast_double(mdp.md_tfreq);
		Parallel_Common::bcast_double(mdp.md_damp);
/* 	// Peize Lin add 2014-04-07
	Parallel_Common::bcast_bool( vdwD2 );
	Parallel_Common::bcast_double( vdwD2_scaling );
	Parallel_Common::bcast_double( vdwD2_d );
	Parallel_Common::bcast_string( vdwD2_C6_file );
	Parallel_Common::bcast_string( vdwD2_C6_unit );
	Parallel_Common::bcast_string( vdwD2_R0_file );
	Parallel_Common::bcast_string( vdwD2_R0_unit );
	Parallel_Common::bcast_string( vdwD2_model );
	Parallel_Common::bcast_int( vdwD2_period.x );
	Parallel_Common::bcast_int( vdwD2_period.y );
	Parallel_Common::bcast_int( vdwD2_period.z );
	Parallel_Common::bcast_double( vdwD2_radius );
	Parallel_Common::bcast_string( vdwD2_radius_unit ); */
// jiyy add 2019-08-04
	Parallel_Common::bcast_string( vdw_method );
	Parallel_Common::bcast_string( vdw_s6 );
	Parallel_Common::bcast_string( vdw_s8 );
	Parallel_Common::bcast_string( vdw_a1 );
	Parallel_Common::bcast_string( vdw_a2 );
	Parallel_Common::bcast_double( vdw_d );
	Parallel_Common::bcast_bool( vdw_abc );
	Parallel_Common::bcast_string( vdw_radius );
	Parallel_Common::bcast_string( vdw_radius_unit );
	Parallel_Common::bcast_double( vdw_cn_thr );
	Parallel_Common::bcast_string( vdw_cn_thr_unit );
	Parallel_Common::bcast_string( vdw_C6_file );
	Parallel_Common::bcast_string( vdw_C6_unit );
	Parallel_Common::bcast_string( vdw_R0_file );
	Parallel_Common::bcast_string( vdw_R0_unit );
	Parallel_Common::bcast_string( vdw_model );
	Parallel_Common::bcast_int( vdw_period.x );
	Parallel_Common::bcast_int( vdw_period.y );
	Parallel_Common::bcast_int( vdw_period.z );
	// Fuxiang He add 2016-10-26
	Parallel_Common::bcast_int(tddft);
	Parallel_Common::bcast_int(td_val_elec_01);
	Parallel_Common::bcast_int(td_val_elec_02);
	Parallel_Common::bcast_int(td_val_elec_03);
	Parallel_Common::bcast_double(td_dr2);
	Parallel_Common::bcast_double(td_dt);
	Parallel_Common::bcast_double(td_force_dt);
	Parallel_Common::bcast_int(td_vext);
	Parallel_Common::bcast_int(td_vext_dire);
	Parallel_Common::bcast_double(td_timescale);
	Parallel_Common::bcast_int(td_vexttype);
	Parallel_Common::bcast_int(td_vextout);
	Parallel_Common::bcast_int(td_dipoleout);
	Parallel_Common::bcast_bool( test_just_neighbor );
	Parallel_Common::bcast_int(GlobalV::ocp);
	Parallel_Common::bcast_string(GlobalV::ocp_set);
    Parallel_Common::bcast_int( GlobalV::mulliken);//qifeng add 2019/9/10

	// Peize Lin add 2018-06-20
	Parallel_Common::bcast_string( dft_functional );
	Parallel_Common::bcast_double( exx_hybrid_alpha );
	Parallel_Common::bcast_double( exx_hse_omega );
	Parallel_Common::bcast_bool( exx_separate_loop );
	Parallel_Common::bcast_int( exx_hybrid_step );
	Parallel_Common::bcast_double( exx_lambda );
	Parallel_Common::bcast_double( exx_pca_threshold );
	Parallel_Common::bcast_double( exx_c_threshold );
	Parallel_Common::bcast_double( exx_v_threshold );
	Parallel_Common::bcast_double( exx_dm_threshold );
	Parallel_Common::bcast_double( exx_schwarz_threshold );
	Parallel_Common::bcast_double( exx_cauchy_threshold );
	Parallel_Common::bcast_double( exx_ccp_threshold );
	Parallel_Common::bcast_double( exx_ccp_rmesh_times );
	Parallel_Common::bcast_string( exx_distribute_type );
	Parallel_Common::bcast_int( exx_opt_orb_lmax );
	Parallel_Common::bcast_double( exx_opt_orb_ecut );
	Parallel_Common::bcast_double( exx_opt_orb_tolerence );

	Parallel_Common::bcast_bool( noncolin );
	Parallel_Common::bcast_bool( lspinorb );
	Parallel_Common::bcast_double( soc_lambda );

		//Parallel_Common::bcast_int( epsilon0_choice );
    Parallel_Common::bcast_double( cell_factor); //LiuXh add 20180619
    Parallel_Common::bcast_int( new_dm ); // Shen Yu add 2019/5/9
    Parallel_Common::bcast_bool( restart_save ); // Peize Lin add 2020.04.04
    Parallel_Common::bcast_bool( restart_load ); // Peize Lin add 2020.04.04

//-----------------------------------------------------------------------------------
//DFT+U (added by Quxin 2020-10-29)
//-----------------------------------------------------------------------------------
  Parallel_Common::bcast_bool( dft_plus_u );
	Parallel_Common::bcast_bool( yukawa_potential );
	Parallel_Common::bcast_bool( omc );
	Parallel_Common::bcast_int(dftu_type);
	Parallel_Common::bcast_int(double_counting);
	Parallel_Common::bcast_double(yukawa_lambda);
	if(GlobalV::MY_RANK!=0)
	{
		hubbard_u = new double [this->ntype];
		hund_j = new double [this->ntype];
		orbital_corr = new int [this->ntype];
	}

	for(int i =0; i<this->ntype; i++)
	{
		Parallel_Common::bcast_double(hubbard_u[i]);
		Parallel_Common::bcast_double(hund_j[i]);
		Parallel_Common::bcast_int(orbital_corr[i]);
	}

//-----------------------------------------------------------------------------------
//DFT+DMFT (added by Quxin 2020-08)
//-----------------------------------------------------------------------------------
  Parallel_Common::bcast_bool( dft_plus_dmft );

    return;
}
#endif


void Input::Check(void)
{
    ModuleBase::TITLE("Input","Check");

	if(nbands < 0) ModuleBase::WARNING_QUIT("Input","NBANDS must > 0");
//	if(nbands_istate < 0) ModuleBase::WARNING_QUIT("Input","NBANDS_ISTATE must > 0");
	if(nb2d < 0) ModuleBase::WARNING_QUIT("Input","nb2d must > 0");
	if(ntype <= 0) ModuleBase::WARNING_QUIT("Input","ntype must > 0");

	//std::cout << "diago_proc=" << diago_proc << std::endl;
	//std::cout << " NPROC=" << GlobalV::NPROC << std::endl;
	if(diago_proc>1 && basis_type=="lcao")
	{
		ModuleBase::WARNING_QUIT("Input", "please don't set diago_proc with lcao base");
	}
	if(diago_proc<=0)
	{
		diago_proc = GlobalV::NPROC;
	}
	else if(diago_proc>GlobalV::NPROC)
	{
		diago_proc = GlobalV::NPROC;
	}



    if (nbands < 0)
    {
        ModuleBase::WARNING_QUIT("Input","nbands < 0 is not allowed !");
    }

    if (nelec < 0.0)
    {
        ModuleBase::WARNING_QUIT("Input","nelec < 0 is not allowed !");
    }

//----------------------------------------------------------
// main parameters / electrons / spin ( 1/16 )
//----------------------------------------------------------
    if (calculation == "scf")
    {
		if(mem_saver == 1)
		{
			mem_saver = 0;
			ModuleBase::GlobalFunc::AUTO_SET("mem_savre","0");
		}
		//xiaohui modify 2015-09-15, 0 -> 1
        //force = 0;
/*
		if(!noncolin)
        	force = 1;
		else
		{
			force = 0;//modified by zhengdy-soc, can't calculate force now!
			std::cout<<"sorry, can't calculate force with soc now, would be implement in next version!"<<std::endl;
		}
*/
                this->nstep = 1;

    }
	else if (calculation == "scf-sto")  // qianrui 2021-2-20
    {
                if(mem_saver == 1)
                {
                        mem_saver = 0;
                        ModuleBase::GlobalFunc::AUTO_SET("mem_savre","0");
                }
				this->nstep = 1;
    }
    else if (calculation == "relax")  // pengfei 2014-10-13
    {
                if(mem_saver == 1)
                {
                        mem_saver = 0;
                        ModuleBase::GlobalFunc::AUTO_SET("mem_savre","0");
                }
                force = 1;
				if(! this->nstep) this->nstep = 50;
    }

    else if (calculation == "nscf")
    {
		GlobalV::CALCULATION = "nscf";
        this->nstep = 1;
		out_stru = 0;

		//if (local_basis == 0 && linear_scaling == 0) xiaohui modify 2013-09-01
		if (basis_type == "pw") //xiaohui add 2013-09-01. Attention! maybe there is some problem
		{
			if (ethr>1.0e-3)
        	{
        	    ethr = 1.0e-5;
        	}
		}
		if(force) // mohan add 2010-09-07
		{
			force = false;
			ModuleBase::GlobalFunc::AUTO_SET("force","false");
		}
		if (out_dos == 3 && symmetry)
		{
			ModuleBase::WARNING_QUIT("Input::Check","symmetry can't be used for out_dos==3(Fermi Surface Plotting) by now.");
		}
    }
	else if(calculation == "istate")
	{
		GlobalV::CALCULATION = "istate";
		this->nstep = 1;
		out_stru = 0;
		out_dos = 0;
                out_band = 0;
		force=0;
		start_wfc = "file";
		start_pot = "atomic"; // useless,
		charge_extrap = "atomic"; //xiaohui modify 2015-02-01
		out_charge = 1; // this leads to the calculation of state charge.
		out_dm = 0;
		out_potential = 0;

		//if(!local_basis || !linear_scaling) xiaohui modify 2013-09-01
		if(basis_type == "pw") //xiaohui add 2013-09-01
		{
			ModuleBase::WARNING_QUIT("Input::Check","calculate = istate is only availble for LCAO.");
		}
	}
	else if(calculation == "ienvelope")
	{
		GlobalV::CALCULATION = "ienvelope"; // mohan fix 2011-11-04
		this->nstep = 1;
		out_stru = 0;
		out_dos = 0;
                out_band = 0;
		force = 0;
		start_wfc = "file";
		start_pot = "atomic";
		charge_extrap = "atomic"; //xiaohui modify 2015-02-01
		out_charge = 1;
		out_dm = 0;
		out_potential = 0;
		//if(!local_basis || !linear_scaling) xiaohui modify 2013-09-01
		if(basis_type == "pw") //xiaohui add 2013-09-01
		{
			ModuleBase::WARNING_QUIT("Input::Check","calculate = istate is only availble for LCAO.");
		}
	}
	else if(calculation == "md") // mohan add 2011-11-04
	{
		GlobalV::CALCULATION = "md";
		symmetry = false;
		force = 1;
		if(this->nstep==0){
			GlobalV::ofs_running<<"nstep should be set. Autoset nstep to 50!"<<endl;
			this->nstep = 50;
		}
        if(!out_md_control) out_level = "m";//zhengdy add 2019-04-07

        //deal with input parameters , 2019-04-30
        //if(basis_type == "pw" ) ModuleBase::WARNING_QUIT("Input::Check","calculate = MD is only availble for LCAO.");
        if(mdp.md_dt < 0) ModuleBase::WARNING_QUIT("Input::Check","time interval of MD calculation should be set!");
        if(mdp.md_tfirst < 0) ModuleBase::WARNING_QUIT("Input::Check","temperature of MD calculation should be set!");
        if(mdp.md_tlast  < 0.0) mdp.md_tlast = mdp.md_tfirst;
        if(mdp.md_tfirst!=mdp.md_tlast)
        {
            std::ifstream file1;
            file1.open("ChangeTemp.dat");
            if(!file1)                      // Peize Lin fix bug 2016-08-06
           {
                std::ofstream file;
                file.open("ChangeTemp.dat");
                for(int ii=0;ii<30;ii++)
                {
                    file<<mdp.md_tfirst+(mdp.md_tlast-mdp.md_tfirst)/double(30)*double(ii+1)<<" ";
                }
                file.close();
            }
            else
                file1.close();
        }

	}
	else if(calculation == "cell-relax") // mohan add 2011-11-04
	{
		force = 1;
		stress = 1;
		if(! this->nstep) this->nstep = 50;
	}
	else if(calculation == "test")
	{
		this->nstep = 1;
	}
    else
    {
        ModuleBase::WARNING_QUIT("Input","check 'calculation' !");
    }
    if (start_pot != "atomic" && start_pot != "file")
    {
        ModuleBase::WARNING_QUIT("Input","wrong 'start_pot',not 'atomic', 'file',please check");
    }
	//xiaohui modify 2014-05-10, extra_pot value changes to 0~7
	//if (extra_pot <0 ||extra_pot > 7)
	//{
	//	ModuleBase::WARNING_QUIT("Input","wrong 'extra_pot',neither 0~7.");
	//}xiaohui modify 2015-02-01
	if(gamma_only_local==0)
	{
		if(out_dm==1)
		{
			ModuleBase::WARNING_QUIT("Input","out_dm with k-point algorithm is not implemented yet.");
		}
	}

	//if(extra_pot==4 && local_basis==0) xiaohui modify 2013-09-01
	if(charge_extrap=="dm" && basis_type=="pw") //xiaohui add 2013-09-01, xiaohui modify 2015-02-01
	{
		ModuleBase::WARNING_QUIT("Input","wrong 'charge_extrap=dm' is only available for local orbitals.");//xiaohui modify 2015-02-01
	}

	if(charge_extrap=="dm" || force>1)
	{
		//if(out_dm==0) out_dm = 10000;//at least must output the density matrix at the last electron iteration step.
	}
	//if(charge_extrap != "dm")//xiaohui add 2015-02-01
	//{
	//	if(calculation=="relax")//xiaohui add 2015-02-01
	//	{
	//		charge_extrap = "first-order";
	//	}
	//	if(calculation=="md")//xiaohui add 2015-02-01
	//	{
	//		charge_extrap = "second-order";
	//	}
	//}

    if (GlobalV::CALCULATION=="nscf" && start_pot != "file")
    {
        start_pot = "file";
        ModuleBase::GlobalFunc::AUTO_SET("start_pot",start_pot);
    }

    if (start_wfc != "atomic" && start_wfc != "atomic+random" && start_wfc != "random" &&
            start_wfc != "file")
    {
        ModuleBase::WARNING_QUIT("Input","wrong start_wfc, please use 'atomic' or 'random' or 'file' ");
    }

    if (nbands > 100000)
    {
        ModuleBase::WARNING_QUIT("Input","nbnd >100000, out of range");
    }
    if ( nelec > 0 && nbands > 0 && nelec > 2*nbands )
    {
        ModuleBase::WARNING_QUIT("Input","nelec > 2*nbnd , bands not enough!");
    }
    if (nspin < 1  || nspin > 4)
    {
        ModuleBase::WARNING_QUIT("Input","nspin out of range!");
    }


	if(basis_type=="pw") //xiaohui add 2013-09-01
	{
		if(ks_solver=="default") //xiaohui add 2013-09-01
		{
			ks_solver = "cg";
			ModuleBase::GlobalFunc::AUTO_SET("ks_solver","cg");
		}
		else if(ks_solver=="cg")
		{
			GlobalV::ofs_warning << " It's ok to use cg." << std::endl;
		}
		else if(ks_solver=="dav")
		{
			GlobalV::ofs_warning << " It's ok to use dav." << std::endl;
		}
		else if(ks_solver=="genelpa") //yshen add 2016-07-20
		{
			ModuleBase::WARNING_QUIT("Input","genelpa can not be used with plane wave basis.");
		}
		else if(ks_solver=="scalapack_gvx") //Peize Lin add 2020.11.14
		{
			ModuleBase::WARNING_QUIT("Input","scalapack_gvx can not be used with plane wave basis.");
		}
		else if(ks_solver=="hpseps")
		{
			ModuleBase::WARNING_QUIT("Input","hpseps can not be used with plane wave basis."); //xiaohui add 2013-09-04
		}
		else if(ks_solver=="selinv")
		{
			ModuleBase::WARNING_QUIT("Input","selinv can not be used with plane wave basis."); //xiaohui add 2013-09-04
		}
		else if(ks_solver=="lapack")
		{
			ModuleBase::WARNING_QUIT("Input","lapack can not be used with plane wave basis.");
		}
		else
		{
			ModuleBase::WARNING_QUIT("Input","please check the ks_solver parameter!");
		}
	}
	else if(basis_type=="lcao")
	{
			if(ks_solver == "default")
			{
				ks_solver = "genelpa";
				ModuleBase::GlobalFunc::AUTO_SET("ks_solver","genelpa");
			}
			else if (ks_solver == "cg")
			{
				ModuleBase::WARNING_QUIT("Input","not ready for cg method in lcao ."); //xiaohui add 2013-09-04
			}
			else if (ks_solver == "genelpa")
			{
#ifdef __MPI
//				GlobalV::ofs_warning << "genelpa is under testing" << std::endl;
#else
				ModuleBase::WARNING_QUIT("Input","genelpa can not be used for series version.");
#endif
            }
			else if (ks_solver == "scalapack_gvx")
			{
#ifdef __MPI
				GlobalV::ofs_warning << "scalapack_gvx is under testing" << std::endl;
#else
				ModuleBase::WARNING_QUIT("Input","scalapack_gvx can not be used for series version.");
#endif
            }
			else if (ks_solver == "hpseps")
			{
#ifdef __MPI
				GlobalV::ofs_warning << "It's not a good choice to use hpseps!" << std::endl;
				if(gamma_only) ModuleBase::WARNING_QUIT("Input","hpseps can not be used for gamma_only.");
#else
				ModuleBase::WARNING_QUIT("Input","hpseps can not be used for series version.");
#endif
			}
			else if (ks_solver == "lapack")
			{
#ifdef __MPI
				ModuleBase::WARNING_QUIT("Input","ks_solver=lapack is not an option for parallel version of ABACUS (try hpseps).");
#else
				GlobalV::ofs_warning << " It's ok to use lapack." << std::endl;
#endif
			}
			else if (ks_solver == "selinv")
			{
				ModuleBase::WARNING_QUIT("Input","not ready for selinv method in lcao .");
			}
			else if(ks_solver == "linear_scaling")
			{
				ModuleBase::WARNING_QUIT("Input","not ready for linear_scaling method in lcao .");
			}
			else
			{
				ModuleBase::WARNING_QUIT("Input","please check the ks_solver parameter!");
			}
	}
	else if(basis_type=="lcao_in_pw")
	{
		if( ks_solver != "lapack" )
		{
			ModuleBase::WARNING_QUIT("Input","LCAO in plane wave can only done with lapack.");
		}
	}
	else
	{
		ModuleBase::WARNING_QUIT("Input","please check the basis_type parameter!");
	}

	if(basis_type=="pw" && gamma_only)
	{
		ModuleBase::WARNING_QUIT("Input","gamma_only not implemented for plane wave now.");
	}

	if(basis_type=="pw" || basis_type=="lcao_in_pw")
	{
		if(gamma_only_local)
		{
			// means you can use > 1 number of k points.
			gamma_only_local = 0;
			ModuleBase::GlobalFunc::AUTO_SET("gamma_only_local","0");
		}
	}

	if(basis_type=="lcao" && !gamma_only_local) //xiaohui add 2013-09-01. Attention! Maybe there is some problem.
	{
		ModuleBase::WARNING("Input","gamma_only_local algorithm is not used.");
	}

	// new rule, mohan add 2012-02-11
	// otherwise, there need wave functions transfers
	//if(diago_type=="cg") xiaohui modify 2013-09-01
	if(ks_solver=="cg") //xiaohui add 2013-09-01
	{
		if(diago_proc!=GlobalV::NPROC)
		{
			ModuleBase::WARNING("Input","when CG is used for diago, diago_proc==GlobalV::NPROC");
			diago_proc=GlobalV::NPROC;
		}
	}

	if(GlobalV::NPROC>1 && ks_solver=="lapack") //xiaohui add 2013-09-01
	{
		//if(local_basis ==4 && linear_scaling==0) xiaohui modify 2013-09-01
		if(basis_type=="lcao_in_pw") //xiaohui add 2013-09-01
		{

		}
		else
		{
			ModuleBase::WARNING_QUIT("Input","lapack can not be used when nproc > 1");
		}
	}

	// pengfei add 13-8-10 a new method cg to bfgs
	if(ion_dynamics!= "sd" && ion_dynamics!="cg" && ion_dynamics!="bfgs" && ion_dynamics!="cg_bfgs")
	{
		 ModuleBase::WARNING_QUIT("Input","ion_dynamics can only be sd, cg, bfgs or cg_bfgs.");
	}

	if(basis_type=="pw")
	{
		bx=1;
		by=1;
		bz=1;
	}
	else if(bx>10)
	{
		ModuleBase::WARNING_QUIT("Input","bx is too large!");
	}
	else if(by>10)
	{
		ModuleBase::WARNING_QUIT("Input","by is too large!");
	}
	else if(bz>10)
	{
		ModuleBase::WARNING_QUIT("Input","bz is too large!");
	}

	if(basis_type=="lcao")
	{
		if(lcao_ecut == 0)
		{
			lcao_ecut = ecutwfc;
			ModuleBase::GlobalFunc::AUTO_SET("lcao_ecut",ecutwfc);
		}
	}


	// jiyy add 2019-08-04
	if(vdw_method=="d2" || vdw_method=="d3_0" || vdw_method=="d3_bj")
	{
		if( (vdw_C6_unit!="Jnm6/mol") && (vdw_C6_unit!="eVA6") )
		{
			ModuleBase::WARNING_QUIT("Input","vdw_C6_unit must be Jnm6/mol or eVA6");
		}
		if( (vdw_R0_unit!="A") && (vdw_R0_unit!="Bohr") )
		{
			ModuleBase::WARNING_QUIT("Input","vdw_R0_unit must be A or Bohr");
		}
		if( (vdw_model!="radius") && (vdw_model!="period") )
		{
			ModuleBase::WARNING_QUIT("Input","vdw_model must be radius or period");
		}
		if( (vdw_period.x<=0) || (vdw_period.y<=0) || (vdw_period.z<=0) )
		{
			ModuleBase::WARNING_QUIT("Input","vdw_period <= 0 is not allowd");
		}
		if( std::stod(vdw_radius)<=0 )
		{
			ModuleBase::WARNING_QUIT("Input","vdw_radius <= 0 is not allowd");
		}
		if( (vdw_radius_unit!="A") && (vdw_radius_unit!="Bohr") )
		{
			ModuleBase::WARNING_QUIT("Input","vdw_radius_unit must be A or Bohr");
		}
		if( vdw_cn_thr<=0 )
		{
			ModuleBase::WARNING_QUIT("Input","vdw_cn_thr <= 0 is not allowd");
		}
		if( (vdw_cn_thr_unit!="A") && (vdw_cn_thr_unit!="Bohr") )
		{
			ModuleBase::WARNING_QUIT("Input","vdw_cn_thr_unit must be A or Bohr");
		}
	}

<<<<<<< HEAD
	if(exx_hybrid_type!="no" &&
		exx_hybrid_type!="hf" &&
		exx_hybrid_type!="pbe0" &&
		exx_hybrid_type!="hse" &&
		exx_hybrid_type!="opt_orb")
	{
		ModuleBase::WARNING_QUIT("INPUT","exx_hybrid_type must be no or hf or pbe0 or hse or opt_orb");
	}

	if(exx_hybrid_type=="hf" || exx_hybrid_type=="pbe0" || exx_hybrid_type=="hse")
=======
	if(spectral_type!="None" && spectral_type!="eels" && spectral_type!="absorption")
	{
		ModuleBase::WARNING_QUIT("INPUT","spectral_type must be eels or absorption !");
	}

	// pengfei 2016-12-14
	if(spectral_type!="None")
	{
		if( system_type!="bulk" && system_type!="surface")
		{
			ModuleBase::WARNING_QUIT("Input","system must be bulk or surface");
		}
		if( kernel_type!="rpa")
		{
			ModuleBase::WARNING_QUIT("Input","Now kernel_type must be rpa!");
		}
		if( q_start[0] == 0 && q_start[1] == 0 && q_start[2] == 0)
		{
			ModuleBase::WARNING_QUIT("INPUT","Gamma point is not allowed!");
		}
		if( q_direct[0] == 0 && q_direct[1] == 0 && q_direct[2] == 0)
		{
			ModuleBase::WARNING_QUIT("INPUT","You must choose a direction!");
		}
	}

	if(dft_functional=="hf" || dft_functional=="pbe0" || dft_functional=="hse")
>>>>>>> b3bba624
	{
		if(exx_hybrid_alpha<0 || exx_hybrid_alpha>1)
		{
			ModuleBase::WARNING_QUIT("INPUT","must 0 < exx_hybrid_alpha < 1");
		}
		if(exx_hybrid_step<=0)
		{
			ModuleBase::WARNING_QUIT("INPUT","must exx_hybrid_step > 0");
		}
		if(exx_ccp_rmesh_times<1)
		{
			ModuleBase::WARNING_QUIT("INPUT","must exx_ccp_rmesh_times >= 1");
		}
		if(exx_distribute_type!="htime"
			&& exx_distribute_type!="kmeans2"
			&& exx_distribute_type!="kmeans1"
			&& exx_distribute_type!="order")
		{
			ModuleBase::WARNING_QUIT("INPUT","exx_distribute_type must be htime or kmeans2 or kmeans1");
		}
	}
	if(dft_functional=="opt_orb")
	{
		if(exx_opt_orb_lmax<0)
		{
			ModuleBase::WARNING_QUIT("INPUT","exx_opt_orb_lmax must >=0");
		}
		if(exx_opt_orb_ecut<0)
		{
			ModuleBase::WARNING_QUIT("INPUT","exx_opt_orb_ecut must >=0");
		}
		if(exx_opt_orb_tolerence<0)
		{
			ModuleBase::WARNING_QUIT("INPUT","exx_opt_orb_tolerence must >=0");
		}
	}

	//2015-06-15, xiaohui
	if(mixing_mode == "pulay" && mixing_gg0 > 0.0)
	{
		ModuleBase::WARNING("Input","To use pulay-kerker mixing method, please set mixing_type=pulay-kerker");
	}

	if(berry_phase)
	{
		if(basis_type == "pw")
		{
			if( !(calculation=="nscf") )
				ModuleBase::WARNING_QUIT("Input","calculate berry phase, please set calculation = nscf");
		}
		else if(basis_type == "lcao" && (ks_solver == "genelpa" || ks_solver == "scalapack_gvx"))
		{
			if( !(calculation=="nscf") )
				ModuleBase::WARNING_QUIT("Input","calculate berry phase, please set calculation = nscf");
		}
		else
		{
			ModuleBase::WARNING_QUIT("Input","calculate berry phase, please set basis_type = pw or lcao");
		}

		if( !(gdir==1||gdir==2||gdir==3) )
		{
			ModuleBase::WARNING_QUIT("Input","calculate berry phase, please set gdir = 1 or 2 or 3");
		}
	}

	if(towannier90)
	{
		if(basis_type == "pw" || basis_type == "lcao")
		{
			if( !(calculation=="nscf") )
				ModuleBase::WARNING_QUIT("Input","to use towannier90, please set calculation = nscf");
		}
		else
		{
			ModuleBase::WARNING_QUIT("Input","to use towannier90, please set basis_type = pw or lcao");
		}

		if(nspin == 2)
		{
			if( !(wannier_spin=="up"||wannier_spin=="down") )
			{
				ModuleBase::WARNING_QUIT("Input","to use towannier90, please set wannier_spin = up or down");
			}
		}
	}

	const std::string ss = "test -d " + read_file_dir;
	if(read_file_dir=="auto")
	{
		GlobalV::global_readin_dir = GlobalV::global_out_dir;
	}
	else if( system( ss.c_str() ))
	{
		ModuleBase::WARNING_QUIT("Input","please set right files directory for reading in.");
	}
	else
	{
		GlobalV::global_readin_dir = read_file_dir + '/';
	}

    return;
}

void Input::close_log(void)const
{

    ModuleBase::Global_File::close_all_log(GlobalV::MY_RANK, this->out_alllog);
}

void Input::readbool(std::ifstream &ifs, bool &var)
{
    std::string str;
    ifs >> str;
    if (str == "true")
    {
        var = true;
    }
    else
    {
        var = false;
    }
    ifs.ignore(100, '\n');
    return;
}

void Input::strtolower(char *sa, char *sb)
{
    char c;
    int len = strlen(sa);
    for (int i = 0; i < len; i++)
    {
        c = sa[i];
        sb[i] = tolower(c);
    }
    sb[len] = '\0';
}<|MERGE_RESOLUTION|>--- conflicted
+++ resolved
@@ -2504,46 +2504,7 @@
 		}
 	}
 
-<<<<<<< HEAD
-	if(exx_hybrid_type!="no" &&
-		exx_hybrid_type!="hf" &&
-		exx_hybrid_type!="pbe0" &&
-		exx_hybrid_type!="hse" &&
-		exx_hybrid_type!="opt_orb")
-	{
-		ModuleBase::WARNING_QUIT("INPUT","exx_hybrid_type must be no or hf or pbe0 or hse or opt_orb");
-	}
-
-	if(exx_hybrid_type=="hf" || exx_hybrid_type=="pbe0" || exx_hybrid_type=="hse")
-=======
-	if(spectral_type!="None" && spectral_type!="eels" && spectral_type!="absorption")
-	{
-		ModuleBase::WARNING_QUIT("INPUT","spectral_type must be eels or absorption !");
-	}
-
-	// pengfei 2016-12-14
-	if(spectral_type!="None")
-	{
-		if( system_type!="bulk" && system_type!="surface")
-		{
-			ModuleBase::WARNING_QUIT("Input","system must be bulk or surface");
-		}
-		if( kernel_type!="rpa")
-		{
-			ModuleBase::WARNING_QUIT("Input","Now kernel_type must be rpa!");
-		}
-		if( q_start[0] == 0 && q_start[1] == 0 && q_start[2] == 0)
-		{
-			ModuleBase::WARNING_QUIT("INPUT","Gamma point is not allowed!");
-		}
-		if( q_direct[0] == 0 && q_direct[1] == 0 && q_direct[2] == 0)
-		{
-			ModuleBase::WARNING_QUIT("INPUT","You must choose a direction!");
-		}
-	}
-
 	if(dft_functional=="hf" || dft_functional=="pbe0" || dft_functional=="hse")
->>>>>>> b3bba624
 	{
 		if(exx_hybrid_alpha<0 || exx_hybrid_alpha>1)
 		{
