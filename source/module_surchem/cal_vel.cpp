#include "../module_base/timer.h"
#include "../module_xc/xc_functional.h"
#include "surchem.h"

void shape_gradn(const double *PS_TOTN_real, ModulePW::PW_Basis* rho_basis, double *eprime)
{

    double epr_c = 1.0 / sqrt(ModuleBase::TWO_PI) / GlobalV::sigma_k;
    double epr_z = 0;
    double min = 1e-10;
    for (int ir = 0; ir < rho_basis->nrxx; ir++)
    {
        epr_z = log(max(PS_TOTN_real[ir], min) / GlobalV::nc_k) / sqrt(2) / GlobalV::sigma_k;
        eprime[ir] = epr_c * exp(-pow(epr_z, 2)) / max(PS_TOTN_real[ir], min);
    }
}

void eps_pot(const double *PS_TOTN_real, const complex<double> *phi, ModulePW::PW_Basis* rho_basis, double *d_eps, double *vwork)
{
    double *eprime = new double[rho_basis->nrxx];
    ModuleBase::GlobalFunc::ZEROS(eprime, rho_basis->nrxx);

    shape_gradn(PS_TOTN_real, rho_basis, eprime);

    for (int ir = 0; ir < rho_basis->nrxx; ir++)
    {
        eprime[ir] = eprime[ir] * (GlobalV::eb_k - 1);
    }

    ModuleBase::Vector3<double> *nabla_phi = new ModuleBase::Vector3<double>[rho_basis->nrxx];
    double *phisq = new double[rho_basis->nrxx];

    // nabla phi
    XC_Functional::grad_rho(phi, nabla_phi, GlobalC::rhopw);

    for (int ir = 0; ir < rho_basis->nrxx; ir++)
    {
        phisq[ir] = pow(nabla_phi[ir].x, 2) + pow(nabla_phi[ir].y, 2) + pow(nabla_phi[ir].z, 2);
    }

    for (int ir = 0; ir < rho_basis->nrxx; ir++)
    {
        vwork[ir] = eprime[ir] * phisq[ir] / (8 * ModuleBase::PI);
    }

    delete[] eprime;
    delete[] nabla_phi;
    delete[] phisq;
}

ModuleBase::matrix surchem::cal_vel(const UnitCell &cell,
                                    ModulePW::PW_Basis* rho_basis,
                                    complex<double> *TOTN,
                                    complex<double> *PS_TOTN,
                                    int nspin)
{
    ModuleBase::TITLE("surchem", "cal_vel");
    ModuleBase::timer::tick("surchem", "cal_vel");

    // double *TOTN_real = new double[pwb.nrxx];
<<<<<<< HEAD
    GlobalC::UFFT.ToRealSpace(TOTN, TOTN_real, rho_basis);
=======
    rho_basis->recip2real(TOTN, TOTN_real);
>>>>>>> ec6b8ae6

    // -4pi * TOTN(G)
    complex<double> *B = new complex<double>[rho_basis->npw];
    for (int ig = 0; ig < rho_basis->npw; ig++)
    {
        B[ig] = -4.0 * ModuleBase::PI * TOTN[ig];
    }

    // Build a nrxx vector to DO FFT .
    double *PS_TOTN_real = new double[rho_basis->nrxx];
    rho_basis->recip2real(PS_TOTN, PS_TOTN_real);

    // build epsilon in real space (nrxx)
    double *epsilon = new double[rho_basis->nrxx];
    double *epsilon0 = new double[rho_basis->nrxx];
    cal_epsilon(rho_basis, PS_TOTN_real, epsilon, epsilon0);

    complex<double> *Sol_phi = new complex<double>[rho_basis->npw];
    complex<double> *Sol_phi0 = new complex<double>[rho_basis->npw];
    int ncgsol = 0;

    double *tmp_Vel = new double[rho_basis->nrxx];
    ModuleBase::GlobalFunc::ZEROS(tmp_Vel, rho_basis->nrxx);

    // Calculate Sol_phi with epsilon.
    ncgsol = 0;
    minimize_cg(cell, rho_basis, epsilon, B, Sol_phi, ncgsol);

    ncgsol = 0;
    // Calculate Sol_phi0 with epsilon0.
    minimize_cg(cell, rho_basis, epsilon0, B, Sol_phi0, ncgsol);

    double *phi_tilda_R = new double[rho_basis->nrxx];
    double *phi_tilda_R0 = new double[rho_basis->nrxx];

    rho_basis->recip2real(Sol_phi, phi_tilda_R);
    rho_basis->recip2real(Sol_phi0, phi_tilda_R0);

    // the 1st item of tmp_Vel
    for (int i = 0; i < rho_basis->nrxx; i++)
    {
        delta_phi[i] = phi_tilda_R[i] - phi_tilda_R0[i];
        tmp_Vel[i] += delta_phi[i];
    }

    // calculate Ael
    // double Ael = cal_Ael(cell, pwb);

    // the 2nd item of tmp_Vel
    eps_pot(PS_TOTN_real, Sol_phi, rho_basis, epsilon, epspot);

    for (int i = 0; i < rho_basis->nrxx; i++)
    {
        tmp_Vel[i] += epspot[i];
    }

    // ModuleBase::matrix v(nspin, rho_basis->nrxx);
    ModuleBase::GlobalFunc::ZEROS(Vel.c, nspin * rho_basis->nrxx);

    if (nspin == 4)
    {
        for (int ir = 0; ir < rho_basis->nrxx; ir++)
        {
            Vel(0, ir) += tmp_Vel[ir];
        }
    }
    else
    {
        for (int is = 0; is < nspin; is++)
        {
            for (int ir = 0; ir < rho_basis->nrxx; ir++)
            {
                Vel(is, ir) += tmp_Vel[ir];
            }
        }
    }

    delete[] PS_TOTN_real;
    delete[] Sol_phi;
    delete[] Sol_phi0;
    delete[] B;
    delete[] epsilon;
    delete[] epsilon0;
    delete[] tmp_Vel;
    delete[] phi_tilda_R;
    delete[] phi_tilda_R0;

    ModuleBase::timer::tick("surchem", "cal_vel");
    return Vel;
}<|MERGE_RESOLUTION|>--- conflicted
+++ resolved
@@ -58,11 +58,7 @@
     ModuleBase::timer::tick("surchem", "cal_vel");
 
     // double *TOTN_real = new double[pwb.nrxx];
-<<<<<<< HEAD
-    GlobalC::UFFT.ToRealSpace(TOTN, TOTN_real, rho_basis);
-=======
     rho_basis->recip2real(TOTN, TOTN_real);
->>>>>>> ec6b8ae6
 
     // -4pi * TOTN(G)
     complex<double> *B = new complex<double>[rho_basis->npw];
