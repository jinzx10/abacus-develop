#include "surchem.h"

<<<<<<< HEAD
double surchem::cal_Ael(const UnitCell &cell, ModulePW::PW_Basis* rho_basis, const double *TOTN_real, const double *delta_phi_R)
=======
/*
double surchem::cal_Ael(const UnitCell &cell, PW_Basis &pwb, const double *TOTN_real, const double *delta_phi_R)
>>>>>>> c49f8bf8
{
    double Ael = 0.0;
    for (int ir = 0; ir < rho_basis->nrxx; ir++)
    {
        Ael -= TOTN_real[ir] * delta_phi_R[ir];
    }
    Parallel_Reduce::reduce_double_pool(Ael);
    Ael = Ael * cell.omega * 0.5 / rho_basis->nxyz;
    cout << "Ael: " << Ael << endl;
    return Ael;
}

double surchem::cal_Acav(const UnitCell &cell, ModulePW::PW_Basis* rho_basis, double qs)
{
    double Acav = 0.0;
    Acav = GlobalV::tau * qs;
    Acav = Acav * cell.omega * 0.5 / rho_basis->nxyz;
    Parallel_Reduce::reduce_double_pool(Acav);
    cout << "Acav: " << Acav << endl;
    return Acav;
}
*/

double surchem::cal_Ael(const UnitCell &cell, PW_Basis &pwb)
{
    double Ael = 0.0;
    for (int ir = 0; ir < pwb.nrxx; ir++)
    {
        Ael -= TOTN_real[ir] * delta_phi[ir];
    }
    Parallel_Reduce::reduce_double_pool(Ael);
    Ael = Ael * cell.omega * 0.5 / pwb.nxyz;
    cout << "Ael: " << Ael << endl;
    return Ael;
}

double surchem::cal_Acav(const UnitCell &cell, PW_Basis &pwb)
{
    double Acav = 0.0;
    Acav = GlobalV::tau * qs;
    Acav = Acav * cell.omega * 0.5 / pwb.nxyz;
    Parallel_Reduce::reduce_double_pool(Acav);
    cout << "Acav: " << Acav << endl;
    return Acav;
}<|MERGE_RESOLUTION|>--- conflicted
+++ resolved
@@ -1,16 +1,11 @@
 #include "surchem.h"
 
-<<<<<<< HEAD
-double surchem::cal_Ael(const UnitCell &cell, ModulePW::PW_Basis* rho_basis, const double *TOTN_real, const double *delta_phi_R)
-=======
-/*
-double surchem::cal_Ael(const UnitCell &cell, PW_Basis &pwb, const double *TOTN_real, const double *delta_phi_R)
->>>>>>> c49f8bf8
+double surchem::cal_Ael(const UnitCell &cell, ModulePW::PW_Basis* rho_basis)
 {
     double Ael = 0.0;
     for (int ir = 0; ir < rho_basis->nrxx; ir++)
     {
-        Ael -= TOTN_real[ir] * delta_phi_R[ir];
+        Ael -= TOTN_real[ir] * delta_phi[ir];
     }
     Parallel_Reduce::reduce_double_pool(Ael);
     Ael = Ael * cell.omega * 0.5 / rho_basis->nxyz;
@@ -18,7 +13,7 @@
     return Ael;
 }
 
-double surchem::cal_Acav(const UnitCell &cell, ModulePW::PW_Basis* rho_basis, double qs)
+double surchem::cal_Acav(const UnitCell &cell,  ModulePW::PW_Basis* rho_basis)
 {
     double Acav = 0.0;
     Acav = GlobalV::tau * qs;
@@ -26,28 +21,4 @@
     Parallel_Reduce::reduce_double_pool(Acav);
     cout << "Acav: " << Acav << endl;
     return Acav;
-}
-*/
-
-double surchem::cal_Ael(const UnitCell &cell, PW_Basis &pwb)
-{
-    double Ael = 0.0;
-    for (int ir = 0; ir < pwb.nrxx; ir++)
-    {
-        Ael -= TOTN_real[ir] * delta_phi[ir];
-    }
-    Parallel_Reduce::reduce_double_pool(Ael);
-    Ael = Ael * cell.omega * 0.5 / pwb.nxyz;
-    cout << "Ael: " << Ael << endl;
-    return Ael;
-}
-
-double surchem::cal_Acav(const UnitCell &cell, PW_Basis &pwb)
-{
-    double Acav = 0.0;
-    Acav = GlobalV::tau * qs;
-    Acav = Acav * cell.omega * 0.5 / pwb.nxyz;
-    Parallel_Reduce::reduce_double_pool(Acav);
-    cout << "Acav: " << Acav << endl;
-    return Acav;
 }