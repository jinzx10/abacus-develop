//=======================
// AUTHOR : Peize Lin
// DATE :   2023-02-23
//=======================

#include "Matrix_Orbs22.h"

#include "module_base/timer.h"
#include "module_base/tool_title.h"
#include "module_hamilt_pw/hamilt_pwdft/global.h"

void Matrix_Orbs22::init(const int mode, const double kmesh_times, const double rmesh_times)
{
    ModuleBase::TITLE("Matrix_Orbs22", "init");
    ModuleBase::timer::tick("Matrix_Orbs22", "init");
    //=========================================
    // (1) MOT: make overlap table.
    //=========================================
    this->MOT.allocate(
        GlobalC::ORB.get_ntype(),                                               // number of atom types
        std::max(GlobalC::ORB.get_lmax(), GlobalC::exx_info.info_ri.abfs_Lmax), // max L used to calculate overlap
        static_cast<int>(GlobalC::ORB.get_kmesh() * kmesh_times) | 1,           // kpoints, for integration in k space
        GlobalC::ORB.get_Rmax() * rmesh_times,                                  // max value of radial table
        GlobalC::ORB.get_dR(),                                                  // delta R, for making radial table
        //		GlobalC::ORB.get_dk() / kmesh_times);				// delta k, for integration in k space
        GlobalC::ORB.get_dk()); // Peize Lin change 2017-04-16
    int Lmax_used, Lmax;

    const int ntype = GlobalC::ORB.get_ntype();
    int lmax_orb = -1, lmax_beta = -1;
    for (int it = 0; it < ntype; it++)
    {
        lmax_orb = std::max(lmax_orb, GlobalC::ORB.Phi[it].getLmax());
        lmax_beta = std::max(lmax_beta, GlobalC::ucell.infoNL.Beta[it].getLmax());
    }
    const double dr = GlobalC::ORB.get_dR();
    const double dk = GlobalC::ORB.get_dk();
    const int kmesh = GlobalC::ORB.get_kmesh() * 4 + 1;
    int Rmesh = static_cast<int>(GlobalC::ORB.get_Rmax() / dr) + 4;
    Rmesh += 1 - Rmesh % 2;

    ORB_table_phi::init_Table_Spherical_Bessel(4,
                                               mode,
                                               Lmax_used,
                                               Lmax,
                                               GlobalC::exx_info.info_ri.abfs_Lmax,
<<<<<<< HEAD
                                               GlobalC::ORB,
                                               GlobalC::ucell.infoNL.Beta,
                                               MOT.pSB,
                                               kmesh_times,
                                               rmesh_times);
=======
                                               lmax_orb,
                                               lmax_beta,
                                               dr,
                                               dk,
                                               kmesh,
                                               Rmesh,
                                               MOT.pSB);
>>>>>>> 0a556afd
    //	this->MOT.init_OV_Tpair();							// for this->MOT.OV_L2plus1
    //	this->MOT.Destroy_Table_Spherical_Bessel (Lmax_used);				// why?

    //=========================================
    // (2) init Ylm Coef
    //=========================================
    ModuleBase::Ylm::set_coefficients();

    //=========================================
    // (3) make Gaunt coefficients table
    //=========================================
    this->MGT.init_Gaunt_CH(2 * Lmax + 1); // why +1
    this->MGT.init_Gaunt(2 * Lmax + 1);

    ModuleBase::timer::tick("Matrix_Orbs22", "init");
    std::cout << "Matrix_Orbs22::init()::done" << std::endl;
}

void Matrix_Orbs22::init_radial(const std::vector<std::vector<std::vector<Numerical_Orbital_Lm>>>& orb_A1,
                                const std::vector<std::vector<std::vector<Numerical_Orbital_Lm>>>& orb_A2,
                                const std::vector<std::vector<std::vector<Numerical_Orbital_Lm>>>& orb_B1,
                                const std::vector<std::vector<std::vector<Numerical_Orbital_Lm>>>& orb_B2)
{
    ModuleBase::TITLE("Matrix_Orbs22", "init_radial");
    ModuleBase::timer::tick("Matrix_Orbs22", "init_radial");
    assert(orb_A1.size() == orb_A2.size());
    assert(orb_B1.size() == orb_B2.size());
    for (size_t TA = 0; TA != orb_A1.size(); ++TA)
        for (size_t TB = 0; TB != orb_B1.size(); ++TB)
            for (int LA1 = 0; LA1 != orb_A1[TA].size(); ++LA1)
                for (size_t NA1 = 0; NA1 != orb_A1[TA][LA1].size(); ++NA1)
                    for (int LA2 = 0; LA2 != orb_A2[TA].size(); ++LA2)
                        for (size_t NA2 = 0; NA2 != orb_A2[TA][LA2].size(); ++NA2)
                            for (int LB1 = 0; LB1 != orb_B1[TB].size(); ++LB1)
                                for (size_t NB1 = 0; NB1 != orb_B1[TB][LB1].size(); ++NB1)
                                    for (int LB2 = 0; LB2 != orb_B2[TB].size(); ++LB2)
                                        for (size_t NB2 = 0; NB2 != orb_B2[TB][LB2].size(); ++NB2)
                                            center2_orb22_s[TA][TB][LA1][NA1][LA2][NA2][LB1][NB1][LB2].insert(
                                                std::make_pair(NB2,
                                                               Center2_Orb::Orb22(orb_A1[TA][LA1][NA1],
                                                                                  orb_A2[TA][LA2][NA2],
                                                                                  orb_B1[TB][LB1][NB1],
                                                                                  orb_B2[TB][LB2][NB2],
                                                                                  MOT.pSB,
                                                                                  this->MGT)));
    ModuleBase::timer::tick("Matrix_Orbs22", "init_radial");
}

void Matrix_Orbs22::init_radial(const LCAO_Orbitals& orb_A1,
                                const LCAO_Orbitals& orb_A2,
                                const LCAO_Orbitals& orb_B1,
                                const LCAO_Orbitals& orb_B2)
{
    ModuleBase::TITLE("Matrix_Orbs22", "init_radial");
    ModuleBase::timer::tick("Matrix_Orbs22", "init_radial");
    assert(orb_A1.get_ntype() == orb_A2.get_ntype());
    assert(orb_B1.get_ntype() == orb_B2.get_ntype());
    for (size_t TA = 0; TA != orb_A1.get_ntype(); ++TA)
        for (size_t TB = 0; TB != orb_B1.get_ntype(); ++TB)
            for (int LA1 = 0; LA1 != orb_A1.Phi[TA].getLmax(); ++LA1)
                for (size_t NA1 = 0; NA1 != orb_A1.Phi[TA].getNchi(LA1); ++NA1)
                    for (int LA2 = 0; LA2 <= orb_A2.Phi[TA].getLmax(); ++LA2)
                        for (size_t NA2 = 0; NA2 != orb_A2.Phi[TA].getNchi(LA2); ++NA2)
                            for (int LB1 = 0; LB1 <= orb_B1.Phi[TB].getLmax(); ++LB1)
                                for (size_t NB1 = 0; NB1 != orb_B1.Phi[TB].getNchi(LB1); ++NB1)
                                    for (int LB2 = 0; LB2 <= orb_B2.Phi[TB].getLmax(); ++LB2)
                                        for (size_t NB2 = 0; NB2 != orb_B2.Phi[TB].getNchi(LB2); ++NB2)
                                            center2_orb22_s[TA][TB][LA1][NA1][LA2][NA2][LB1][NB1][LB2].insert(
                                                std::make_pair(NB2,
                                                               Center2_Orb::Orb22(orb_A1.Phi[TA].PhiLN(LA1, NA1),
                                                                                  orb_A2.Phi[TA].PhiLN(LA2, NA2),
                                                                                  orb_B1.Phi[TB].PhiLN(LB1, NB1),
                                                                                  orb_B2.Phi[TB].PhiLN(LB2, NB2),
                                                                                  MOT.pSB,
                                                                                  this->MGT)));
    ModuleBase::timer::tick("Matrix_Orbs22", "init_radial");
}

void Matrix_Orbs22::init_radial_table()
{
    ModuleBase::TITLE("Matrix_Orbs22", "init_radial");
    ModuleBase::timer::tick("Matrix_Orbs22", "init_radial_table");
    for (auto& coA: center2_orb22_s)
        for (auto& coB: coA.second)
            for (auto& coC: coB.second)
                for (auto& coD: coC.second)
                    for (auto& coE: coD.second)
                        for (auto& coF: coE.second)
                            for (auto& coG: coF.second)
                                for (auto& coH: coG.second)
                                    for (auto& coI: coH.second)
                                        for (auto& coJ: coI.second)
                                            coJ.second.init_radial_table();
    ModuleBase::timer::tick("Matrix_Orbs22", "init_radial_table");
}

void Matrix_Orbs22::init_radial_table(const std::map<size_t, std::map<size_t, std::set<double>>>& Rs)
{
    ModuleBase::TITLE("Matrix_Orbs22", "init_radial_table_Rs");
    ModuleBase::timer::tick("Matrix_Orbs22", "init_radial_table");
    for (const auto& RsA: Rs)
        for (const auto& RsB: RsA.second)
        {
            if (auto* const center2_orb22_sAB = static_cast<std::map<
                    int,
                    std::map<
                        size_t,
                        std::map<
                            int,
                            std::map<
                                size_t,
                                std::map<
                                    int,
                                    std::map<size_t, std::map<int, std::map<size_t, Center2_Orb::Orb22>>>>>>>>* const>(
                    ModuleBase::GlobalFunc::MAP_EXIST(center2_orb22_s, RsA.first, RsB.first)))
            {
                std::set<size_t> radials;
                for (const double& R: RsB.second)
                {
                    const double position = R * GlobalC::ucell.lat0 / this->MOT.dr;
                    const size_t iq = static_cast<size_t>(position);
                    for (size_t i = 0; i != 4; ++i)
                        radials.insert(iq + i);
                }
                for (auto& coC: *center2_orb22_sAB)
                    for (auto& coD: coC.second)
                        for (auto& coE: coD.second)
                            for (auto& coF: coE.second)
                                for (auto& coG: coF.second)
                                    for (auto& coH: coG.second)
                                        for (auto& coI: coH.second)
                                            for (auto& coJ: coI.second)
                                                coJ.second.init_radial_table();
            }
        }
    ModuleBase::timer::tick("Matrix_Orbs22", "init_radial_table");
}
<|MERGE_RESOLUTION|>--- conflicted
+++ resolved
@@ -1,198 +1,190 @@
-//=======================
-// AUTHOR : Peize Lin
-// DATE :   2023-02-23
-//=======================
-
-#include "Matrix_Orbs22.h"
-
-#include "module_base/timer.h"
-#include "module_base/tool_title.h"
-#include "module_hamilt_pw/hamilt_pwdft/global.h"
-
-void Matrix_Orbs22::init(const int mode, const double kmesh_times, const double rmesh_times)
-{
-    ModuleBase::TITLE("Matrix_Orbs22", "init");
-    ModuleBase::timer::tick("Matrix_Orbs22", "init");
-    //=========================================
-    // (1) MOT: make overlap table.
-    //=========================================
-    this->MOT.allocate(
-        GlobalC::ORB.get_ntype(),                                               // number of atom types
-        std::max(GlobalC::ORB.get_lmax(), GlobalC::exx_info.info_ri.abfs_Lmax), // max L used to calculate overlap
-        static_cast<int>(GlobalC::ORB.get_kmesh() * kmesh_times) | 1,           // kpoints, for integration in k space
-        GlobalC::ORB.get_Rmax() * rmesh_times,                                  // max value of radial table
-        GlobalC::ORB.get_dR(),                                                  // delta R, for making radial table
-        //		GlobalC::ORB.get_dk() / kmesh_times);				// delta k, for integration in k space
-        GlobalC::ORB.get_dk()); // Peize Lin change 2017-04-16
-    int Lmax_used, Lmax;
-
-    const int ntype = GlobalC::ORB.get_ntype();
-    int lmax_orb = -1, lmax_beta = -1;
-    for (int it = 0; it < ntype; it++)
-    {
-        lmax_orb = std::max(lmax_orb, GlobalC::ORB.Phi[it].getLmax());
-        lmax_beta = std::max(lmax_beta, GlobalC::ucell.infoNL.Beta[it].getLmax());
-    }
-    const double dr = GlobalC::ORB.get_dR();
-    const double dk = GlobalC::ORB.get_dk();
-    const int kmesh = GlobalC::ORB.get_kmesh() * 4 + 1;
-    int Rmesh = static_cast<int>(GlobalC::ORB.get_Rmax() / dr) + 4;
-    Rmesh += 1 - Rmesh % 2;
-
-    ORB_table_phi::init_Table_Spherical_Bessel(4,
-                                               mode,
-                                               Lmax_used,
-                                               Lmax,
-                                               GlobalC::exx_info.info_ri.abfs_Lmax,
-<<<<<<< HEAD
-                                               GlobalC::ORB,
-                                               GlobalC::ucell.infoNL.Beta,
-                                               MOT.pSB,
-                                               kmesh_times,
-                                               rmesh_times);
-=======
-                                               lmax_orb,
-                                               lmax_beta,
-                                               dr,
-                                               dk,
-                                               kmesh,
-                                               Rmesh,
-                                               MOT.pSB);
->>>>>>> 0a556afd
-    //	this->MOT.init_OV_Tpair();							// for this->MOT.OV_L2plus1
-    //	this->MOT.Destroy_Table_Spherical_Bessel (Lmax_used);				// why?
-
-    //=========================================
-    // (2) init Ylm Coef
-    //=========================================
-    ModuleBase::Ylm::set_coefficients();
-
-    //=========================================
-    // (3) make Gaunt coefficients table
-    //=========================================
-    this->MGT.init_Gaunt_CH(2 * Lmax + 1); // why +1
-    this->MGT.init_Gaunt(2 * Lmax + 1);
-
-    ModuleBase::timer::tick("Matrix_Orbs22", "init");
-    std::cout << "Matrix_Orbs22::init()::done" << std::endl;
-}
-
-void Matrix_Orbs22::init_radial(const std::vector<std::vector<std::vector<Numerical_Orbital_Lm>>>& orb_A1,
-                                const std::vector<std::vector<std::vector<Numerical_Orbital_Lm>>>& orb_A2,
-                                const std::vector<std::vector<std::vector<Numerical_Orbital_Lm>>>& orb_B1,
-                                const std::vector<std::vector<std::vector<Numerical_Orbital_Lm>>>& orb_B2)
-{
-    ModuleBase::TITLE("Matrix_Orbs22", "init_radial");
-    ModuleBase::timer::tick("Matrix_Orbs22", "init_radial");
-    assert(orb_A1.size() == orb_A2.size());
-    assert(orb_B1.size() == orb_B2.size());
-    for (size_t TA = 0; TA != orb_A1.size(); ++TA)
-        for (size_t TB = 0; TB != orb_B1.size(); ++TB)
-            for (int LA1 = 0; LA1 != orb_A1[TA].size(); ++LA1)
-                for (size_t NA1 = 0; NA1 != orb_A1[TA][LA1].size(); ++NA1)
-                    for (int LA2 = 0; LA2 != orb_A2[TA].size(); ++LA2)
-                        for (size_t NA2 = 0; NA2 != orb_A2[TA][LA2].size(); ++NA2)
-                            for (int LB1 = 0; LB1 != orb_B1[TB].size(); ++LB1)
-                                for (size_t NB1 = 0; NB1 != orb_B1[TB][LB1].size(); ++NB1)
-                                    for (int LB2 = 0; LB2 != orb_B2[TB].size(); ++LB2)
-                                        for (size_t NB2 = 0; NB2 != orb_B2[TB][LB2].size(); ++NB2)
-                                            center2_orb22_s[TA][TB][LA1][NA1][LA2][NA2][LB1][NB1][LB2].insert(
-                                                std::make_pair(NB2,
-                                                               Center2_Orb::Orb22(orb_A1[TA][LA1][NA1],
-                                                                                  orb_A2[TA][LA2][NA2],
-                                                                                  orb_B1[TB][LB1][NB1],
-                                                                                  orb_B2[TB][LB2][NB2],
-                                                                                  MOT.pSB,
-                                                                                  this->MGT)));
-    ModuleBase::timer::tick("Matrix_Orbs22", "init_radial");
-}
-
-void Matrix_Orbs22::init_radial(const LCAO_Orbitals& orb_A1,
-                                const LCAO_Orbitals& orb_A2,
-                                const LCAO_Orbitals& orb_B1,
-                                const LCAO_Orbitals& orb_B2)
-{
-    ModuleBase::TITLE("Matrix_Orbs22", "init_radial");
-    ModuleBase::timer::tick("Matrix_Orbs22", "init_radial");
-    assert(orb_A1.get_ntype() == orb_A2.get_ntype());
-    assert(orb_B1.get_ntype() == orb_B2.get_ntype());
-    for (size_t TA = 0; TA != orb_A1.get_ntype(); ++TA)
-        for (size_t TB = 0; TB != orb_B1.get_ntype(); ++TB)
-            for (int LA1 = 0; LA1 != orb_A1.Phi[TA].getLmax(); ++LA1)
-                for (size_t NA1 = 0; NA1 != orb_A1.Phi[TA].getNchi(LA1); ++NA1)
-                    for (int LA2 = 0; LA2 <= orb_A2.Phi[TA].getLmax(); ++LA2)
-                        for (size_t NA2 = 0; NA2 != orb_A2.Phi[TA].getNchi(LA2); ++NA2)
-                            for (int LB1 = 0; LB1 <= orb_B1.Phi[TB].getLmax(); ++LB1)
-                                for (size_t NB1 = 0; NB1 != orb_B1.Phi[TB].getNchi(LB1); ++NB1)
-                                    for (int LB2 = 0; LB2 <= orb_B2.Phi[TB].getLmax(); ++LB2)
-                                        for (size_t NB2 = 0; NB2 != orb_B2.Phi[TB].getNchi(LB2); ++NB2)
-                                            center2_orb22_s[TA][TB][LA1][NA1][LA2][NA2][LB1][NB1][LB2].insert(
-                                                std::make_pair(NB2,
-                                                               Center2_Orb::Orb22(orb_A1.Phi[TA].PhiLN(LA1, NA1),
-                                                                                  orb_A2.Phi[TA].PhiLN(LA2, NA2),
-                                                                                  orb_B1.Phi[TB].PhiLN(LB1, NB1),
-                                                                                  orb_B2.Phi[TB].PhiLN(LB2, NB2),
-                                                                                  MOT.pSB,
-                                                                                  this->MGT)));
-    ModuleBase::timer::tick("Matrix_Orbs22", "init_radial");
-}
-
-void Matrix_Orbs22::init_radial_table()
-{
-    ModuleBase::TITLE("Matrix_Orbs22", "init_radial");
-    ModuleBase::timer::tick("Matrix_Orbs22", "init_radial_table");
-    for (auto& coA: center2_orb22_s)
-        for (auto& coB: coA.second)
-            for (auto& coC: coB.second)
-                for (auto& coD: coC.second)
-                    for (auto& coE: coD.second)
-                        for (auto& coF: coE.second)
-                            for (auto& coG: coF.second)
-                                for (auto& coH: coG.second)
-                                    for (auto& coI: coH.second)
-                                        for (auto& coJ: coI.second)
-                                            coJ.second.init_radial_table();
-    ModuleBase::timer::tick("Matrix_Orbs22", "init_radial_table");
-}
-
-void Matrix_Orbs22::init_radial_table(const std::map<size_t, std::map<size_t, std::set<double>>>& Rs)
-{
-    ModuleBase::TITLE("Matrix_Orbs22", "init_radial_table_Rs");
-    ModuleBase::timer::tick("Matrix_Orbs22", "init_radial_table");
-    for (const auto& RsA: Rs)
-        for (const auto& RsB: RsA.second)
-        {
-            if (auto* const center2_orb22_sAB = static_cast<std::map<
-                    int,
-                    std::map<
-                        size_t,
-                        std::map<
-                            int,
-                            std::map<
-                                size_t,
-                                std::map<
-                                    int,
-                                    std::map<size_t, std::map<int, std::map<size_t, Center2_Orb::Orb22>>>>>>>>* const>(
-                    ModuleBase::GlobalFunc::MAP_EXIST(center2_orb22_s, RsA.first, RsB.first)))
-            {
-                std::set<size_t> radials;
-                for (const double& R: RsB.second)
-                {
-                    const double position = R * GlobalC::ucell.lat0 / this->MOT.dr;
-                    const size_t iq = static_cast<size_t>(position);
-                    for (size_t i = 0; i != 4; ++i)
-                        radials.insert(iq + i);
-                }
-                for (auto& coC: *center2_orb22_sAB)
-                    for (auto& coD: coC.second)
-                        for (auto& coE: coD.second)
-                            for (auto& coF: coE.second)
-                                for (auto& coG: coF.second)
-                                    for (auto& coH: coG.second)
-                                        for (auto& coI: coH.second)
-                                            for (auto& coJ: coI.second)
-                                                coJ.second.init_radial_table();
-            }
-        }
-    ModuleBase::timer::tick("Matrix_Orbs22", "init_radial_table");
-}
+//=======================
+// AUTHOR : Peize Lin
+// DATE :   2023-02-23
+//=======================
+
+#include "Matrix_Orbs22.h"
+
+#include "module_base/timer.h"
+#include "module_base/tool_title.h"
+#include "module_hamilt_pw/hamilt_pwdft/global.h"
+
+void Matrix_Orbs22::init(const int mode, const double kmesh_times, const double rmesh_times)
+{
+    ModuleBase::TITLE("Matrix_Orbs22", "init");
+    ModuleBase::timer::tick("Matrix_Orbs22", "init");
+    //=========================================
+    // (1) MOT: make overlap table.
+    //=========================================
+    this->MOT.allocate(
+        GlobalC::ORB.get_ntype(),                                               // number of atom types
+        std::max(GlobalC::ORB.get_lmax(), GlobalC::exx_info.info_ri.abfs_Lmax), // max L used to calculate overlap
+        static_cast<int>(GlobalC::ORB.get_kmesh() * kmesh_times) | 1,           // kpoints, for integration in k space
+        GlobalC::ORB.get_Rmax() * rmesh_times,                                  // max value of radial table
+        GlobalC::ORB.get_dR(),                                                  // delta R, for making radial table
+        //		GlobalC::ORB.get_dk() / kmesh_times);				// delta k, for integration in k space
+        GlobalC::ORB.get_dk()); // Peize Lin change 2017-04-16
+    int Lmax_used, Lmax;
+
+    const int ntype = GlobalC::ORB.get_ntype();
+    int lmax_orb = -1, lmax_beta = -1;
+    for (int it = 0; it < ntype; it++)
+    {
+        lmax_orb = std::max(lmax_orb, GlobalC::ORB.Phi[it].getLmax());
+        lmax_beta = std::max(lmax_beta, GlobalC::ucell.infoNL.Beta[it].getLmax());
+    }
+    const double dr = GlobalC::ORB.get_dR();
+    const double dk = GlobalC::ORB.get_dk();
+    const int kmesh = GlobalC::ORB.get_kmesh() * kmesh_times + 1;
+    int Rmesh = static_cast<int>(GlobalC::ORB.get_Rmax() * rmesh_times / dr) + 4;
+    Rmesh += 1 - Rmesh % 2;
+
+    ORB_table_phi::init_Table_Spherical_Bessel(4,
+                                               mode,
+                                               Lmax_used,
+                                               Lmax,
+                                               GlobalC::exx_info.info_ri.abfs_Lmax,
+                                               lmax_orb,
+                                               lmax_beta,
+                                               dr,
+                                               dk,
+                                               kmesh,
+                                               Rmesh,
+                                               MOT.pSB);
+    //	this->MOT.init_OV_Tpair();							// for this->MOT.OV_L2plus1
+    //	this->MOT.Destroy_Table_Spherical_Bessel (Lmax_used);				// why?
+
+    //=========================================
+    // (2) init Ylm Coef
+    //=========================================
+    ModuleBase::Ylm::set_coefficients();
+
+    //=========================================
+    // (3) make Gaunt coefficients table
+    //=========================================
+    this->MGT.init_Gaunt_CH(2 * Lmax + 1); // why +1
+    this->MGT.init_Gaunt(2 * Lmax + 1);
+
+    ModuleBase::timer::tick("Matrix_Orbs22", "init");
+    std::cout << "Matrix_Orbs22::init()::done" << std::endl;
+}
+
+void Matrix_Orbs22::init_radial(const std::vector<std::vector<std::vector<Numerical_Orbital_Lm>>>& orb_A1,
+                                const std::vector<std::vector<std::vector<Numerical_Orbital_Lm>>>& orb_A2,
+                                const std::vector<std::vector<std::vector<Numerical_Orbital_Lm>>>& orb_B1,
+                                const std::vector<std::vector<std::vector<Numerical_Orbital_Lm>>>& orb_B2)
+{
+    ModuleBase::TITLE("Matrix_Orbs22", "init_radial");
+    ModuleBase::timer::tick("Matrix_Orbs22", "init_radial");
+    assert(orb_A1.size() == orb_A2.size());
+    assert(orb_B1.size() == orb_B2.size());
+    for (size_t TA = 0; TA != orb_A1.size(); ++TA)
+        for (size_t TB = 0; TB != orb_B1.size(); ++TB)
+            for (int LA1 = 0; LA1 != orb_A1[TA].size(); ++LA1)
+                for (size_t NA1 = 0; NA1 != orb_A1[TA][LA1].size(); ++NA1)
+                    for (int LA2 = 0; LA2 != orb_A2[TA].size(); ++LA2)
+                        for (size_t NA2 = 0; NA2 != orb_A2[TA][LA2].size(); ++NA2)
+                            for (int LB1 = 0; LB1 != orb_B1[TB].size(); ++LB1)
+                                for (size_t NB1 = 0; NB1 != orb_B1[TB][LB1].size(); ++NB1)
+                                    for (int LB2 = 0; LB2 != orb_B2[TB].size(); ++LB2)
+                                        for (size_t NB2 = 0; NB2 != orb_B2[TB][LB2].size(); ++NB2)
+                                            center2_orb22_s[TA][TB][LA1][NA1][LA2][NA2][LB1][NB1][LB2].insert(
+                                                std::make_pair(NB2,
+                                                               Center2_Orb::Orb22(orb_A1[TA][LA1][NA1],
+                                                                                  orb_A2[TA][LA2][NA2],
+                                                                                  orb_B1[TB][LB1][NB1],
+                                                                                  orb_B2[TB][LB2][NB2],
+                                                                                  MOT.pSB,
+                                                                                  this->MGT)));
+    ModuleBase::timer::tick("Matrix_Orbs22", "init_radial");
+}
+
+void Matrix_Orbs22::init_radial(const LCAO_Orbitals& orb_A1,
+                                const LCAO_Orbitals& orb_A2,
+                                const LCAO_Orbitals& orb_B1,
+                                const LCAO_Orbitals& orb_B2)
+{
+    ModuleBase::TITLE("Matrix_Orbs22", "init_radial");
+    ModuleBase::timer::tick("Matrix_Orbs22", "init_radial");
+    assert(orb_A1.get_ntype() == orb_A2.get_ntype());
+    assert(orb_B1.get_ntype() == orb_B2.get_ntype());
+    for (size_t TA = 0; TA != orb_A1.get_ntype(); ++TA)
+        for (size_t TB = 0; TB != orb_B1.get_ntype(); ++TB)
+            for (int LA1 = 0; LA1 != orb_A1.Phi[TA].getLmax(); ++LA1)
+                for (size_t NA1 = 0; NA1 != orb_A1.Phi[TA].getNchi(LA1); ++NA1)
+                    for (int LA2 = 0; LA2 <= orb_A2.Phi[TA].getLmax(); ++LA2)
+                        for (size_t NA2 = 0; NA2 != orb_A2.Phi[TA].getNchi(LA2); ++NA2)
+                            for (int LB1 = 0; LB1 <= orb_B1.Phi[TB].getLmax(); ++LB1)
+                                for (size_t NB1 = 0; NB1 != orb_B1.Phi[TB].getNchi(LB1); ++NB1)
+                                    for (int LB2 = 0; LB2 <= orb_B2.Phi[TB].getLmax(); ++LB2)
+                                        for (size_t NB2 = 0; NB2 != orb_B2.Phi[TB].getNchi(LB2); ++NB2)
+                                            center2_orb22_s[TA][TB][LA1][NA1][LA2][NA2][LB1][NB1][LB2].insert(
+                                                std::make_pair(NB2,
+                                                               Center2_Orb::Orb22(orb_A1.Phi[TA].PhiLN(LA1, NA1),
+                                                                                  orb_A2.Phi[TA].PhiLN(LA2, NA2),
+                                                                                  orb_B1.Phi[TB].PhiLN(LB1, NB1),
+                                                                                  orb_B2.Phi[TB].PhiLN(LB2, NB2),
+                                                                                  MOT.pSB,
+                                                                                  this->MGT)));
+    ModuleBase::timer::tick("Matrix_Orbs22", "init_radial");
+}
+
+void Matrix_Orbs22::init_radial_table()
+{
+    ModuleBase::TITLE("Matrix_Orbs22", "init_radial");
+    ModuleBase::timer::tick("Matrix_Orbs22", "init_radial_table");
+    for (auto& coA: center2_orb22_s)
+        for (auto& coB: coA.second)
+            for (auto& coC: coB.second)
+                for (auto& coD: coC.second)
+                    for (auto& coE: coD.second)
+                        for (auto& coF: coE.second)
+                            for (auto& coG: coF.second)
+                                for (auto& coH: coG.second)
+                                    for (auto& coI: coH.second)
+                                        for (auto& coJ: coI.second)
+                                            coJ.second.init_radial_table();
+    ModuleBase::timer::tick("Matrix_Orbs22", "init_radial_table");
+}
+
+void Matrix_Orbs22::init_radial_table(const std::map<size_t, std::map<size_t, std::set<double>>>& Rs)
+{
+    ModuleBase::TITLE("Matrix_Orbs22", "init_radial_table_Rs");
+    ModuleBase::timer::tick("Matrix_Orbs22", "init_radial_table");
+    for (const auto& RsA: Rs)
+        for (const auto& RsB: RsA.second)
+        {
+            if (auto* const center2_orb22_sAB = static_cast<std::map<
+                    int,
+                    std::map<
+                        size_t,
+                        std::map<
+                            int,
+                            std::map<
+                                size_t,
+                                std::map<
+                                    int,
+                                    std::map<size_t, std::map<int, std::map<size_t, Center2_Orb::Orb22>>>>>>>>* const>(
+                    ModuleBase::GlobalFunc::MAP_EXIST(center2_orb22_s, RsA.first, RsB.first)))
+            {
+                std::set<size_t> radials;
+                for (const double& R: RsB.second)
+                {
+                    const double position = R * GlobalC::ucell.lat0 / this->MOT.dr;
+                    const size_t iq = static_cast<size_t>(position);
+                    for (size_t i = 0; i != 4; ++i)
+                        radials.insert(iq + i);
+                }
+                for (auto& coC: *center2_orb22_sAB)
+                    for (auto& coD: coC.second)
+                        for (auto& coE: coD.second)
+                            for (auto& coF: coE.second)
+                                for (auto& coG: coF.second)
+                                    for (auto& coH: coG.second)
+                                        for (auto& coI: coH.second)
+                                            for (auto& coJ: coI.second)
+                                                coJ.second.init_radial_table();
+            }
+        }
+    ModuleBase::timer::tick("Matrix_Orbs22", "init_radial_table");
+}