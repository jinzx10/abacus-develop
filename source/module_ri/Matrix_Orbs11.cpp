--- conflicted
+++ resolved
@@ -1,158 +1,150 @@
-//=======================
-// AUTHOR : Peize Lin
-// DATE :   2022-08-17
-//=======================
-
-#include "Matrix_Orbs11.h"
-
-#include "module_base/timer.h"
-#include "module_base/tool_title.h"
-#include "module_hamilt_pw/hamilt_pwdft/global.h"
-
-void Matrix_Orbs11::init(const int mode, const double kmesh_times, const double rmesh_times)
-{
-    ModuleBase::TITLE("Matrix_Orbs11", "init");
-    ModuleBase::timer::tick("Matrix_Orbs11", "init");
-
-    //=========================================
-    // (1) MOT: make overlap table.
-    //=========================================
-    this->MOT.allocate(
-        GlobalC::ORB.get_ntype(),                                               // number of atom types
-        std::max(GlobalC::ORB.get_lmax(), GlobalC::exx_info.info_ri.abfs_Lmax), // max L used to calculate overlap
-        static_cast<int>(GlobalC::ORB.get_kmesh() * kmesh_times) | 1,           // kpoints, for integration in k space
-        GlobalC::ORB.get_Rmax() * rmesh_times,                                  // max value of radial table
-        GlobalC::ORB.get_dR(),                                                  // delta R, for making radial table
-        //		GlobalC::ORB.get_dk() / kmesh_times);				// delta k, for integration in k space
-        GlobalC::ORB.get_dk()); // Peize Lin change 2017-04-16
-    int Lmax_used, Lmax;
-
-    const int ntype = GlobalC::ORB.get_ntype();
-    int lmax_orb = -1, lmax_beta = -1;
-    for (int it = 0; it < ntype; it++)
-    {
-        lmax_orb = std::max(lmax_orb, GlobalC::ORB.Phi[it].getLmax());
-        lmax_beta = std::max(lmax_beta, GlobalC::ucell.infoNL.Beta[it].getLmax());
-    }
-    const double dr = GlobalC::ORB.get_dR();
-    const double dk = GlobalC::ORB.get_dk();
-    const int kmesh = GlobalC::ORB.get_kmesh() * 4 + 1;
-    int Rmesh = static_cast<int>(GlobalC::ORB.get_Rmax() / dr) + 4;
-    Rmesh += 1 - Rmesh % 2;
-
-    ORB_table_phi::init_Table_Spherical_Bessel(2,
-                                               mode,
-                                               Lmax_used,
-                                               Lmax,
-                                               GlobalC::exx_info.info_ri.abfs_Lmax,
-<<<<<<< HEAD
-                                               GlobalC::ORB,
-                                               GlobalC::ucell.infoNL.Beta,
-                                               MOT.pSB,
-                                               kmesh_times,
-                                               rmesh_times);
-=======
-                                               lmax_orb,
-                                               lmax_beta,
-                                               dr,
-                                               dk,
-                                               kmesh,
-                                               Rmesh,
-                                               MOT.pSB);
->>>>>>> 0a556afd
-    //	this->MOT.init_OV_Tpair();							// for this->MOT.OV_L2plus1
-    //	this->MOT.Destroy_Table_Spherical_Bessel (Lmax_used);				// why?
-
-    //=========================================
-    // (2) init Ylm Coef
-    //=========================================
-    // liaochen add 2010/4/29
-    ModuleBase::Ylm::set_coefficients();
-
-    //=========================================
-    // (3) make Gaunt coefficients table
-    //=========================================
-    this->MGT.init_Gaunt_CH(Lmax);
-    this->MGT.init_Gaunt(Lmax);
-
-    ModuleBase::timer::tick("Matrix_Orbs11", "init");
-}
-
-void Matrix_Orbs11::init_radial(const std::vector<std::vector<std::vector<Numerical_Orbital_Lm>>>& orb_A,
-                                const std::vector<std::vector<std::vector<Numerical_Orbital_Lm>>>& orb_B)
-{
-    ModuleBase::TITLE("Matrix_Orbs11", "init_radial");
-    ModuleBase::timer::tick("Matrix_Orbs11", "init_radial");
-    for (size_t TA = 0; TA != orb_A.size(); ++TA)
-        for (size_t TB = 0; TB != orb_B.size(); ++TB)
-            for (int LA = 0; LA != orb_A[TA].size(); ++LA)
-                for (size_t NA = 0; NA != orb_A[TA][LA].size(); ++NA)
-                    for (int LB = 0; LB != orb_B[TB].size(); ++LB)
-                        for (size_t NB = 0; NB != orb_B[TB][LB].size(); ++NB)
-                            center2_orb11_s[TA][TB][LA][NA][LB].insert(std::make_pair(
-                                NB,
-                                Center2_Orb::Orb11(orb_A[TA][LA][NA], orb_B[TB][LB][NB], MOT.pSB, this->MGT)));
-    ModuleBase::timer::tick("Matrix_Orbs11", "init_radial");
-}
-
-void Matrix_Orbs11::init_radial(const LCAO_Orbitals& orb_A, const LCAO_Orbitals& orb_B)
-{
-    ModuleBase::TITLE("Matrix_Orbs11", "init_radial");
-    ModuleBase::timer::tick("Matrix_Orbs11", "init_radial");
-    for (size_t TA = 0; TA != orb_A.get_ntype(); ++TA)
-        for (size_t TB = 0; TB != orb_B.get_ntype(); ++TB)
-            for (int LA = 0; LA <= orb_A.Phi[TA].getLmax(); ++LA)
-                for (size_t NA = 0; NA != orb_A.Phi[TA].getNchi(LA); ++NA)
-                    for (int LB = 0; LB <= orb_B.Phi[TB].getLmax(); ++LB)
-                        for (size_t NB = 0; NB != orb_B.Phi[TB].getNchi(LB); ++NB)
-                            center2_orb11_s[TA][TB][LA][NA][LB].insert(
-                                std::make_pair(NB,
-                                               Center2_Orb::Orb11(orb_A.Phi[TA].PhiLN(LA, NA),
-                                                                  orb_B.Phi[TB].PhiLN(LB, NB),
-                                                                  MOT.pSB,
-                                                                  this->MGT)));
-    ModuleBase::timer::tick("Matrix_Orbs11", "init_radial");
-}
-
-void Matrix_Orbs11::init_radial_table()
-{
-    ModuleBase::TITLE("Matrix_Orbs11", "init_radial_table");
-    ModuleBase::timer::tick("Matrix_Orbs11", "init_radial_table");
-    for (auto& coA: center2_orb11_s)
-        for (auto& coB: coA.second)
-            for (auto& coC: coB.second)
-                for (auto& coD: coC.second)
-                    for (auto& coE: coD.second)
-                        for (auto& coF: coE.second)
-                            coF.second.init_radial_table();
-    ModuleBase::timer::tick("Matrix_Orbs11", "init_radial_table");
-}
-
-void Matrix_Orbs11::init_radial_table(const std::map<size_t, std::map<size_t, std::set<double>>>& Rs)
-{
-    ModuleBase::TITLE("Matrix_Orbs11", "init_radial_table_Rs");
-    ModuleBase::timer::tick("Matrix_Orbs11", "init_radial_table");
-    for (const auto& RsA: Rs)
-        for (const auto& RsB: RsA.second)
-        {
-            if (auto* const center2_orb11_sAB = static_cast<
-                    std::map<int, std::map<size_t, std::map<int, std::map<size_t, Center2_Orb::Orb11>>>>* const>(
-                    ModuleBase::GlobalFunc::MAP_EXIST(center2_orb11_s, RsA.first, RsB.first)))
-            {
-                std::set<size_t> radials;
-                for (const double& R: RsB.second)
-                {
-                    const double position = R * GlobalC::ucell.lat0 / this->MOT.dr;
-                    const size_t iq = static_cast<size_t>(position);
-                    for (size_t i = 0; i != 4; ++i)
-                        radials.insert(iq + i);
-                }
-                for (auto& coC: *center2_orb11_sAB)
-                    for (auto& coD: coC.second)
-                        for (auto& coE: coD.second)
-                            for (auto& coF: coE.second)
-                                coF.second.init_radial_table(radials);
-            }
-        }
-    ModuleBase::timer::tick("Matrix_Orbs11", "init_radial_table");
-}
+//=======================
+// AUTHOR : Peize Lin
+// DATE :   2022-08-17
+//=======================
+
+#include "Matrix_Orbs11.h"
+
+#include "module_base/timer.h"
+#include "module_base/tool_title.h"
+#include "module_hamilt_pw/hamilt_pwdft/global.h"
+
+void Matrix_Orbs11::init(const int mode, const double kmesh_times, const double rmesh_times)
+{
+    ModuleBase::TITLE("Matrix_Orbs11", "init");
+    ModuleBase::timer::tick("Matrix_Orbs11", "init");
+
+    //=========================================
+    // (1) MOT: make overlap table.
+    //=========================================
+    this->MOT.allocate(
+        GlobalC::ORB.get_ntype(),                                               // number of atom types
+        std::max(GlobalC::ORB.get_lmax(), GlobalC::exx_info.info_ri.abfs_Lmax), // max L used to calculate overlap
+        static_cast<int>(GlobalC::ORB.get_kmesh() * kmesh_times) | 1,           // kpoints, for integration in k space
+        GlobalC::ORB.get_Rmax() * rmesh_times,                                  // max value of radial table
+        GlobalC::ORB.get_dR(),                                                  // delta R, for making radial table
+        //		GlobalC::ORB.get_dk() / kmesh_times);				// delta k, for integration in k space
+        GlobalC::ORB.get_dk()); // Peize Lin change 2017-04-16
+    int Lmax_used, Lmax;
+
+    const int ntype = GlobalC::ORB.get_ntype();
+    int lmax_orb = -1, lmax_beta = -1;
+    for (int it = 0; it < ntype; it++)
+    {
+        lmax_orb = std::max(lmax_orb, GlobalC::ORB.Phi[it].getLmax());
+        lmax_beta = std::max(lmax_beta, GlobalC::ucell.infoNL.Beta[it].getLmax());
+    }
+    const double dr = GlobalC::ORB.get_dR();
+    const double dk = GlobalC::ORB.get_dk();
+    const int kmesh = GlobalC::ORB.get_kmesh() * kmesh_times + 1;
+    int Rmesh = static_cast<int>(GlobalC::ORB.get_Rmax() * rmesh_times / dr) + 4;
+    Rmesh += 1 - Rmesh % 2;
+
+    ORB_table_phi::init_Table_Spherical_Bessel(2,
+                                               mode,
+                                               Lmax_used,
+                                               Lmax,
+                                               GlobalC::exx_info.info_ri.abfs_Lmax,
+                                               lmax_orb,
+                                               lmax_beta,
+                                               dr,
+                                               dk,
+                                               kmesh,
+                                               Rmesh,
+                                               MOT.pSB);
+    //	this->MOT.init_OV_Tpair();							// for this->MOT.OV_L2plus1
+    //	this->MOT.Destroy_Table_Spherical_Bessel (Lmax_used);				// why?
+
+    //=========================================
+    // (2) init Ylm Coef
+    //=========================================
+    // liaochen add 2010/4/29
+    ModuleBase::Ylm::set_coefficients();
+
+    //=========================================
+    // (3) make Gaunt coefficients table
+    //=========================================
+    this->MGT.init_Gaunt_CH(Lmax);
+    this->MGT.init_Gaunt(Lmax);
+
+    ModuleBase::timer::tick("Matrix_Orbs11", "init");
+}
+
+void Matrix_Orbs11::init_radial(const std::vector<std::vector<std::vector<Numerical_Orbital_Lm>>>& orb_A,
+                                const std::vector<std::vector<std::vector<Numerical_Orbital_Lm>>>& orb_B)
+{
+    ModuleBase::TITLE("Matrix_Orbs11", "init_radial");
+    ModuleBase::timer::tick("Matrix_Orbs11", "init_radial");
+    for (size_t TA = 0; TA != orb_A.size(); ++TA)
+        for (size_t TB = 0; TB != orb_B.size(); ++TB)
+            for (int LA = 0; LA != orb_A[TA].size(); ++LA)
+                for (size_t NA = 0; NA != orb_A[TA][LA].size(); ++NA)
+                    for (int LB = 0; LB != orb_B[TB].size(); ++LB)
+                        for (size_t NB = 0; NB != orb_B[TB][LB].size(); ++NB)
+                            center2_orb11_s[TA][TB][LA][NA][LB].insert(std::make_pair(
+                                NB,
+                                Center2_Orb::Orb11(orb_A[TA][LA][NA], orb_B[TB][LB][NB], MOT.pSB, this->MGT)));
+    ModuleBase::timer::tick("Matrix_Orbs11", "init_radial");
+}
+
+void Matrix_Orbs11::init_radial(const LCAO_Orbitals& orb_A, const LCAO_Orbitals& orb_B)
+{
+    ModuleBase::TITLE("Matrix_Orbs11", "init_radial");
+    ModuleBase::timer::tick("Matrix_Orbs11", "init_radial");
+    for (size_t TA = 0; TA != orb_A.get_ntype(); ++TA)
+        for (size_t TB = 0; TB != orb_B.get_ntype(); ++TB)
+            for (int LA = 0; LA <= orb_A.Phi[TA].getLmax(); ++LA)
+                for (size_t NA = 0; NA != orb_A.Phi[TA].getNchi(LA); ++NA)
+                    for (int LB = 0; LB <= orb_B.Phi[TB].getLmax(); ++LB)
+                        for (size_t NB = 0; NB != orb_B.Phi[TB].getNchi(LB); ++NB)
+                            center2_orb11_s[TA][TB][LA][NA][LB].insert(
+                                std::make_pair(NB,
+                                               Center2_Orb::Orb11(orb_A.Phi[TA].PhiLN(LA, NA),
+                                                                  orb_B.Phi[TB].PhiLN(LB, NB),
+                                                                  MOT.pSB,
+                                                                  this->MGT)));
+    ModuleBase::timer::tick("Matrix_Orbs11", "init_radial");
+}
+
+void Matrix_Orbs11::init_radial_table()
+{
+    ModuleBase::TITLE("Matrix_Orbs11", "init_radial_table");
+    ModuleBase::timer::tick("Matrix_Orbs11", "init_radial_table");
+    for (auto& coA: center2_orb11_s)
+        for (auto& coB: coA.second)
+            for (auto& coC: coB.second)
+                for (auto& coD: coC.second)
+                    for (auto& coE: coD.second)
+                        for (auto& coF: coE.second)
+                            coF.second.init_radial_table();
+    ModuleBase::timer::tick("Matrix_Orbs11", "init_radial_table");
+}
+
+void Matrix_Orbs11::init_radial_table(const std::map<size_t, std::map<size_t, std::set<double>>>& Rs)
+{
+    ModuleBase::TITLE("Matrix_Orbs11", "init_radial_table_Rs");
+    ModuleBase::timer::tick("Matrix_Orbs11", "init_radial_table");
+    for (const auto& RsA: Rs)
+        for (const auto& RsB: RsA.second)
+        {
+            if (auto* const center2_orb11_sAB = static_cast<
+                    std::map<int, std::map<size_t, std::map<int, std::map<size_t, Center2_Orb::Orb11>>>>* const>(
+                    ModuleBase::GlobalFunc::MAP_EXIST(center2_orb11_s, RsA.first, RsB.first)))
+            {
+                std::set<size_t> radials;
+                for (const double& R: RsB.second)
+                {
+                    const double position = R * GlobalC::ucell.lat0 / this->MOT.dr;
+                    const size_t iq = static_cast<size_t>(position);
+                    for (size_t i = 0; i != 4; ++i)
+                        radials.insert(iq + i);
+                }
+                for (auto& coC: *center2_orb11_sAB)
+                    for (auto& coD: coC.second)
+                        for (auto& coE: coD.second)
+                            for (auto& coF: coE.second)
+                                coF.second.init_radial_table(radials);
+            }
+        }
+    ModuleBase::timer::tick("Matrix_Orbs11", "init_radial_table");
+}