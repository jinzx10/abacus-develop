#include "esolver_ks_lcao.h"

//--------------temporary----------------------------
#include "../src_pw/global.h"
#include "../module_base/global_function.h"
#include "../src_io/print_info.h"
#include "src_lcao/dftu.h"
#include "src_lcao/dmft.h"
#include "input_update.h"
#include "src_pw/occupy.h"
#include "src_lcao/ELEC_evolve.h"
#include "src_pw/symmetry_rho.h"
#include "src_io/chi0_hilbert.h"
#include "src_pw/threshold_elec.h"

#ifdef __DEEPKS
#include "../module_deepks/LCAO_deepks.h"
#endif
//-----force& stress-------------------
#include "src_lcao/FORCE_STRESS.h"

//-----HSolver ElecState Hamilt--------
#include "module_hamilt/hamilt_lcao.h"
#include "module_elecstate/elecstate_lcao.h"
#include "module_hsolver/hsolver_lcao.h"
//function used by deepks
#include "module_elecstate/cal_dm.h"
//---------------------------------------------------

namespace ModuleESolver
{

    ESolver_KS_LCAO::ESolver_KS_LCAO()
    {
        classname = "ESolver_KS_LCAO";
        basisname = "LCAO";
    }
    ESolver_KS_LCAO::~ESolver_KS_LCAO()
    {
        this->orb_con.clear_after_ions(GlobalC::UOT, GlobalC::ORB, GlobalV::deepks_setorb, GlobalC::ucell.infoNL.nproj);
    }

    void ESolver_KS_LCAO::Init(Input& inp, UnitCell_pseudo& ucell)
    {
        ESolver_KS::Init(inp,ucell);


#ifdef __MPI 
        if (GlobalV::CALCULATION == "nscf")
        {
            switch (GlobalC::exx_global.info.hybrid_type)
            {
            case Exx_Global::Hybrid_Type::HF:
            case Exx_Global::Hybrid_Type::PBE0:
            case Exx_Global::Hybrid_Type::HSE:
                XC_Functional::set_xc_type(ucell.atoms[0].xc_func);
                break;
            }
        }
#endif

#ifdef __DEEPKS
        //wenfei 2021-12-19
        //if we are performing DeePKS calculations, we need to load a model
        if (GlobalV::deepks_scf)
        {
            // load the DeePKS model from deep neural network
            GlobalC::ld.load_model(INPUT.deepks_model);
        }
#endif

        // Initialize the local wave functions.
        // npwx, eigenvalues, and weights
        // npwx may change according to cell change
        // this function belongs to cell LOOP
        GlobalC::wf.allocate_ekb_wg(GlobalC::kv.nks);

        // Initialize the FFT.
        // this function belongs to cell LOOP

        // output is GlobalC::ppcell.vloc 3D local pseudopotentials
        // without structure factors
        // this function belongs to cell LOOP
        GlobalC::ppcell.init_vloc(GlobalC::ppcell.vloc, GlobalC::rhopw);

        // Initialize the sum of all local potentials.
        // if ion_step==0, read in/initialize the potentials
        // this function belongs to ions LOOP
        int ion_step = 0;
        GlobalC::pot.init_pot(ion_step, GlobalC::sf.strucFac);
        ModuleBase::GlobalFunc::DONE(GlobalV::ofs_running, "INIT POTENTIAL");      

        //------------------init Basis_lcao----------------------
        // Init Basis should be put outside of Ensolver.
        // * reading the localized orbitals/projectors
        // * construct the interpolation tables.
        this->Init_Basis_lcao(this->orb_con, inp, ucell);
        //------------------init Basis_lcao----------------------

        //------------------init Hamilt_lcao----------------------
        // * allocate H and S matrices according to computational resources
        // * set the 'trace' between local H/S and global H/S
        this->LM.divide_HS_in_frag(GlobalV::GAMMA_ONLY_LOCAL, orb_con.ParaV);
        //------------------init Hamilt_lcao----------------------

#ifdef __MPI  
        // PLEASE simplify the Exx_Global interface
        // mohan add 2021-03-25
        // Peize Lin 2016-12-03
        if (GlobalV::CALCULATION == "scf" || GlobalV::CALCULATION == "relax" || GlobalV::CALCULATION == "cell-relax")
        {
            switch (GlobalC::exx_global.info.hybrid_type)
            {
            case Exx_Global::Hybrid_Type::HF:
            case Exx_Global::Hybrid_Type::PBE0:
            case Exx_Global::Hybrid_Type::HSE:
                GlobalC::exx_lcao.init();
                break;
            case Exx_Global::Hybrid_Type::No:
            case Exx_Global::Hybrid_Type::Generate_Matrix:
                break;
            default:
                throw std::invalid_argument(ModuleBase::GlobalFunc::TO_STRING(__FILE__) + ModuleBase::GlobalFunc::TO_STRING(__LINE__));
            }
        }
#endif

        // PLEASE do not use INPUT global variable
        // mohan add 2021-03-25
        // Quxin added for DFT+U
        if (INPUT.dft_plus_u)
        {
            GlobalC::dftu.init(ucell, this->LM);
        }

        if (INPUT.dft_plus_dmft) GlobalC::dmft.init(INPUT, ucell);

        //pass Hamilt-pointer to Operator
        this->UHM.genH.LM = this->UHM.LM = &this->LM;
        //pass basis-pointer to EState and Psi
        this->LOC.ParaV = this->LOWF.ParaV = this->LM.ParaV;

        //init Psi, HSolver, ElecState, Hamilt
        if(this->phsol != nullptr)
        {
            if(this->phsol->classname != "HSolverLCAO")
            {
                delete this->phsol;
                this->phsol = nullptr;
            }
        }
        else
        {
            this->phsol = new hsolver::HSolverLCAO(this->LOWF.ParaV);
            this->phsol->method = GlobalV::KS_SOLVER;
        }
        if(this->pelec != nullptr)
        {
            if(this->pelec->classname != "ElecStateLCAO")
            {
                delete this->pelec;
                this->pelec = nullptr;
            }
        }
        else
        {
            this->pelec = new elecstate::ElecStateLCAO(
                    (Charge*)(&(GlobalC::CHR)),
                    &(GlobalC::kv), 
                    GlobalC::kv.nks,
                    GlobalV::NBANDS,
                    &(this->LOC),
                    &(this->UHM),
                    &(this->LOWF));
        }
        if(this->phami != nullptr)
        {
            if(this->phami->classname != "HamiltLCAO")
            {
                delete this->phami;
                this->phami = nullptr;
            }
        }
        else
        {
            // two cases for hamilt class
            // Gamma_only case
            if(GlobalV::GAMMA_ONLY_LOCAL)
            {
                this->phami = new hamilt::HamiltLCAO<double>(
                    &(this->UHM.GG),
                    &(this->UHM.genH),
                    &(this->LM),
                    &(this->UHM),
                    &(this->LOWF),
                    &(this->LOC) );
            }
            // multi_k case
            else
            {
                this->phami = new hamilt::HamiltLCAO<std::complex<double>>(
                    &(this->UHM.GK),
                    &(this->UHM.genH),
                    &(this->LM),
                    &(this->UHM),
                    &(this->LOWF),
                    &(this->LOC) );
            }
        }
    }

    void ESolver_KS_LCAO::cal_Energy(energy& en)
    {

    }

    void ESolver_KS_LCAO::cal_Force(ModuleBase::matrix& force)
    {
        Force_Stress_LCAO FSL(this->RA);
        FSL.getForceStress(GlobalV::CAL_FORCE, GlobalV::CAL_STRESS,
                GlobalV::TEST_FORCE, GlobalV::TEST_STRESS,
<<<<<<< HEAD
                this->LOC, this->LOWF, this->UHM, force, this->scs);
=======
                this->LOC, this->psid, this->psi, this->UHM, force, this->scs);
>>>>>>> 41733d62
        //delete RA after cal_Force
        this->RA.delete_grid();
        this->have_force = true;
    }

    void ESolver_KS_LCAO::cal_Stress(ModuleBase::matrix& stress)
    {
        if (!this->have_force)
        {
            ModuleBase::matrix fcs;
            this->cal_Force(fcs);
        }
        stress = this->scs; //copy the stress
        this->have_force = false;
    }

    void ESolver_KS_LCAO::postprocess()
    {
        GlobalC::en.perform_dos(this->psid, this->psi, this->UHM);
    }

    void ESolver_KS_LCAO::Init_Basis_lcao(ORB_control& orb_con, Input& inp, UnitCell_pseudo& ucell)
    {
        // Set the variables first
        this->orb_con.gamma_only = GlobalV::GAMMA_ONLY_LOCAL;
        this->orb_con.nlocal = GlobalV::NLOCAL;
        this->orb_con.nbands = GlobalV::NBANDS;
        this->orb_con.ParaV.nspin = GlobalV::NSPIN;
        this->orb_con.dsize = GlobalV::DSIZE;
        this->orb_con.nb2d = GlobalV::NB2D;
        this->orb_con.dcolor = GlobalV::DCOLOR;
        this->orb_con.drank = GlobalV::DRANK;
        this->orb_con.myrank = GlobalV::MY_RANK;
        this->orb_con.calculation = GlobalV::CALCULATION;
        this->orb_con.ks_solver = GlobalV::KS_SOLVER;
        this->orb_con.setup_2d = true;

        // * reading the localized orbitals/projectors
        // * construct the interpolation tables.
        this->orb_con.read_orb_first(
            GlobalV::ofs_running,
            GlobalC::ORB,
            ucell.ntype,
            ucell.lmax,
            inp.lcao_ecut,
            inp.lcao_dk,
            inp.lcao_dr,
            inp.lcao_rmax,
            GlobalV::deepks_setorb,
            inp.out_mat_r,
            GlobalV::CAL_FORCE,
            GlobalV::MY_RANK);

        ucell.infoNL.setupNonlocal(
            ucell.ntype,
            ucell.atoms,
            GlobalV::ofs_running,
            GlobalC::ORB);

#ifdef __MPI   
        this->orb_con.set_orb_tables(
            GlobalV::ofs_running,
            GlobalC::UOT,
            GlobalC::ORB,
            ucell.lat0,
            GlobalV::deepks_setorb,
            Exx_Abfs::Lmax,
            ucell.infoNL.nprojmax,
            ucell.infoNL.nproj,
            ucell.infoNL.Beta);
#else
        int Lmax = 0;
        this->orb_con.set_orb_tables(
            GlobalV::ofs_running,
            GlobalC::UOT,
            GlobalC::ORB,
            ucell.lat0,
            GlobalV::deepks_setorb,
            Lmax,
            ucell.infoNL.nprojmax,
            ucell.infoNL.nproj,
            ucell.infoNL.Beta);
#endif

        if (this->orb_con.setup_2d)
            this->orb_con.setup_2d_division(GlobalV::ofs_running, GlobalV::ofs_warning);
    }


    void ESolver_KS_LCAO::eachiterinit(const int istep, const int iter)
    {
        std::string ufile = "CHANGE";
        Update_input UI;
        UI.init(ufile);

        if (INPUT.dft_plus_u) GlobalC::dftu.iter_dftu = iter;

        // mohan add 2010-07-16
        // used for pulay mixing.
        if (iter == 1)
        {
            GlobalC::CHR.set_new_e_iteration(true);
        }
        else
        {
            GlobalC::CHR.set_new_e_iteration(false);
        }

        if (GlobalV::FINAL_SCF && iter == 1)
        {
            GlobalC::CHR.irstep = 0;
            GlobalC::CHR.idstep = 0;
            GlobalC::CHR.totstep = 0;
        }

        // mohan update 2012-06-05
        GlobalC::en.calculate_harris(1);

        // mohan move it outside 2011-01-13
        // first need to calculate the weight according to
        // electrons number.
        // mohan add iter > 1 on 2011-04-02
        // because the GlobalC::en.ekb has not value now.
        // so the smearing can not be done.
        //if (iter > 1)Occupy::calculate_weights();

        if (GlobalC::wf.init_wfc == "file")
        {
            if (iter == 1)
            {
                std::cout << " WAVEFUN -> CHARGE " << std::endl;

                // The occupation should be read in together.
                // Occupy::calculate_weights(); //mohan add 2012-02-15

                // calculate the density matrix using read in wave functions
                // and the ncalculate the charge density on grid.

                // transform wg and ekb to elecstate first
                for(int ik=0;ik<this->pelec->ekb.nr; ++ik)
                {
                    for(int ib=0; ib<this->pelec->ekb.nc; ++ib)
                    {
                        this->pelec->ekb(ik, ib) = GlobalC::wf.ekb[ik][ib];
                        this->pelec->wg(ik, ib) = GlobalC::wf.wg(ik, ib);
                    }
                }
                if(this->psi != nullptr)
                {
                    this->pelec->psiToRho(this->psi[0]);
                }
                else
                {
                    this->pelec->psiToRho(this->psid[0]);
                }
                
                // calculate the local potential(rho) again.
                // the grid integration will do in later grid integration.


                // ~~~~~~~~~~~~~~~~~~~~~~~~~~~~
                // a puzzle remains here.
                // if I don't renew potential,
                // The scf_thr is very small.
                // OneElectron, Hartree and
                // Exc energy are all correct
                // except the band energy.
                //
                // solved by mohan 2010-09-10
                // there are there rho here:
                // rho1: formed by read in orbitals.
                // rho2: atomic rho, used to construct H
                // rho3: generated by after diagonalize
                // here converged because rho3 and rho1
                // are very close.
                // so be careful here, make sure
                // rho1 and rho2 are the same rho.
                // ~~~~~~~~~~~~~~~~~~~~~~~~~~~~
                GlobalC::pot.vr = GlobalC::pot.v_of_rho(GlobalC::CHR.rho, GlobalC::CHR.rho_core);
                GlobalC::en.delta_escf();
                if (ELEC_evolve::td_vext == 0)
                {
                    GlobalC::pot.set_vr_eff();
                }
                else
                {
                    GlobalC::pot.set_vrs_tddft(istep);
                }
            }
        }

#ifdef __MPI
        // calculate exact-exchange
        if (XC_Functional::get_func_type() == 4)
        {
            if (!GlobalC::exx_global.info.separate_loop)
            {
                GlobalC::exx_lcao.cal_exx_elec(this->LOC, this->LOWF.wfc_k_grid);
            }
        }
#endif

        if (INPUT.dft_plus_u)
        {
            GlobalC::dftu.cal_slater_UJ(istep, iter); // Calculate U and J if Yukawa potential is used
        }
    }
    void ESolver_KS_LCAO::hamilt2density(int istep, int iter, double ethr)
    {
        //save input rho 
        GlobalC::CHR.save_rho_before_sum_band();

        if (ELEC_evolve::tddft && istep >= 1 && iter > 1 && !GlobalV::GAMMA_ONLY_LOCAL)
        {
            ELEC_evolve::evolve_psi(istep, this->UHM, this->LOWF, this->psi);
            this->pelec->psiToRho(this->psi[0]);
        }
        //using HSolverLCAO::solve()
        else if(this->phsol != nullptr)
        {
            // reset energy 
            this->pelec->eband  = 0.0;
            this->pelec->demet  = 0.0;
            this->pelec->ef     = 0.0;
            GlobalC::en.ef_up  = 0.0;
            GlobalC::en.ef_dw  = 0.0;
            if(this->psi != nullptr)
            {
                this->phsol->solve(this->phami, this->psi[0], this->pelec, GlobalV::KS_SOLVER);
            }
            else if(this->psid != nullptr)
            {
                this->phsol->solve(this->phami, this->psid[0], this->pelec, GlobalV::KS_SOLVER);
            }
            

            // transform energy for print
            GlobalC::en.eband = this->pelec->eband;
            GlobalC::en.demet = this->pelec->demet;
            GlobalC::en.ef = this->pelec->ef;
        }
        else
        {
            ModuleBase::WARNING_QUIT("ESolver_KS_PW", "HSolver has not been initialed!");
        }

        //print ekb for each k point and each band
        for (int ik = 0; ik < GlobalC::kv.nks; ++ik)
        {
            GlobalC::en.print_band(ik);
        }

#ifdef __MPI
        // add exx
        // Peize Lin add 2016-12-03
        GlobalC::en.set_exx();

        // Peize Lin add 2020.04.04
        if (XC_Functional::get_func_type() == 4)
        {
            if (GlobalC::restart.info_load.load_H && GlobalC::restart.info_load.load_H_finish && !GlobalC::restart.info_load.restart_exx)
            {
                XC_Functional::set_xc_type(GlobalC::ucell.atoms[0].xc_func);
                GlobalC::exx_lcao.cal_exx_elec(this->LOC, this->LOWF.wfc_k_grid);
                GlobalC::restart.info_load.restart_exx = true;
            }
        }
#endif

        // if DFT+U calculation is needed, this function will calculate
        // the local occupation number matrix and energy correction
        if (INPUT.dft_plus_u)
        {
            if (GlobalV::GAMMA_ONLY_LOCAL) GlobalC::dftu.cal_occup_m_gamma(iter, this->LOC.dm_gamma);
            else GlobalC::dftu.cal_occup_m_k(iter, this->LOC.dm_k);

            GlobalC::dftu.cal_energy_correction(istep);
            GlobalC::dftu.output();
        }

#ifdef __DEEPKS
        if (GlobalV::deepks_scf)
        {
            const Parallel_Orbitals* pv = this->LOWF.ParaV;
            if (GlobalV::GAMMA_ONLY_LOCAL)
            {
                GlobalC::ld.cal_e_delta_band(this->LOC.dm_gamma,
                    pv->trace_loc_row, pv->trace_loc_col, pv->nrow);
            }
            else
            {
                GlobalC::ld.cal_e_delta_band_k(this->LOC.dm_k,
                    pv->trace_loc_row, pv->trace_loc_col,
                    GlobalC::kv.nks, pv->nrow, pv->ncol);
            }
        }
#endif
        // (4) mohan add 2010-06-24
        // using new charge density.
        GlobalC::en.calculate_harris(2);

        // (5) symmetrize the charge density
        Symmetry_rho srho;
        for (int is = 0; is < GlobalV::NSPIN; is++)
        {
            srho.begin(is, GlobalC::CHR, GlobalC::rhopw, GlobalC::Pgrid, GlobalC::symm);
        }

        // (6) compute magnetization, only for spin==2
        GlobalC::ucell.magnet.compute_magnetization();

        // resume codes!
        //-------------------------------------------------------------------------
        // this->GlobalC::LOWF.init_Cij( 0 ); // check the orthogonality of local orbital.
        // GlobalC::CHR.sum_band(); use local orbital in plane wave basis to calculate bands.
        // but must has evc first!
        //-------------------------------------------------------------------------

        // (7) calculate delta energy
        GlobalC::en.deband = GlobalC::en.delta_e();
    }
    void ESolver_KS_LCAO::updatepot(const int istep, const int iter)
    {
        // (9) Calculate new potential according to new Charge Density.

        if (this->conv_elec || iter == GlobalV::SCF_NMAX)
        {
            if (GlobalC::pot.out_pot < 0) //mohan add 2011-10-10
            {
                GlobalC::pot.out_pot = -2;
            }
        }
        if (!this->conv_elec)
        {
            GlobalC::pot.vr = GlobalC::pot.v_of_rho(GlobalC::CHR.rho, GlobalC::CHR.rho_core);
            GlobalC::en.delta_escf();
        }
        else
        {
            GlobalC::pot.vnew = GlobalC::pot.v_of_rho(GlobalC::CHR.rho, GlobalC::CHR.rho_core);
            //(used later for scf correction to the forces )
            GlobalC::pot.vnew -= GlobalC::pot.vr;
            GlobalC::en.descf = 0.0;
        }

        // add Vloc to Vhxc.
        if (ELEC_evolve::td_vext == 0)
        {
            GlobalC::pot.set_vr_eff();
        }
        else
        {
            GlobalC::pot.set_vrs_tddft(istep);
        }
    }
    void ESolver_KS_LCAO::eachiterfinish(int iter)
    {
        //-----------------------------------
        // save charge density
        //-----------------------------------
        // Peize Lin add 2020.04.04
        if (GlobalC::restart.info_save.save_charge)
        {
            for (int is = 0; is < GlobalV::NSPIN; ++is)
            {
                GlobalC::restart.save_disk(*this->UHM.LM, "charge", is);
            }
        }
        //-----------------------------------
        // output charge density for tmp
        //-----------------------------------
        for (int is = 0; is < GlobalV::NSPIN; is++)
        {
            const int precision = 3;

            std::stringstream ssc;
            ssc << GlobalV::global_out_dir << "tmp" << "_SPIN" << is + 1 << "_CHG";
            GlobalC::CHR.write_rho(GlobalC::CHR.rho_save[is], is, iter, ssc.str(), precision);//mohan add 2007-10-17

            std::stringstream ssd;

            if (GlobalV::GAMMA_ONLY_LOCAL)
            {
                ssd << GlobalV::global_out_dir << "tmp" << "_SPIN" << is + 1 << "_DM";
            }
            else
            {
                ssd << GlobalV::global_out_dir << "tmp" << "_SPIN" << is + 1 << "_DM_R";
            }
            this->LOC.write_dm(is, iter, ssd.str(), precision);
        }

        // (11) calculate the total energy.
        GlobalC::en.calculate_etot();
    }

    void ESolver_KS_LCAO::afterscf()
    {
        for(int ik=0; ik<this->pelec->ekb.nr; ++ik)
        {
            for(int ib=0; ib<this->pelec->ekb.nc; ++ib)
            {
                GlobalC::wf.ekb[ik][ib] = this->pelec->ekb(ik, ib);
                GlobalC::wf.wg(ik, ib) = this->pelec->wg(ik, ib);
            }
        }
        // if (this->conv_elec || iter == GlobalV::SCF_NMAX)
        // {
            //--------------------------------------
            // 1. output charge density for converged,
            // 0 means don't need to consider iter,
            //--------------------------------------
            if (GlobalC::chi0_hilbert.epsilon)                                    // pengfei 2016-11-23
            {
                std::cout << "eta = " << GlobalC::chi0_hilbert.eta << std::endl;
                std::cout << "domega = " << GlobalC::chi0_hilbert.domega << std::endl;
                std::cout << "nomega = " << GlobalC::chi0_hilbert.nomega << std::endl;
                std::cout << "dim = " << GlobalC::chi0_hilbert.dim << std::endl;
                //std::cout <<"oband = "<<GlobalC::chi0_hilbert.oband<<std::endl;
                GlobalC::chi0_hilbert.wfc_k_grid = this->LOWF.wfc_k_grid;
                GlobalC::chi0_hilbert.Chi();
            }

            for (int is = 0; is < GlobalV::NSPIN; is++)
            {
                const int precision = 3;

                std::stringstream ssc;
                ssc << GlobalV::global_out_dir << "SPIN" << is + 1 << "_CHG";
                GlobalC::CHR.write_rho(GlobalC::CHR.rho_save[is], is, 0, ssc.str());//mohan add 2007-10-17

                std::stringstream ssd;
                if (GlobalV::GAMMA_ONLY_LOCAL)
                {
                    ssd << GlobalV::global_out_dir << "SPIN" << is + 1 << "_DM";
                }
                else
                {
                    ssd << GlobalV::global_out_dir << "SPIN" << is + 1 << "_DM_R";
                }
                this->LOC.write_dm(is, 0, ssd.str(), precision);

                if (GlobalC::pot.out_pot == 1) //LiuXh add 20200701
                {
                    std::stringstream ssp;
                    ssp << GlobalV::global_out_dir << "SPIN" << is + 1 << "_POT";
                    GlobalC::pot.write_potential(is, 0, ssp.str(), GlobalC::pot.vr_eff, precision);
                }

                //LiuXh modify 20200701
                /*
                //fuxiang add 2017-03-15
                std::stringstream sse;
                sse << GlobalV::global_out_dir << "SPIN" << is + 1 << "_DIPOLE_ELEC";
                GlobalC::CHR.write_rho_dipole(GlobalC::CHR.rho_save, is, 0, sse.str());
                */
            }

            if (this->conv_elec)
            {
                GlobalV::ofs_running << "\n charge density convergence is achieved" << std::endl;
                GlobalV::ofs_running << " final etot is " << GlobalC::en.etot * ModuleBase::Ry_to_eV << " eV" << std::endl;
            }

            if (GlobalV::OUT_LEVEL != "m")
            {
                Threshold_Elec::print_eigenvalue(GlobalV::ofs_running);
            }

            if (this->conv_elec)
            {
                //xiaohui add "OUT_LEVEL", 2015-09-16
                if (GlobalV::OUT_LEVEL != "m") GlobalV::ofs_running << std::setprecision(16);
                if (GlobalV::OUT_LEVEL != "m") GlobalV::ofs_running << " EFERMI = " << GlobalC::en.ef * ModuleBase::Ry_to_eV << " eV" << std::endl;
                if (GlobalV::OUT_LEVEL == "ie")
                {
                    GlobalV::ofs_running << " " << GlobalV::global_out_dir << " final etot is " << GlobalC::en.etot * ModuleBase::Ry_to_eV << " eV" << std::endl;
                }
            }
            else
            {
                GlobalV::ofs_running << " !! convergence has not been achieved @_@" << std::endl;
                if (GlobalV::OUT_LEVEL == "ie" || GlobalV::OUT_LEVEL == "m") //xiaohui add "m" option, 2015-09-16
                    std::cout << " !! CONVERGENCE HAS NOT BEEN ACHIEVED !!" << std::endl;
            }

#ifdef __DEEPKS
            //calculating deepks correction to bandgap
            //and save the results

            if (GlobalV::deepks_out_labels)	//caoyu add 2021-06-04
            {
                int nocc = GlobalC::CHR.nelec / 2;
                if (GlobalV::deepks_bandgap)
                {
                    if (GlobalV::GAMMA_ONLY_LOCAL)
                    {
                        GlobalC::ld.save_npy_o(GlobalC::wf.ekb[0][nocc] - GlobalC::wf.ekb[0][nocc - 1], "o_tot.npy");
                    }
                    else
                    {
                        double homo = GlobalC::wf.ekb[0][nocc - 1];
                        double lumo = GlobalC::wf.ekb[0][nocc];
                        for (int ik = 1; ik < GlobalC::kv.nks; ik++)
                        {
                            if (homo < GlobalC::wf.ekb[ik][nocc - 1])
                            {
                                homo = GlobalC::wf.ekb[ik][nocc - 1];
                                GlobalC::ld.h_ind = ik;
                            }
                            if (lumo > GlobalC::wf.ekb[ik][nocc])
                            {
                                lumo = GlobalC::wf.ekb[ik][nocc];
                                GlobalC::ld.l_ind = ik;
                            }
                        }
                        GlobalC::ld.save_npy_o(lumo - homo - GlobalC::ld.o_delta, "o_tot.npy");
                        GlobalV::ofs_running << " HOMO index is " << GlobalC::ld.h_ind << std::endl;
                        GlobalV::ofs_running << " HOMO energy " << homo << std::endl;
                        GlobalV::ofs_running << " LUMO index is " << GlobalC::ld.l_ind << std::endl;
                        GlobalV::ofs_running << " LUMO energy " << lumo << std::endl;
                    }
                }

                GlobalC::ld.save_npy_e(GlobalC::en.etot, "e_tot.npy");
                if (GlobalV::deepks_scf)
                {
                    GlobalC::ld.save_npy_e(GlobalC::en.etot - GlobalC::ld.E_delta, "e_base.npy");//ebase :no deepks E_delta including
                    if (GlobalV::deepks_bandgap)
                    {
                        int nocc = GlobalC::CHR.nelec / 2;

                        ModuleBase::matrix wg_hl;
                        if (GlobalV::GAMMA_ONLY_LOCAL)
                        {
                            wg_hl.create(GlobalV::NSPIN, GlobalV::NBANDS);

                            for (int is = 0; is < GlobalV::NSPIN; is++)
                            {
                                for (int ib = 0; ib < GlobalV::NBANDS; ib++)
                                {
                                    wg_hl(is, ib) = 0.0;
                                    if (ib == nocc - 1)
                                        wg_hl(is, ib) = -1.0;
                                    else if (ib == nocc)
                                        wg_hl(is, ib) = 1.0;
                                }
                            }

                            std::vector<ModuleBase::matrix> dm_bandgap_gamma;
                            dm_bandgap_gamma.resize(GlobalV::NSPIN);
                            elecstate::cal_dm(this->LOWF.ParaV, wg_hl, this->psid[0], dm_bandgap_gamma);


                            GlobalC::ld.cal_orbital_precalc(dm_bandgap_gamma,
                                GlobalC::ucell.nat,
                                GlobalC::ucell,
                                GlobalC::ORB,
                                GlobalC::GridD,
                                *this->LOWF.ParaV);

                            GlobalC::ld.save_npy_orbital_precalc(GlobalC::ucell.nat);

                            GlobalC::ld.cal_o_delta(dm_bandgap_gamma, *this->LOWF.ParaV);
                            GlobalC::ld.save_npy_o(GlobalC::wf.ekb[0][nocc] - GlobalC::wf.ekb[0][nocc - 1] - GlobalC::ld.o_delta, "o_base.npy");

                        }
                        else //multi-k bandgap label
                        {
                            wg_hl.create(GlobalC::kv.nks, GlobalV::NBANDS);

                            for (int ik = 0; ik < GlobalC::kv.nks; ik++) {
                                for (int ib = 0; ib < GlobalV::NBANDS; ib++) {
                                    wg_hl(ik, ib) = 0.0;

                                    if (ik == GlobalC::ld.h_ind && ib == nocc - 1)
                                        wg_hl(ik, ib) = -1.0;
                                    else if (ik == GlobalC::ld.l_ind && ib == nocc)
                                        wg_hl(ik, ib) = 1.0;
                                }
                            }
                            std::vector<ModuleBase::ComplexMatrix> dm_bandgap_k;
                            dm_bandgap_k.resize(GlobalC::kv.nks);
                            elecstate::cal_dm(this->LOWF.ParaV, wg_hl, this->psi[0], dm_bandgap_k);
                            GlobalC::ld.cal_o_delta_k(dm_bandgap_k, *this->LOWF.ParaV, GlobalC::kv.nks);

                            GlobalC::ld.cal_orbital_precalc_k(dm_bandgap_k,
                                GlobalC::ucell.nat,
                                GlobalC::kv.nks,
                                GlobalC::kv.kvec_d,
                                GlobalC::ucell,
                                GlobalC::ORB,
                                GlobalC::GridD,
                                *this->LOWF.ParaV);
                            GlobalC::ld.save_npy_orbital_precalc(GlobalC::ucell.nat);

                            GlobalC::ld.cal_o_delta_k(dm_bandgap_k, *this->LOWF.ParaV, GlobalC::kv.nks);
                            GlobalC::ld.save_npy_o(GlobalC::wf.ekb[GlobalC::ld.l_ind][nocc] - GlobalC::wf.ekb[GlobalC::ld.h_ind][nocc - 1] - GlobalC::ld.o_delta, "o_base.npy");
                        }
                    }
                }
                else //deepks_scf = 0; base calculation
                {
                    GlobalC::ld.save_npy_e(GlobalC::en.etot, "e_base.npy");  // no scf, e_tot=e_base
                    if (GlobalV::deepks_bandgap)
                    {
                        if (GlobalV::GAMMA_ONLY_LOCAL)
                        {
                            GlobalC::ld.save_npy_o(GlobalC::wf.ekb[0][nocc] - GlobalC::wf.ekb[0][nocc - 1], "o_base.npy");  // no scf, o_tot=o_base
                        }
                        else
                        {
                            GlobalC::ld.save_npy_o(GlobalC::wf.ekb[GlobalC::ld.l_ind][nocc] - GlobalC::wf.ekb[GlobalC::ld.h_ind][nocc - 1], "o_base.npy");
                        }
                    }
                }
            }
#endif

        // }

        //3. DeePKS PDM and descriptor 
#ifdef __DEEPKS
        const Parallel_Orbitals* pv = this->LOWF.ParaV;
        if (GlobalV::deepks_out_labels || GlobalV::deepks_scf)
        {
            //this part is for integrated test of deepks
            //so it is printed no matter even if deepks_out_labels is not used
            if (GlobalV::GAMMA_ONLY_LOCAL)
            {
                GlobalC::ld.cal_projected_DM(this->LOC.dm_gamma[0],
                    GlobalC::ucell,
                    GlobalC::ORB,
                    GlobalC::GridD,
                    pv->trace_loc_row,
                    pv->trace_loc_col);
            }
            else
            {
                GlobalC::ld.cal_projected_DM_k(this->LOC.dm_k,
                    GlobalC::ucell,
                    GlobalC::ORB,
                    GlobalC::GridD,
                    pv->trace_loc_row,
                    pv->trace_loc_col,
                    GlobalC::kv.nks,
                    GlobalC::kv.kvec_d);
            }
            GlobalC::ld.cal_descriptor();    //final descriptor
            GlobalC::ld.check_descriptor(GlobalC::ucell);

            if (GlobalV::deepks_out_labels) GlobalC::ld.save_npy_d(GlobalC::ucell.nat);            //libnpy needed
        }

        if (GlobalV::deepks_scf)
        {
            if (GlobalV::GAMMA_ONLY_LOCAL)
            {
                GlobalC::ld.cal_e_delta_band(this->LOC.dm_gamma,
                    pv->trace_loc_row,
                    pv->trace_loc_col,
                    pv->nrow);
            }
            else
            {
                GlobalC::ld.cal_e_delta_band_k(this->LOC.dm_k,
                    pv->trace_loc_row,
                    pv->trace_loc_col,
                    GlobalC::kv.nks,
                    pv->nrow,
                    pv->ncol);
            }
            std::cout << "E_delta_band = " << std::setprecision(8) << GlobalC::ld.e_delta_band << " Ry" << " = " << std::setprecision(8) << GlobalC::ld.e_delta_band * ModuleBase::Ry_to_eV << " eV" << std::endl;
            std::cout << "E_delta_NN= " << std::setprecision(8) << GlobalC::ld.E_delta << " Ry" << " = " << std::setprecision(8) << GlobalC::ld.E_delta * ModuleBase::Ry_to_eV << " eV" << std::endl;
        }
#endif
        //4. some outputs
        if (INPUT.dft_plus_dmft)
        {
            // Output sparse overlap matrix S(R)
            this->output_SR("outputs_to_DMFT/overlap_matrix/SR.csr");

            // Output wave functions, bands, k-points information, and etc.
            GlobalC::dmft.out_to_dmft(this->LOWF, *this->UHM.LM);
        }

        if (Pdiag_Double::out_mat_hsR)
        {
            this->output_HS_R(); //LiuXh add 2019-07-15
        }

    }

    bool ESolver_KS_LCAO::do_after_converge(int& iter)
    {
#ifdef __MPI
        if(Exx_Global::Hybrid_Type::No != GlobalC::exx_global.info.hybrid_type)
        {
            if (!GlobalC::exx_global.info.separate_loop) 
            {
                GlobalC::exx_global.info.hybrid_step = 1;
            }
            //exx converged or get max exx steps
            if(this->two_level_step == GlobalC::exx_global.info.hybrid_step || (iter==1 && this->two_level_step!=0))
            {
                return true;
            }
            //update exx and redo scf
            XC_Functional::set_xc_type(GlobalC::ucell.atoms[0].xc_func);
            GlobalC::exx_lcao.cal_exx_elec(this->LOC, this->LOWF.wfc_k_grid);
            
            iter = 0;
            this->two_level_step++;
            return false;
        }
#endif // __MPI
        return true;
    }

}<|MERGE_RESOLUTION|>--- conflicted
+++ resolved
@@ -219,11 +219,7 @@
         Force_Stress_LCAO FSL(this->RA);
         FSL.getForceStress(GlobalV::CAL_FORCE, GlobalV::CAL_STRESS,
                 GlobalV::TEST_FORCE, GlobalV::TEST_STRESS,
-<<<<<<< HEAD
-                this->LOC, this->LOWF, this->UHM, force, this->scs);
-=======
                 this->LOC, this->psid, this->psi, this->UHM, force, this->scs);
->>>>>>> 41733d62
         //delete RA after cal_Force
         this->RA.delete_grid();
         this->have_force = true;
