#include "./esolver_ks_pw.h"
#include "../src_pw/sto_wf.h"
#include "../src_pw/sto_iter.h"
#include "../src_pw/sto_che.h"
#include "../src_pw/sto_hchi.h"

namespace ModuleESolver
{

<<<<<<< HEAD
class ESolver_SDFT_PW: public ESolver_KS_PW
{
public:
    ESolver_SDFT_PW();
    ~ESolver_SDFT_PW();
    void Init(Input &inp, UnitCell_pseudo &cell) override;
    void cal_Energy(energy& en) override;
    void cal_Force(ModuleBase::matrix& force) override;
    void cal_Stress(ModuleBase::matrix& stress) override;
public:
    Stochastic_WF stowf;
    Stochastic_Iter stoiter;
    // Stochastic_Chebychev stoche;
    // Stochastic_hchi stohchi;

protected:
    virtual void beforescf() override; 
    // virtual void eachiterinit(int iter) override; 
    virtual void hamilt2density(const int istep, const int iter, const double ethr) override;
    virtual void eachiterfinish(const int iter, const bool conv) override; 
    virtual void afterscf(const bool) override;
private:
    void c_bands_k(const int ik, double* h_diag, const int istep, const int iter);

};
=======
    class ESolver_SDFT_PW : public ESolver_KS_PW
    {
    public:
        ESolver_SDFT_PW();
        void Init(Input& inp, UnitCell_pseudo& cell) override;
        void cal_Energy(energy& en) override;
        void cal_Force(ModuleBase::matrix& force) override;
        void cal_Stress(ModuleBase::matrix& stress) override;

    protected:
        virtual void beforescf(const int istep) override;
        // virtual void eachiterinit(int iter) override; 
        virtual void hamilt2density(const int istep, const int iter, const double ethr) override;
        virtual void eachiterfinish(const int iter, const bool conv) override;
        virtual void afterscf(const int iter, const bool conv) override;
    };
>>>>>>> 429e1f35

}
<|MERGE_RESOLUTION|>--- conflicted
+++ resolved
@@ -7,7 +7,6 @@
 namespace ModuleESolver
 {
 
-<<<<<<< HEAD
 class ESolver_SDFT_PW: public ESolver_KS_PW
 {
 public:
@@ -24,32 +23,14 @@
     // Stochastic_hchi stohchi;
 
 protected:
-    virtual void beforescf() override; 
+    virtual void beforescf(const int istep) override; 
     // virtual void eachiterinit(int iter) override; 
     virtual void hamilt2density(const int istep, const int iter, const double ethr) override;
-    virtual void eachiterfinish(const int iter, const bool conv) override; 
-    virtual void afterscf(const bool) override;
+    virtual void eachiterfinish(const int iter) override; 
+    virtual void afterscf() override;
 private:
     void c_bands_k(const int ik, double* h_diag, const int istep, const int iter);
 
 };
-=======
-    class ESolver_SDFT_PW : public ESolver_KS_PW
-    {
-    public:
-        ESolver_SDFT_PW();
-        void Init(Input& inp, UnitCell_pseudo& cell) override;
-        void cal_Energy(energy& en) override;
-        void cal_Force(ModuleBase::matrix& force) override;
-        void cal_Stress(ModuleBase::matrix& stress) override;
-
-    protected:
-        virtual void beforescf(const int istep) override;
-        // virtual void eachiterinit(int iter) override; 
-        virtual void hamilt2density(const int istep, const int iter, const double ethr) override;
-        virtual void eachiterfinish(const int iter, const bool conv) override;
-        virtual void afterscf(const int iter, const bool conv) override;
-    };
->>>>>>> 429e1f35
 
 }
