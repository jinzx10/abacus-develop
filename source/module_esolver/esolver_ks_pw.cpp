--- conflicted
+++ resolved
@@ -406,11 +406,7 @@
     }
 
 
-<<<<<<< HEAD
-    void ESolver_KS_PW::afterscf(const int iter, const bool conv)
-=======
     void ESolver_KS_PW::afterscf()
->>>>>>> 4790ed22
     {
         //temporary transform psi to evc 
         // psi back to evc
@@ -462,11 +458,7 @@
             GlobalC::CHR.write_rho(GlobalC::CHR.rho_save[is], is, 0, ssc.str());//mohan add 2007-10-17
             GlobalC::CHR.write_rho_cube(GlobalC::CHR.rho_save[is], is, ss1.str(), 3);
         }
-<<<<<<< HEAD
-        if (conv)
-=======
         if (this->conv_elec)
->>>>>>> 4790ed22
         {
             //GlobalV::ofs_running << " convergence is achieved" << std::endl;			
             //GlobalV::ofs_running << " !FINAL_ETOT_IS " << GlobalC::en.etot * ModuleBase::Ry_to_eV << " eV" << std::endl; 
