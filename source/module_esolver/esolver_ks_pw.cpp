#include "esolver_ks_pw.h"
#include <iostream>
#include "../src_io/wf_io.h"

//--------------temporary----------------------------
#include "../src_pw/global.h"
#include "../module_base/global_function.h"
#include "../module_symmetry/symmetry.h"
#include "../src_pw/vdwd2.h"
#include "../src_pw/vdwd3.h"
#include "../src_pw/vdwd2_parameters.h"
#include "../src_pw/vdwd3_parameters.h"
#include "../src_pw/pw_complement.h"
#include "../src_pw/pw_basis.h"
#include "../src_pw/symmetry_rho.h"
#include "../src_io/print_info.h"
#include "../src_pw/H_Ewald_pw.h"
#include "../src_pw/electrons.h"
#include "../src_pw/occupy.h"
#include "../src_io/chi0_standard.h"
#include "../src_io/chi0_hilbert.h"
#include "../src_io/epsilon0_pwscf.h"
#include "../src_io/epsilon0_vasp.h"
//-----force-------------------
#include "../src_pw/forces.h"
//-----stress------------------
#include "../src_pw/stress_pw.h"
//---------------------------------------------------
#include "module_hsolver/hsolver_pw.h"
#include "module_elecstate/elecstate_pw.h"
#include "module_hamilt/hamilt_pw.h"
#include "module_hsolver/diago_iter_assist.h"

namespace ModuleESolver
{

    ESolver_KS_PW::ESolver_KS_PW()
    {
        classname = "ESolver_KS_PW";
        basisname = "PW";
    }

    void ESolver_KS_PW::Init(Input& inp, UnitCell_pseudo& ucell)
    {
        // setup GlobalV::NBANDS 
        // Yu Liu add 2021-07-03
        GlobalC::CHR.cal_nelec();

        if (GlobalC::ucell.atoms[0].xc_func == "HSE" || GlobalC::ucell.atoms[0].xc_func == "PBE0")
        {
            XC_Functional::set_xc_type("pbe");
        }
        else
        {
            XC_Functional::set_xc_type(GlobalC::ucell.atoms[0].xc_func);
        }

        ModuleBase::GlobalFunc::DONE(GlobalV::ofs_running, "SETUP UNITCELL");

        //-----------------------------------------------------

        // symmetry analysis should be performed every time the cell is changed
        if (ModuleSymmetry::Symmetry::symm_flag)
        {
            GlobalC::symm.analy_sys(GlobalC::ucell, GlobalV::ofs_running);
            ModuleBase::GlobalFunc::DONE(GlobalV::ofs_running, "SYMMETRY");
        }

        // Setup the k points according to symmetry.
        GlobalC::kv.set(GlobalC::symm, GlobalV::global_kpoint_card, GlobalV::NSPIN, GlobalC::ucell.G, GlobalC::ucell.latvec);
        ModuleBase::GlobalFunc::DONE(GlobalV::ofs_running, "INIT K-POINTS");

        // print information
        // mohan add 2021-01-30
        Print_Info::setup_parameters(GlobalC::ucell, GlobalC::kv);

        // Initalize the plane wave basis set
        GlobalC::pw.gen_pw(GlobalV::ofs_running, GlobalC::ucell, GlobalC::kv);
        ModuleBase::GlobalFunc::DONE(GlobalV::ofs_running, "INIT PLANEWAVE");
        std::cout << " UNIFORM GRID DIM     : " << GlobalC::pw.nx << " * " << GlobalC::pw.ny << " * " << GlobalC::pw.nz << std::endl;
        std::cout << " UNIFORM GRID DIM(BIG): " << GlobalC::pw.nbx << " * " << GlobalC::pw.nby << " * " << GlobalC::pw.nbz << std::endl;

        // mohan add 2010-09-13
        // initialize the real-space uniform grid for FFT and parallel
        // distribution of plane waves
        GlobalC::Pgrid.init(GlobalC::pw.ncx, GlobalC::pw.ncy, GlobalC::pw.ncz, GlobalC::pw.nczp,
            GlobalC::pw.nrxx, GlobalC::pw.nbz, GlobalC::pw.bz); // mohan add 2010-07-22, update 2011-05-04


            // Calculate Structure factor
        GlobalC::pw.setup_structure_factor();
        // cout<<"after pgrid init nrxx = "<<GlobalC::pw.nrxx<<endl;

        //----------------------------------------------------------
        // 1 read in initial data:
        //   a lattice structure:atom_species,atom_positions,lattice vector
        //   b k_points
        //   c pseudopotential
        // 2 setup planeware basis, FFT,structure factor, ...
        // 3 initialize local and nonlocal pseudopotential in G_space
        // 4 initialize charge desity and warefunctios in G_space
        //----------------------------------------------------------

        //=====================================
        // init charge/potential/wave functions
        //=====================================
        GlobalC::CHR.allocate(GlobalV::NSPIN, GlobalC::pw.nrxx, GlobalC::pw.ngmc);
        GlobalC::pot.allocate(GlobalC::pw.nrxx);

        GlobalC::wf.allocate(GlobalC::kv.nks);

        // cout<<GlobalC::pw.nrxx<<endl;
        // cout<<"before ufft allocate"<<endl;
        GlobalC::UFFT.allocate();

        // cout<<"after ufft allocate"<<endl;

        //=======================
        // init pseudopotential
        //=======================
        GlobalC::ppcell.init(GlobalC::ucell.ntype);

        //=====================
        // init hamiltonian
        // only allocate in the beginning of ELEC LOOP!
        //=====================
        GlobalC::hm.hpw.allocate(GlobalC::wf.npwx, GlobalV::NPOL, GlobalC::ppcell.nkb, GlobalC::pw.nrxx);

        //=================================
        // initalize local pseudopotential
        //=================================
        GlobalC::ppcell.init_vloc(GlobalC::pw.nggm, GlobalC::ppcell.vloc);
        ModuleBase::GlobalFunc::DONE(GlobalV::ofs_running, "LOCAL POTENTIAL");

        //======================================
        // Initalize non local pseudopotential
        //======================================
        GlobalC::ppcell.init_vnl(GlobalC::ucell);
        ModuleBase::GlobalFunc::DONE(GlobalV::ofs_running, "NON-LOCAL POTENTIAL");

        //=========================================================
        // calculate the total local pseudopotential in real space
        //=========================================================
        GlobalC::pot.init_pot(0, GlobalC::pw.strucFac); //atomic_rho, v_of_rho, set_vrs

        GlobalC::pot.newd();

        ModuleBase::GlobalFunc::DONE(GlobalV::ofs_running, "INIT POTENTIAL");

        //==================================================
        // create GlobalC::ppcell.tab_at , for trial wave functions.
        //==================================================
        GlobalC::wf.init_at_1();

        //================================
        // Initial start wave functions
        //================================
        if (GlobalV::NBANDS != 0 || (GlobalV::CALCULATION != "scf-sto" && GlobalV::CALCULATION != "relax-sto" && GlobalV::CALCULATION != "md-sto")) //qianrui add
        {
            GlobalC::wf.wfcinit();
        }

#ifdef __LCAO
#ifdef __MPI
        switch (GlobalC::exx_global.info.hybrid_type) // Peize Lin add 2019-03-09
        {
        case Exx_Global::Hybrid_Type::HF:
        case Exx_Global::Hybrid_Type::PBE0:
        case Exx_Global::Hybrid_Type::HSE:
            GlobalC::exx_lip.init(&GlobalC::kv, &GlobalC::wf, &GlobalC::pw, &GlobalC::UFFT, &GlobalC::ucell);
            break;
        case Exx_Global::Hybrid_Type::No:
            break;
        case Exx_Global::Hybrid_Type::Generate_Matrix:
        default:
            throw std::invalid_argument(ModuleBase::GlobalFunc::TO_STRING(__FILE__) + ModuleBase::GlobalFunc::TO_STRING(__LINE__));
        }
#endif
#endif

        ModuleBase::GlobalFunc::DONE(GlobalV::ofs_running, "INIT BASIS");



    }

    void ESolver_KS_PW::beforescf(int istep)
    {
        //calculate ewald energy
        H_Ewald_pw::compute_ewald(GlobalC::ucell, GlobalC::pw);
        //Symmetry_rho should be moved to Init()
        Symmetry_rho srho;
        for (int is = 0; is < GlobalV::NSPIN; is++)
        {
            srho.begin(is, GlobalC::CHR, GlobalC::pw, GlobalC::Pgrid, GlobalC::symm);
        }
    }
<<<<<<< HEAD
    //init Psi, HSolver, ElecState, Hamilt
    hsolver::DiagoIterAssist::PW_DIAG_NMAX = GlobalV::PW_DIAG_NMAX;
    hsolver::DiagoIterAssist::PW_DIAG_THR = GlobalV::PW_DIAG_THR;
    const PW_Basis* pbas = &(GlobalC::pw);
    if(this->phsol == nullptr)
    {
        this->phsol = new hsolver::HSolverPW(pbas);
    }
    else if(this->phsol->classname != "HSolverPW")
    {
        delete[] this->phsol;
        this->phsol = new hsolver::HSolverPW(pbas);
    }
    this->phsol->method = GlobalV::KS_SOLVER;
    if(this->pelec == nullptr)
    {
        this->pelec = new elecstate::ElecStatePW( pbas, (Charge*)(&(GlobalC::CHR)), GlobalV::NBANDS);
    }
    else if(this->pelec->classname != "ElecStatePW")
    {
        delete[] this->pelec;
        this->pelec = new elecstate::ElecStatePW( pbas, (Charge*)(&(GlobalC::CHR)), GlobalV::NBANDS);
    }
    Hamilt_PW* hpw = &(GlobalC::hm.hpw);
    if(this->phami == nullptr)
    {
        this->phami = new hamilt::HamiltPW(hpw);
    }
    else if(this->phami->classname != "HamiltPW")
    {
        delete[] this->phami;
        this->phami = new hamilt::HamiltPW(hpw);
    }
    //initial psi
    GlobalC::wf.evc_transform_psi();
} 

void ESolver_KS_PW:: eachiterinit(const int iter)
{
    // mohan add 2010-07-16
    if(iter==1) GlobalC::CHR.set_new_e_iteration(true);
    else GlobalC::CHR.set_new_e_iteration(false);
=======
>>>>>>> f2c5f945

    void ESolver_KS_PW::eachiterinit(const int istep, const int iter)
    {
        // mohan add 2010-07-16
        if (iter == 1) GlobalC::CHR.set_new_e_iteration(true);
        else GlobalC::CHR.set_new_e_iteration(false);

        if (GlobalV::FINAL_SCF && iter == 1)
        {
            GlobalC::CHR.irstep = 0;
            GlobalC::CHR.idstep = 0;
            GlobalC::CHR.totstep = 0;
        }

        // mohan move harris functional to here, 2012-06-05
        // use 'rho(in)' and 'v_h and v_xc'(in)
        GlobalC::en.calculate_harris(1);

        //(2) save change density as previous charge,
        // prepared fox mixing.
        GlobalC::CHR.save_rho_before_sum_band();
    }

    //Temporary, it should be replaced by hsolver later.
    void ESolver_KS_PW::hamilt2density(const int istep, const int iter, const double ethr)
    {
        GlobalV::PW_DIAG_THR = ethr;
        this->c_bands(istep, iter);

        GlobalC::en.eband = 0.0;
        GlobalC::en.demet = 0.0;
        GlobalC::en.ef = 0.0;
        GlobalC::en.ef_up = 0.0;
        GlobalC::en.ef_dw = 0.0;

<<<<<<< HEAD
//Temporary, it should be replaced by hsolver later.
void ESolver_KS_PW:: hamilt2density(const int istep, const int iter, const double ethr)
{
    if(this->phsol != nullptr)
    {
        // reset energy 
        this->pelec->eband  = 0.0;
        this->pelec->demet  = 0.0;
        this->pelec->ef     = 0.0;
        GlobalC::en.ef_up  = 0.0;
        GlobalC::en.ef_dw  = 0.0;
        // choose if psi should be diag in subspace
        // be careful that istep start from 0 and iter start from 1
        if((istep==0||istep==1)&&iter==1) 
        {
            hsolver::DiagoIterAssist::need_subspace = false;
        }
        else 
        {
            hsolver::DiagoIterAssist::need_subspace = true;
        }

        hsolver::DiagoIterAssist::PW_DIAG_THR = ethr; 
        this->phsol->solve(this->phami, GlobalC::wf.psi[0], this->pelec);

        // transform energy for print
        GlobalC::en.eband = this->pelec->eband;
        GlobalC::en.demet = this->pelec->demet;
        GlobalC::en.ef = this->pelec->ef;
    }
    else
    {
        ModuleBase::WARNING_QUIT("ESolver_KS_PW", "HSolver has not been initialed!");
    }

	// add exx
=======
        // calculate weights of each band.
        Occupy::calculate_weights();

        // calculate new charge density according to
        // new wave functions.
        // calculate the new eband here.
        GlobalC::CHR.sum_band();

        // add exx
>>>>>>> f2c5f945
#ifdef __LCAO
#ifdef __MPI
        GlobalC::en.set_exx();		// Peize Lin add 2019-03-09
#endif
#endif
    // calculate the delta_harris energy
    // according to new charge density.
    // mohan add 2009-01-23
        GlobalC::en.calculate_harris(2);
        Symmetry_rho srho;
        for (int is = 0; is < GlobalV::NSPIN; is++)
        {
            srho.begin(is, GlobalC::CHR, GlobalC::pw, GlobalC::Pgrid, GlobalC::symm);
        }

        // compute magnetization, only for LSDA(spin==2)
        GlobalC::ucell.magnet.compute_magnetization();
        // deband is calculated from "output" charge density calculated
        // in sum_band
        // need 'rho(out)' and 'vr (v_h(in) and v_xc(in))'

        GlobalC::en.deband = GlobalC::en.delta_e();
        //if (LOCAL_BASIS) xiaohui modify 2013-09-02
    }

    //Temporary:
    void ESolver_KS_PW::c_bands(const int istep, const int iter)
    {
        Electrons elec;
        elec.iter = iter;
        elec.c_bands(istep);
    }

    //Temporary, it should be rewritten with Hamilt class. 
    void ESolver_KS_PW::updatepot(const int istep, const int iter, const bool conv_elec)
    {
        if (!conv_elec)
        {
            // not converged yet, calculate new potential from mixed charge density
            GlobalC::pot.vr = GlobalC::pot.v_of_rho(GlobalC::CHR.rho, GlobalC::CHR.rho_core);
            // because <T+V(ionic)> = <eband+deband> are calculated after sum
            // band, using output charge density.
            // but E_Hartree and Exc(GlobalC::en.etxc) are calculated in v_of_rho above,
            // using the mixed charge density.
            // so delta_escf corrects for this difference at first order.
            GlobalC::en.delta_escf();
        }
        else
        {
            for (int is = 0; is < GlobalV::NSPIN; ++is)
            {
                for (int ir = 0; ir < GlobalC::pw.nrxx; ++ir)
                {
                    GlobalC::pot.vnew(is, ir) = GlobalC::pot.vr(is, ir);
                }
            }
            // the new potential V(PL)+V(H)+V(xc)
            GlobalC::pot.vr = GlobalC::pot.v_of_rho(GlobalC::CHR.rho, GlobalC::CHR.rho_core);
            //std::cout<<"Exc = "<<GlobalC::en.etxc<<std::endl;
            //( vnew used later for scf correction to the forces )
            GlobalC::pot.vnew = GlobalC::pot.vr - GlobalC::pot.vnew;
            GlobalC::en.descf = 0.0;
        }
        GlobalC::pot.set_vr_eff();
    }

    void ESolver_KS_PW::eachiterfinish(const int iter, const bool conv_elec)
    {
        //print_eigenvalue(GlobalV::ofs_running);
        GlobalC::en.calculate_etot();
        //We output it for restarting the scf.
        bool print = false;
        if (this->out_freq_elec == 0)
        {
            if (conv_elec) print = true;
        }
        else
        {
            if (iter % this->out_freq_elec == 0 || conv_elec) print = true;
        }

        if (print)
        {
            if (GlobalC::CHR.out_chg > 0)
            {
                for (int is = 0; is < GlobalV::NSPIN; is++)
                {
                    std::stringstream ssc;
                    std::stringstream ss1;
                    ssc << GlobalV::global_out_dir << "tmp" << "_SPIN" << is + 1 << "_CHG";
                    GlobalC::CHR.write_rho(GlobalC::CHR.rho_save[is], is, iter, ssc.str(), 3);//mohan add 2007-10-17
                    ss1 << GlobalV::global_out_dir << "tmp" << "_SPIN" << is + 1 << "_CHG.cube";
                    GlobalC::CHR.write_rho_cube(GlobalC::CHR.rho_save[is], is, ssc.str(), 3);
                }
            }
            //output wavefunctions
            if (GlobalC::wf.out_wfc_pw == 1 || GlobalC::wf.out_wfc_pw == 2)
            {
                std::stringstream ssw;
                ssw << GlobalV::global_out_dir << "WAVEFUNC";
                //WF_io::write_wfc( ssw.str(), GlobalC::wf.evc );
                // mohan update 2011-02-21
                //qianrui update 2020-10-17
                WF_io::write_wfc2(ssw.str(), GlobalC::wf.evc, GlobalC::pw.gcar);
                //ModuleBase::GlobalFunc::DONE(GlobalV::ofs_running,"write wave functions into file WAVEFUNC.dat");
            }

        }


    }


<<<<<<< HEAD
void ESolver_KS_PW::afterscf(const bool conv_elec)
{
    //temporary transform psi to evc 
    // psi back to evc
    GlobalC::wf.psi_transform_evc();
    for(int ik=0; ik<this->pelec->ekb.nr; ++ik)
    {
        for(int ib=0; ib<this->pelec->ekb.nc; ++ib)
        {
            GlobalC::wf.ekb[ik][ib] = this->pelec->ekb(ik, ib);
            GlobalC::wf.wg(ik, ib) = this->pelec->wg(ik, ib);
        }
    }
#ifdef __LCAO
    if(GlobalC::chi0_hilbert.epsilon)                 // pengfei 2016-11-23
=======
    void ESolver_KS_PW::afterscf(const int iter, const bool conv_elec)
>>>>>>> f2c5f945
    {
#ifdef __LCAO
        if (GlobalC::chi0_hilbert.epsilon)                 // pengfei 2016-11-23
        {
            std::cout << "eta = " << GlobalC::chi0_hilbert.eta << std::endl;
            std::cout << "domega = " << GlobalC::chi0_hilbert.domega << std::endl;
            std::cout << "nomega = " << GlobalC::chi0_hilbert.nomega << std::endl;
            std::cout << "dim = " << GlobalC::chi0_hilbert.dim << std::endl;
            //std::cout <<"oband = "<<GlobalC::chi0_hilbert.oband<<std::endl;
            GlobalC::chi0_hilbert.Chi();
        }
#endif

        if (GlobalC::chi0_standard.epsilon)
        {
            std::cout << "eta = " << GlobalC::chi0_standard.eta << std::endl;
            std::cout << "domega = " << GlobalC::chi0_standard.domega << std::endl;
            std::cout << "nomega = " << GlobalC::chi0_standard.nomega << std::endl;
            std::cout << "dim = " << GlobalC::chi0_standard.dim << std::endl;
            //std::cout <<"oband = "<<GlobalC::chi0_standard.oband<<std::endl;
            GlobalC::chi0_standard.Chi();
        }
        if (GlobalC::epsilon0_pwscf.epsilon)
        {
            GlobalC::epsilon0_pwscf.Cal_epsilon0();
        }
        if (GlobalC::epsilon0_vasp.epsilon)
        {
            GlobalC::epsilon0_vasp.cal_epsilon0();
        }

        for (int is = 0; is < GlobalV::NSPIN; is++)
        {
            std::stringstream ssc;
            std::stringstream ss1;
            ssc << GlobalV::global_out_dir << "SPIN" << is + 1 << "_CHG";
            ss1 << GlobalV::global_out_dir << "SPIN" << is + 1 << "_CHG.cube";
            GlobalC::CHR.write_rho(GlobalC::CHR.rho_save[is], is, 0, ssc.str());//mohan add 2007-10-17
            GlobalC::CHR.write_rho_cube(GlobalC::CHR.rho_save[is], is, ss1.str(), 3);
        }
        if (conv_elec)
        {
            //GlobalV::ofs_running << " convergence is achieved" << std::endl;			
            //GlobalV::ofs_running << " !FINAL_ETOT_IS " << GlobalC::en.etot * ModuleBase::Ry_to_eV << " eV" << std::endl; 
            GlobalV::ofs_running << "\n charge density convergence is achieved" << std::endl;
            GlobalV::ofs_running << " final etot is " << GlobalC::en.etot * ModuleBase::Ry_to_eV << " eV" << std::endl;
        }
        else
        {
            GlobalV::ofs_running << " convergence has NOT been achieved!" << std::endl;
        }

        if (GlobalV::OUT_LEVEL != "m")
        {
            this->print_eigenvalue(GlobalV::ofs_running);
        }
    }

    void ESolver_KS_PW::print_eigenvalue(std::ofstream& ofs)
    {
        bool wrong = false;
        for (int ik = 0; ik < GlobalC::kv.nks; ++ik)
        {
            for (int ib = 0; ib < GlobalV::NBANDS; ++ib)
            {
                if (abs(GlobalC::wf.ekb[ik][ib]) > 1.0e10)
                {
                    GlobalV::ofs_warning << " ik=" << ik + 1 << " ib=" << ib + 1 << " " << GlobalC::wf.ekb[ik][ib] << " Ry" << std::endl;
                    wrong = true;
                }
            }
        }
        if (wrong)
        {
            ModuleBase::WARNING_QUIT("Threshold_Elec::print_eigenvalue", "Eigenvalues are too large!");
        }


        if (GlobalV::MY_RANK != 0)
        {
            return;
        }

        ModuleBase::TITLE("Threshold_Elec", "print_eigenvalue");

        ofs << "\n STATE ENERGY(eV) AND OCCUPATIONS ";
        ofs << std::setprecision(5);
        for (int ik = 0;ik < GlobalC::kv.nks;ik++)
        {
            if (ik == 0)
            {
                ofs << "   NSPIN == " << GlobalV::NSPIN << std::endl;
                if (GlobalV::NSPIN == 2)
                {
                    ofs << "SPIN UP : " << std::endl;
                }
            }
            else if (ik == GlobalC::kv.nks / 2)
            {
                if (GlobalV::NSPIN == 2)
                {
                    ofs << "SPIN DOWN : " << std::endl;
                }
            }

            if (GlobalV::NSPIN == 2)
            {
                if (GlobalC::kv.isk[ik] == 0)
                {
                    ofs << " " << ik + 1 << "/" << GlobalC::kv.nks / 2 << " kpoint (Cartesian) = "
                        << GlobalC::kv.kvec_c[ik].x << " " << GlobalC::kv.kvec_c[ik].y << " " << GlobalC::kv.kvec_c[ik].z
                        << " (" << GlobalC::kv.ngk[ik] << " pws)" << std::endl;

                    ofs << std::setprecision(6);

                }
                if (GlobalC::kv.isk[ik] == 1)
                {
                    ofs << " " << ik + 1 - GlobalC::kv.nks / 2 << "/" << GlobalC::kv.nks / 2 << " kpoint (Cartesian) = "
                        << GlobalC::kv.kvec_c[ik].x << " " << GlobalC::kv.kvec_c[ik].y << " " << GlobalC::kv.kvec_c[ik].z
                        << " (" << GlobalC::kv.ngk[ik] << " pws)" << std::endl;

                    ofs << std::setprecision(6);

                }
            }       // Pengfei Li  added  14-9-9
            else
            {
                ofs << " " << ik + 1 << "/" << GlobalC::kv.nks << " kpoint (Cartesian) = "
                    << GlobalC::kv.kvec_c[ik].x << " " << GlobalC::kv.kvec_c[ik].y << " " << GlobalC::kv.kvec_c[ik].z
                    << " (" << GlobalC::kv.ngk[ik] << " pws)" << std::endl;

                ofs << std::setprecision(6);
            }

            //----------------------
            // no energy to output
            //----------------------
            if (GlobalV::KS_SOLVER == "selinv")
            {
                ofs << " USING SELINV, NO BAND ENERGY IS AVAILABLE." << std::endl;
            }
            //----------------------
            // output energy
            //----------------------
            else
            {
                GlobalV::ofs_running << std::setprecision(6);
                GlobalV::ofs_running << std::setiosflags(ios::showpoint);
                for (int ib = 0; ib < GlobalV::NBANDS; ib++)
                {
                    ofs << std::setw(8) << ib + 1
                        << std::setw(15) << GlobalC::wf.ekb[ik][ib] * ModuleBase::Ry_to_eV
                        << std::setw(15) << GlobalC::wf.wg(ik, ib) << std::endl;
                }
                ofs << std::endl;
            }
        }//end ik
        return;
    }



    void ESolver_KS_PW::cal_Energy(energy& en)
    {

    }

    void ESolver_KS_PW::cal_Force(ModuleBase::matrix& force)
    {
        Forces ff;
        ff.init(force);
    }
    void ESolver_KS_PW::cal_Stress(ModuleBase::matrix& stress)
    {
        Stress_PW ss;
        ss.cal_stress(stress);
    }
    void ESolver_KS_PW::postprocess()
    {
        // compute density of states
        GlobalC::en.perform_dos_pw();
    }

}<|MERGE_RESOLUTION|>--- conflicted
+++ resolved
@@ -194,52 +194,42 @@
         {
             srho.begin(is, GlobalC::CHR, GlobalC::pw, GlobalC::Pgrid, GlobalC::symm);
         }
-    }
-<<<<<<< HEAD
-    //init Psi, HSolver, ElecState, Hamilt
-    hsolver::DiagoIterAssist::PW_DIAG_NMAX = GlobalV::PW_DIAG_NMAX;
-    hsolver::DiagoIterAssist::PW_DIAG_THR = GlobalV::PW_DIAG_THR;
-    const PW_Basis* pbas = &(GlobalC::pw);
-    if(this->phsol == nullptr)
-    {
-        this->phsol = new hsolver::HSolverPW(pbas);
-    }
-    else if(this->phsol->classname != "HSolverPW")
-    {
-        delete[] this->phsol;
-        this->phsol = new hsolver::HSolverPW(pbas);
-    }
-    this->phsol->method = GlobalV::KS_SOLVER;
-    if(this->pelec == nullptr)
-    {
-        this->pelec = new elecstate::ElecStatePW( pbas, (Charge*)(&(GlobalC::CHR)), GlobalV::NBANDS);
-    }
-    else if(this->pelec->classname != "ElecStatePW")
-    {
-        delete[] this->pelec;
-        this->pelec = new elecstate::ElecStatePW( pbas, (Charge*)(&(GlobalC::CHR)), GlobalV::NBANDS);
-    }
-    Hamilt_PW* hpw = &(GlobalC::hm.hpw);
-    if(this->phami == nullptr)
-    {
-        this->phami = new hamilt::HamiltPW(hpw);
-    }
-    else if(this->phami->classname != "HamiltPW")
-    {
-        delete[] this->phami;
-        this->phami = new hamilt::HamiltPW(hpw);
-    }
-    //initial psi
-    GlobalC::wf.evc_transform_psi();
-} 
-
-void ESolver_KS_PW:: eachiterinit(const int iter)
-{
-    // mohan add 2010-07-16
-    if(iter==1) GlobalC::CHR.set_new_e_iteration(true);
-    else GlobalC::CHR.set_new_e_iteration(false);
-=======
->>>>>>> f2c5f945
+        //init Psi, HSolver, ElecState, Hamilt
+        hsolver::DiagoIterAssist::PW_DIAG_NMAX = GlobalV::PW_DIAG_NMAX;
+        hsolver::DiagoIterAssist::PW_DIAG_THR = GlobalV::PW_DIAG_THR;
+        const PW_Basis* pbas = &(GlobalC::pw);
+        if(this->phsol == nullptr)
+        {
+            this->phsol = new hsolver::HSolverPW(pbas);
+        }
+        else if(this->phsol->classname != "HSolverPW")
+        {
+            delete[] this->phsol;
+            this->phsol = new hsolver::HSolverPW(pbas);
+        }
+        this->phsol->method = GlobalV::KS_SOLVER;
+        if(this->pelec == nullptr)
+        {
+            this->pelec = new elecstate::ElecStatePW( pbas, (Charge*)(&(GlobalC::CHR)), GlobalV::NBANDS);
+        }
+        else if(this->pelec->classname != "ElecStatePW")
+        {
+            delete[] this->pelec;
+            this->pelec = new elecstate::ElecStatePW( pbas, (Charge*)(&(GlobalC::CHR)), GlobalV::NBANDS);
+        }
+        Hamilt_PW* hpw = &(GlobalC::hm.hpw);
+        if(this->phami == nullptr)
+        {
+            this->phami = new hamilt::HamiltPW(hpw);
+        }
+        else if(this->phami->classname != "HamiltPW")
+        {
+            delete[] this->phami;
+            this->phami = new hamilt::HamiltPW(hpw);
+        }
+        //initial psi
+        GlobalC::wf.evc_transform_psi();
+    } 
 
     void ESolver_KS_PW::eachiterinit(const int istep, const int iter)
     {
@@ -264,65 +254,41 @@
     }
 
     //Temporary, it should be replaced by hsolver later.
-    void ESolver_KS_PW::hamilt2density(const int istep, const int iter, const double ethr)
-    {
-        GlobalV::PW_DIAG_THR = ethr;
-        this->c_bands(istep, iter);
-
-        GlobalC::en.eband = 0.0;
-        GlobalC::en.demet = 0.0;
-        GlobalC::en.ef = 0.0;
-        GlobalC::en.ef_up = 0.0;
-        GlobalC::en.ef_dw = 0.0;
-
-<<<<<<< HEAD
-//Temporary, it should be replaced by hsolver later.
-void ESolver_KS_PW:: hamilt2density(const int istep, const int iter, const double ethr)
-{
-    if(this->phsol != nullptr)
-    {
-        // reset energy 
-        this->pelec->eband  = 0.0;
-        this->pelec->demet  = 0.0;
-        this->pelec->ef     = 0.0;
-        GlobalC::en.ef_up  = 0.0;
-        GlobalC::en.ef_dw  = 0.0;
-        // choose if psi should be diag in subspace
-        // be careful that istep start from 0 and iter start from 1
-        if((istep==0||istep==1)&&iter==1) 
-        {
-            hsolver::DiagoIterAssist::need_subspace = false;
-        }
-        else 
-        {
-            hsolver::DiagoIterAssist::need_subspace = true;
-        }
-
-        hsolver::DiagoIterAssist::PW_DIAG_THR = ethr; 
-        this->phsol->solve(this->phami, GlobalC::wf.psi[0], this->pelec);
-
-        // transform energy for print
-        GlobalC::en.eband = this->pelec->eband;
-        GlobalC::en.demet = this->pelec->demet;
-        GlobalC::en.ef = this->pelec->ef;
-    }
-    else
-    {
-        ModuleBase::WARNING_QUIT("ESolver_KS_PW", "HSolver has not been initialed!");
-    }
-
-	// add exx
-=======
-        // calculate weights of each band.
-        Occupy::calculate_weights();
-
-        // calculate new charge density according to
-        // new wave functions.
-        // calculate the new eband here.
-        GlobalC::CHR.sum_band();
-
-        // add exx
->>>>>>> f2c5f945
+    void ESolver_KS_PW:: hamilt2density(const int istep, const int iter, const double ethr)
+    {
+        if(this->phsol != nullptr)
+        {
+            // reset energy 
+            this->pelec->eband  = 0.0;
+            this->pelec->demet  = 0.0;
+            this->pelec->ef     = 0.0;
+            GlobalC::en.ef_up  = 0.0;
+            GlobalC::en.ef_dw  = 0.0;
+            // choose if psi should be diag in subspace
+            // be careful that istep start from 0 and iter start from 1
+            if((istep==0||istep==1)&&iter==1) 
+            {
+                hsolver::DiagoIterAssist::need_subspace = false;
+            }
+            else 
+            {
+                hsolver::DiagoIterAssist::need_subspace = true;
+            }
+
+            hsolver::DiagoIterAssist::PW_DIAG_THR = ethr; 
+            this->phsol->solve(this->phami, GlobalC::wf.psi[0], this->pelec);
+
+            // transform energy for print
+            GlobalC::en.eband = this->pelec->eband;
+            GlobalC::en.demet = this->pelec->demet;
+            GlobalC::en.ef = this->pelec->ef;
+        }
+        else
+        {
+            ModuleBase::WARNING_QUIT("ESolver_KS_PW", "HSolver has not been initialed!");
+        }
+
+    // add exx
 #ifdef __LCAO
 #ifdef __MPI
         GlobalC::en.set_exx();		// Peize Lin add 2019-03-09
@@ -436,26 +402,19 @@
     }
 
 
-<<<<<<< HEAD
-void ESolver_KS_PW::afterscf(const bool conv_elec)
-{
-    //temporary transform psi to evc 
-    // psi back to evc
-    GlobalC::wf.psi_transform_evc();
-    for(int ik=0; ik<this->pelec->ekb.nr; ++ik)
-    {
-        for(int ib=0; ib<this->pelec->ekb.nc; ++ib)
-        {
-            GlobalC::wf.ekb[ik][ib] = this->pelec->ekb(ik, ib);
-            GlobalC::wf.wg(ik, ib) = this->pelec->wg(ik, ib);
-        }
-    }
-#ifdef __LCAO
-    if(GlobalC::chi0_hilbert.epsilon)                 // pengfei 2016-11-23
-=======
-    void ESolver_KS_PW::afterscf(const int iter, const bool conv_elec)
->>>>>>> f2c5f945
-    {
+    void ESolver_KS_PW::afterscf(const int iter, const bool conv)
+    {
+        //temporary transform psi to evc 
+        // psi back to evc
+        GlobalC::wf.psi_transform_evc();
+        for(int ik=0; ik<this->pelec->ekb.nr; ++ik)
+        {
+            for(int ib=0; ib<this->pelec->ekb.nc; ++ib)
+            {
+                GlobalC::wf.ekb[ik][ib] = this->pelec->ekb(ik, ib);
+                GlobalC::wf.wg(ik, ib) = this->pelec->wg(ik, ib);
+            }
+        }
 #ifdef __LCAO
         if (GlobalC::chi0_hilbert.epsilon)                 // pengfei 2016-11-23
         {
@@ -495,7 +454,7 @@
             GlobalC::CHR.write_rho(GlobalC::CHR.rho_save[is], is, 0, ssc.str());//mohan add 2007-10-17
             GlobalC::CHR.write_rho_cube(GlobalC::CHR.rho_save[is], is, ss1.str(), 3);
         }
-        if (conv_elec)
+        if (conv)
         {
             //GlobalV::ofs_running << " convergence is achieved" << std::endl;			
             //GlobalV::ofs_running << " !FINAL_ETOT_IS " << GlobalC::en.etot * ModuleBase::Ry_to_eV << " eV" << std::endl; 
