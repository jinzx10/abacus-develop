#include "MD_func.h"
#include "cmd_neighbor.h"
#include "LJ_potential.h"
#include "DP_potential.h"
#include "../input.h"
#include "../module_neighbor/sltk_atom_arrange.h"
#include "../module_neighbor/sltk_grid_driver.h"
#include "../module_base/global_variable.h"
#include "../module_base/timer.h"

#ifndef __CMD
#include "../src_pw/run_md_pw.h"
#endif

#ifdef __LCAO
#include "../src_lcao/run_md_lcao.h"
Parallel_Orbitals* MD_func::ParaV = nullptr;
#endif


double MD_func::gaussrand()
{
    static double V1, V2, S;
    static int phase = 0;
    double X;
     
    if ( phase == 0 ) 
    {
        do 
        {
            double U1 = rand()/double(RAND_MAX);
            double U2 = rand()/double(RAND_MAX);
             
            V1 = 2.0 * U1 - 1.0;
            V2 = 2.0 * U2 - 1.0;
            S = V1 * V1 + V2 * V2;
        } while(S >= 1 || S == 0);
         
        X = V1 * sqrt(-2.0 * log(S) / S);
    } 
    else
    {
        X = V2 * sqrt(-2.0 * log(S) / S);
    }

    phase = 1 - phase;
 
    return X;
}

double MD_func::GetAtomKE(
		const int &numIon,
		const ModuleBase::Vector3<double> *vel, 
		const double *allmass)
{
	double ke = 0;

	for(int ion=0; ion<numIon; ++ion)
	{
		ke += 0.5 * allmass[ion] * vel[ion].norm2();
	}

	return ke;
}

void MD_func::kinetic_stress(
		const UnitCell_pseudo &unit_in,
		const ModuleBase::Vector3<double> *vel, 
		const double *allmass, 
		double &kinetic,
		ModuleBase::matrix &stress)
{
//---------------------------------------------------------------------------
// DESCRIPTION:
//   This function calculates the classical kinetic energy of atoms
//   and its contribution to stress.
//----------------------------------------------------------------------------
<<<<<<< HEAD
    if(GlobalV::MY_RANK==0) //only first rank do md
    {
        kinetic = MD_func::GetAtomKE(unit_in.nat, vel, allmass);

        if(GlobalV::CAL_STRESS)
        {
            ModuleBase::matrix temp;
            temp.create(3,3);    // initialize

            for(int ion=0; ion<unit_in.nat; ++ion)
            {
                for(int i=0; i<3; ++i)
                {
                    for(int j=i; j<3; ++j)
                    {
                        temp(i, j) += allmass[ion] * vel[ion][i] * vel[ion][j];
                    }
                }
            }

            for(int i=0; i<3; ++i)
            {
                for(int j=0; j<3; ++j)
                {
                    if(j<i) 
                    {
                        stress(i, j) = stress(j, i);
                    }
                    else
                    {
                        stress(i, j) = temp(i, j)/unit_in.omega;
                    }
                }
            }
        }
    }
=======
	kinetic = MD_func::GetAtomKE(unit_in.nat, vel, allmass);

	ModuleBase::matrix temp;
	temp.create(3,3);    // initialize

	for(int ion=0; ion<unit_in.nat; ++ion)
	{
		for(int i=0; i<3; ++i)
		{
			for(int j=i; j<3; ++j)
			{
				temp(i, j) += allmass[ion] * vel[ion][i] * vel[ion][j];
			}
		}
	}

	for(int i=0; i<3; ++i)
	{
		for(int j=0; j<3; ++j)
		{
			if(j<i) 
			{
				stress(i, j) = stress(j, i);
			}
			else
			{
				stress(i, j) = temp(i, j)/unit_in.omega;
			}
		}
	}
>>>>>>> 01e89205
}

// Read Velocity from STRU liuyu 2021-09-24
void MD_func::ReadVel(
	const UnitCell_pseudo &unit_in, 
	ModuleBase::Vector3<double>* vel)
{
	int iat=0;
    for(int it=0; it<unit_in.ntype; ++it)
    {
        for(int ia=0; ia<unit_in.atoms[it].na; ++ia)
        {
            vel[iat] = unit_in.atoms[it].vel[ia];
			if(unit_in.atoms[it].mbl[ia].x==0) vel[iat].x = 0;
			if(unit_in.atoms[it].mbl[ia].y==0) vel[iat].y = 0;
			if(unit_in.atoms[it].mbl[ia].z==0) vel[iat].z = 0;
            ++iat;
        }
    }
    assert(iat==unit_in.nat);
}

// Initial velocity randomly
void MD_func::RandomVel(
	const int& numIon, 
	const double& temperature, 
	const double* allmass,
	const int& frozen_freedom,
	const ModuleBase::Vector3<int> frozen,
	const ModuleBase::Vector3<int>* ionmbl,
	ModuleBase::Vector3<double>* vel)
{
	if(!GlobalV::MY_RANK)
	{
		ModuleBase::Vector3<double> average;
		ModuleBase::Vector3<double> mass;
		average.set(0,0,0);
		mass.set(0,0,0);
		for(int i=0; i<numIon; i++)
		{
			for(int k=0; k<3; ++k)
			{
				if(ionmbl[i][k]==0)
				{
					vel[i][k] = 0;
				}
				else
				{
					vel[i][k] = rand()/double(RAND_MAX)-0.5;
					mass[k] += allmass[i];
				}
			}
			average += allmass[i]*vel[i];
		}

		for(int i=0; i<numIon; i++)
    	{
			for(int k=0; k<3; ++k)
			{
				if(ionmbl[i][k] && frozen[k]==0)
				{
					vel[i][k] -= average[k] / mass[k];
				}
			}
		}
	
		double factor = 0.5*(3*numIon-frozen_freedom)*temperature/GetAtomKE(numIon, vel, allmass);
		for(int i=0; i<numIon; i++)
    	{
        	vel[i] = vel[i]*sqrt(factor);
    	}
	}

#ifdef __MPI
	MPI_Bcast(vel,numIon*3,MPI_DOUBLE,0,MPI_COMM_WORLD);
#endif
	return;
}

void MD_func::InitVel(
	const UnitCell_pseudo &unit_in, 
	const double& temperature, 
	double* allmass,
	int& frozen_freedom,
	ModuleBase::Vector3<int>* ionmbl,
	ModuleBase::Vector3<double>* vel)
{
	ModuleBase::Vector3<int> frozen;
	getMassMbl(unit_in, allmass, frozen, ionmbl);
	frozen_freedom = frozen.x + frozen.y + frozen.z;
	if(frozen.x == 0) ++frozen_freedom;
	if(frozen.y == 0) ++frozen_freedom;
	if(frozen.z == 0) ++frozen_freedom;

	if(unit_in.init_vel)
    {
        ReadVel(unit_in, vel);
    }
    else
    {
        RandomVel(unit_in.nat, temperature, allmass, frozen_freedom, frozen, ionmbl, vel);
    }
}

void MD_func::InitPos(
	const UnitCell_pseudo &unit_in, 
	ModuleBase::Vector3<double>* pos)
{
	int ion=0;
	for(int it=0;it<unit_in.ntype;it++)
	{
		for(int i=0;i<unit_in.atoms[it].na;i++)
		{
			pos[ion] = unit_in.atoms[it].tau[i]*unit_in.lat0;
			ion++;
		}
	}
}

//calculate potential, force and virial
void MD_func::force_virial(
		ModuleESolver::ESolver *p_esolver,
		const int &istep,
		const MD_parameters &mdp,
		const UnitCell_pseudo &unit_in,
		double &potential,
		ModuleBase::Vector3<double> *force,
		ModuleBase::matrix &stress)
{
	ModuleBase::TITLE("MD_func", "force_stress");
    ModuleBase::timer::tick("MD_func", "force_stress");

	if(mdp.md_ensolver == "LJ")
	{
        GlobalV::CAL_STRESS = 1;
		bool which_method = unit_in.judge_big_cell();
		if(which_method)
		{
			CMD_neighbor cmd_neigh;
			cmd_neigh.neighbor(unit_in);

			potential = LJ_potential::Lennard_Jones(
								unit_in,
								cmd_neigh,
								force,
								stress);
		}
		else
		{
			Grid_Driver grid_neigh(GlobalV::test_deconstructor, GlobalV::test_grid_driver, GlobalV::test_grid);
			atom_arrange::search(
					GlobalV::SEARCH_PBC,
					GlobalV::ofs_running,
					grid_neigh,
					unit_in, 
					GlobalV::SEARCH_RADIUS, 
					GlobalV::test_atom_input,
					INPUT.test_just_neighbor);

			potential = LJ_potential::Lennard_Jones(
								unit_in,
								grid_neigh,
								force,
								stress);
		}
	}
	else if(mdp.md_ensolver == "DP")
	{
        GlobalV::CAL_STRESS = 1;
		DP_potential::DP_pot(unit_in, potential, force, stress);
	}
#ifndef __CMD
	else if(mdp.md_ensolver == "FP")
	{
		if(GlobalV::BASIS_TYPE=="pw" || GlobalV::BASIS_TYPE=="lcao_in_pw")
		{
			Run_MD_PW md_pw;
			md_pw.md_force_virial(p_esolver, istep, unit_in.nat, potential, force, stress);
		}
#ifdef __LCAO
		else if(GlobalV::BASIS_TYPE=="lcao")
		{
			Run_MD_LCAO md_lcao;
			md_lcao.md_force_virial(p_esolver,istep, unit_in.nat, potential, force, stress);
		}
#endif
	}
#endif
	else
	{
		ModuleBase::WARNING_QUIT("md_force_stress", "Unsupported MD potential !");
	}

	ModuleBase::timer::tick("MD_func", "md_force_stress");
}

void MD_func::outStress(const ModuleBase::matrix &virial, const ModuleBase::matrix &stress)
{
	GlobalV::ofs_running<<"\noutput Pressure for check!"<<std::endl;
    double stress_scalar = 0.0, virial_scalar = 0.0;
    for(int i=0;i<3;i++)
    {
        stress_scalar += stress(i,i)/3;
		virial_scalar += virial(i,i)/3;
    }
    const double unit_transform = ModuleBase::HARTREE_SI / pow(ModuleBase::BOHR_RADIUS_SI,3) * 1.0e-8;
    GlobalV::ofs_running<<"Virtual Pressure is "<<stress_scalar*unit_transform<<" Kbar "<<std::endl;
    GlobalV::ofs_running<<"Virial Term is "<<virial_scalar*unit_transform<<" Kbar "<<std::endl;
    GlobalV::ofs_running<<"Kenetic Term is "<<(stress_scalar-virial_scalar)*unit_transform<<" Kbar "<<std::endl;

    GlobalV::ofs_running.unsetf(ios::fixed);
    GlobalV::ofs_running << std::setprecision(8) << std::endl;
    ModuleBase::GlobalFunc::NEW_PART("MD STRESS (KBAR)");
    for (int i=0; i<3; i++)
    {
        GlobalV::ofs_running << std::setw(15) << stress(i,0)*unit_transform 
            << std::setw(15) << stress(i,1)*unit_transform 
            << std::setw(15) << stress(i,2)*unit_transform << std::endl;

    }
    GlobalV::ofs_running << std::setiosflags(ios::left);
}

void MD_func::MDdump(const int &step, 
        const UnitCell_pseudo &unit_in,
        const ModuleBase::matrix &virial, 
        const ModuleBase::Vector3<double> *force)
{
    if(GlobalV::MY_RANK) return;

    std::stringstream file;
    file << GlobalV::global_out_dir << "MD_dump";
    std::ofstream ofs;
    if(step == 0)
    {
        ofs.open(file.str(), ios::trunc);
    }
    else
    {
        ofs.open(file.str(), ios::app);
    }

    const double unit_virial = ModuleBase::HARTREE_SI / pow(ModuleBase::BOHR_RADIUS_SI,3) * 1.0e-8;
    const double unit_force = ModuleBase::Hartree_to_eV * ModuleBase::ANGSTROM_AU;

    ofs << "MDSTEP:  " << step << std::endl;
    ofs << std::setprecision(12) << std::setiosflags(ios::fixed);

    ofs << "LATTICE_CONSTANT: " << unit_in.lat0 << std::endl;

    ofs << "LATTICE_VECTORS" << std::endl;
    ofs << "  " << unit_in.latvec.e11 << "  " << unit_in.latvec.e12 << "  " << unit_in.latvec.e13 << std::endl; 
    ofs << "  " << unit_in.latvec.e21 << "  " << unit_in.latvec.e22 << "  " << unit_in.latvec.e23 << std::endl;
    ofs << "  " << unit_in.latvec.e31 << "  " << unit_in.latvec.e32 << "  " << unit_in.latvec.e33 << std::endl;

    if(GlobalV::CAL_STRESS)
    {
        ofs << "VIRIAL (KBAR)" << std::endl;
        for(int i=0; i<3; ++i)
        {
            ofs << "  " << virial(i, 0) * unit_virial 
                << "  " << virial(i, 1) * unit_virial 
                << "  " << virial(i, 2) * unit_virial << std::endl;
        }
    }

    ofs << "INDEX    LABEL    POSITIONS    FORCE (eV/Angstrom)" << std::endl;
    int index = 0;
    for(int it=0; it<unit_in.ntype; ++it)
    {
        for(int ia=0; ia<unit_in.atoms[it].na; ++ia)
        {
            ofs << "  " << index
            << "  " << unit_in.atom_label[it]
            << "  " << unit_in.atoms[it].tau[ia].x
            << "  " << unit_in.atoms[it].tau[ia].y
            << "  " << unit_in.atoms[it].tau[ia].z
            << "  " << force[index].x * unit_force 
            << "  " << force[index].y * unit_force 
            << "  " << force[index].z * unit_force << std::endl;
            index++;
        }
    }

    ofs << std::endl;
    ofs << std::endl;
    ofs.close();
}

void MD_func::getMassMbl(const UnitCell_pseudo &unit_in, 
			double* allmass, 
			ModuleBase::Vector3<int> &frozen,
			ModuleBase::Vector3<int>* ionmbl)
{
//some prepared information
//mass and degree of freedom
	int ion=0;
	frozen.set(0,0,0);
	for(int it=0;it<unit_in.ntype;it++){
		for(int i=0;i<unit_in.atoms[it].na;i++)
		{
			allmass[ion]=unit_in.atoms[it].mass/ModuleBase::AU_to_MASS;
			ionmbl[ion]=unit_in.atoms[it].mbl[i];
			if (ionmbl[ion].x==0) ++frozen.x;
			if (ionmbl[ion].y==0) ++frozen.y;
			if (ionmbl[ion].z==0) ++frozen.z;

			ion++;
		}
	}
}<|MERGE_RESOLUTION|>--- conflicted
+++ resolved
@@ -75,75 +75,39 @@
 //   This function calculates the classical kinetic energy of atoms
 //   and its contribution to stress.
 //----------------------------------------------------------------------------
-<<<<<<< HEAD
-    if(GlobalV::MY_RANK==0) //only first rank do md
-    {
-        kinetic = MD_func::GetAtomKE(unit_in.nat, vel, allmass);
-
-        if(GlobalV::CAL_STRESS)
-        {
-            ModuleBase::matrix temp;
-            temp.create(3,3);    // initialize
-
-            for(int ion=0; ion<unit_in.nat; ++ion)
-            {
-                for(int i=0; i<3; ++i)
-                {
-                    for(int j=i; j<3; ++j)
-                    {
-                        temp(i, j) += allmass[ion] * vel[ion][i] * vel[ion][j];
-                    }
-                }
-            }
-
+    kinetic = MD_func::GetAtomKE(unit_in.nat, vel, allmass);
+
+    if(GlobalV::CAL_STRESS)
+    {
+        ModuleBase::matrix temp;
+        temp.create(3,3);    // initialize
+
+        for(int ion=0; ion<unit_in.nat; ++ion)
+        {
             for(int i=0; i<3; ++i)
             {
-                for(int j=0; j<3; ++j)
+                for(int j=i; j<3; ++j)
                 {
-                    if(j<i) 
-                    {
-                        stress(i, j) = stress(j, i);
-                    }
-                    else
-                    {
-                        stress(i, j) = temp(i, j)/unit_in.omega;
-                    }
+                    temp(i, j) += allmass[ion] * vel[ion][i] * vel[ion][j];
                 }
             }
         }
-    }
-=======
-	kinetic = MD_func::GetAtomKE(unit_in.nat, vel, allmass);
-
-	ModuleBase::matrix temp;
-	temp.create(3,3);    // initialize
-
-	for(int ion=0; ion<unit_in.nat; ++ion)
-	{
-		for(int i=0; i<3; ++i)
-		{
-			for(int j=i; j<3; ++j)
-			{
-				temp(i, j) += allmass[ion] * vel[ion][i] * vel[ion][j];
-			}
-		}
-	}
-
-	for(int i=0; i<3; ++i)
-	{
-		for(int j=0; j<3; ++j)
-		{
-			if(j<i) 
-			{
-				stress(i, j) = stress(j, i);
-			}
-			else
-			{
-				stress(i, j) = temp(i, j)/unit_in.omega;
-			}
-		}
-	}
->>>>>>> 01e89205
+
+        for(int i=0; i<3; ++i)
+        {
+            for(int j=0; j<3; ++j)
+            {
+                if(j<i) 
+                {
+                    stress(i, j) = stress(j, i);
+                }
+                else
+                {
+                    stress(i, j) = temp(i, j)/unit_in.omega;
+                }
+            }
+        }
+    }
 }
 
 // Read Velocity from STRU liuyu 2021-09-24
