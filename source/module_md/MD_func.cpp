--- conflicted
+++ resolved
@@ -332,14 +332,10 @@
    	Conserved = KE + PE ;
    
 	if (!GlobalV::MY_RANK)
-<<<<<<< HEAD
-	{                 
-=======
 	{               
 		GlobalV::ofs_running<< "--------------------------------------------------"<<std::endl;
         GlobalV::ofs_running<< "            SUMMARY OF NVE CALCULATION            "<<std::endl;
         GlobalV::ofs_running<<" --------------------------------------------------"<<std::endl;  
->>>>>>> 8c6c3122
 		GlobalV::ofs_running<< "NVE Conservation     : "<< Conserved<<" (Hartree)"<<std::endl;
 		GlobalV::ofs_running<< "NVE Temperature      : "<< 2*KE/(3*number)/K_BOLTZMAN_AU<<" (K)"<<std::endl;
 		GlobalV::ofs_running<< "NVE Kinetic energy   : "<< KE<<" (Hartree)"<<std::endl;
