#include "MD_basic.h"
#include "../input.h"

//define in MD_basic.h
//class MD_basic

const double MD_basic::fundamentalTime = 2.418884326505e-17;

MD_basic::MD_basic(MD_parameters& MD_para_in, UnitCell_pseudo &unit_in):
    mdp(MD_para_in),
    ucell(unit_in)
{	
	mdp.dt=mdp.dt/fundamentalTime/1e15;
	temperature_=mdp.tfirst/3.1577464e5;


	//other parameter default
	outputstressperiod_ = 1 ;// The period to output stress
//	ucell.nat=ucell.nat;
//	ntype=ucell.ntype;
	step_rst_=0;
    step_=0;
//	ucell.latvec=ucell.latvec;

    vel=new Vector3<double>[ucell.nat]; 
	cart_change=new Vector3<double>[ucell.nat];
	tauDirectChange=new Vector3<double>[ucell.nat];
	allmass=new double[ucell.nat];
	ionmbl=new Vector3<int>[ucell.nat];
	//force=new Vector3<double>[ucell.nat];

	//MD starting setup
	if(!mdp.rstMD){
		nfrozen_ = mdf.getMassMbl(ucell, allmass, ionmbl);
		//mdf.gettauDirectChange(ucell, tauDirectChange);
		//A fresh new MD: Do not restart MD
		mdf.InitVelocity(ucell.nat, temperature_, fundamentalTime, allmass, vel) ;
		// Initialize thermostat, and barostat
		
	}
	else{
		nfrozen_ = mdf.getMassMbl(ucell, allmass, ionmbl);
		//mdf.gettauDirectChange(ucell, tauDirectChange);
		mdf.InitVelocity(ucell.nat, temperature_, fundamentalTime, allmass, vel) ;
		if(!mdf.RestartMD(ucell.nat, vel, step_rst_)){
			std::cout<<"error in restart MD!"<<std::endl;
			return;
		}
	}
	if(mdp.NVT_tau<1e-10)
	{
		if(mdp.NVT_control == 1) mdp.NVT_tau = 20 * mdp.dt; //NHC
		else if(mdp.NVT_control == 2) mdp.NVT_tau = 20 * mdp.dt; //LGV
		else if(mdp.NVT_control == 3) mdp.NVT_tau = 20 * mdp.dt; //ADS
		else WARNING_QUIT("md:InitMD", "please choose available reservoir!!!");
	}
	else
	{
		mdp.NVT_tau /= fundamentalTime*1e15;
	}
	//tau = 1.0/(NVT_tau*fundamentalTime*1e15);
	// Q=KbT*tau**2
        
    if (ucell.set_vel)    //  Yuanbo Li 2021-08-01
    {
        int iat=0;    //initialize velocity of atoms from STRU  Yu Liu 2021-07-14
        for(int it=0; it<ucell.ntype; ++it)
        {
            for(int ia=0; ia<ucell.atoms[it].na; ++ia)
            {
                vel[iat] = ucell.atoms[it].vel[ia];
                ++iat;
            }
        }
        assert(iat==ucell.nat);
    }   
        
    mdp.Qmass=mdp.Qmass/6.02/9.109*1e5;
	if(mdp.Qmass<1e-10)//Qmass=dt*fundamentalTime*1e15/6.02/9.109*1e5;
	mdp.Qmass = pow(mdp.NVT_tau,2)*temperature_;///beta;
	//NHC setup
	if(mdp.mdtype==1 && mdp.NVT_control == 1)
	{
		mdt.init_NHC(
        mdp.MNHC, 
        mdp.Qmass, 
        mdp.NVT_tau, 
        mdp.dt,
        mdp.NVT_control, 
        GlobalV::ofs_running, 
        ucell.nat,
        temperature_,
        vel,
        allmass
        );
        if(mdp.rstMD) mdt.NHC_restart();
	}
}

MD_basic::~MD_basic()
{
    //delete []force;
    delete []ionmbl;
    delete []cart_change;
    delete []vel;
    delete []tauDirectChange;
    delete []allmass;
}

void MD_basic::runNVT(int step1, double potential, Vector3<double> *force, const matrix &stress)
{
//------------------------------------------------------------------------------
// DESCRIPTION:
// Molecular dynamics calculation with fixed Volume and slight fluctuated temperature
// Using thermostat : 1, Nose-Hoover Chains; 2, Langevin; 3, Anderson
// Normal Nose-Hoover thermostat method is retained for test.
//------------------------------------------------------------------------------

	TITLE("MD_basic","runnvt");
	timer::tick("MD_basic","runnvt");
	step_=step1+step_rst_;
	//the real MD step
	
	//change target temperature
//	if (step_!=1)mdf.ReadNewTemp( step_ );
	
	std::cout << " ---------------------------------------------------------" << std::endl;
	
	std::cout<< " Target temperature  : "<< temperature_/K_BOLTZMAN_AU<< " (K)"<<std::endl;
	
	if(step_==1||step_%mdp.fixTemperature==1)
    {
		for(int k=0;k<ucell.nat;k++)
        {
			if(ionmbl[k].x==0)vel[k].x=0;
			if(ionmbl[k].y==0)vel[k].y=0;
			if(ionmbl[k].z==0)vel[k].z=0;
		}
		mdf.scalevel(ucell.nat, nfrozen_, temperature_, vel, allmass);
	}

	// get the kinetic energy
	double twiceKE = mdf.GetAtomKE(ucell.nat, vel, allmass);
	twiceKE = twiceKE * 2;

	//print total stress + stress_MD
	if(GlobalV::STRESS)
	{
		outStressMD(stress, twiceKE);
	}

	for(int k=0;k<ucell.nat;k++){
		if(ionmbl[k].x==0)force[k].x=0;
		if(ionmbl[k].y==0)force[k].y=0;
		if(ionmbl[k].z==0)force[k].z=0;
	}
	double maxForce = mdf.MAXVALF(ucell.nat, force);

	energy_=potential;

    double hamiltonian;
	//----------------------------------------------
	// big loop
	//-----------------------------------------------
	std::cout<<" "<<std::left<<std::setw(12)<<"MD_STEP"<<std::left<<std::setw(12)<< "SystemE"<<std::left<<std::setw(12)<< "Conserved"<<std::left<<std::setw(12)<< "DeltaE"<<std::left<<std::setw(12)<< "Temperature"<<std::endl;
	
	std::cout<<" "<<std::left<<std::setw(12)<<step_<<std::left<<std::setw(12)<< energy_<<std::left<<std::setw(12)<< hamiltonian<<std::left<<std::setw(12)<< energy_-oldEtot_<<std::left<<std::setw(12)<<twiceKE/(3*double(ucell.nat-nfrozen_))/K_BOLTZMAN_AU<<std::endl;
	
	oldEtot_=energy_;

	if (!GlobalV::MY_RANK)
    {
        GlobalV::ofs_running<<" --------------------------------------------------"<<std::endl;
        GlobalV::ofs_running<<" Molecular Dynamics (NVT) STEP "<< step_<<std::endl;
        GlobalV::ofs_running<< " --------------------------------------------------"<<std::endl;
	}
	
	// Calculate the Mean-Square-Displacement.
	if(step_==1&&mdp.rstMD==0)
    { 
        //Note: side scheme position before
        //Now turn to middle scheme.
	
	    // New vel obtained (Verlet-like step)
        if(mdp.NVT_control == 1)
        {
            hamiltonian = mdt.NHChamiltonian(
                twiceKE/2, 
                energy_,
                temperature_,
                nfrozen_);
        }
        else hamiltonian = mdf.Conserved(twiceKE/2, energy_, ucell.nat-nfrozen_);
	    this->update_half_velocity(force);
	}
	else 
    {
		this->update_half_velocity(force);
		
		twiceKE=mdf.GetAtomKE(ucell.nat, vel, allmass);
		twiceKE = 2 * twiceKE;
		if(mdp.NVT_control==1)
        {
            hamiltonian = mdt.NHChamiltonian(
                twiceKE/2, 
                energy_,
                temperature_,
                nfrozen_);
        } 
		else hamiltonian = mdf.Conserved(twiceKE/2, energy_, ucell.nat-nfrozen_);
        //Note: side scheme position before
        //Now turn to middle scheme. 
		this->update_half_velocity(force);
	}

	// Update the Non-Wrapped cartesion coordinates
    if(mdp.mdtype==2) mdf.scalevel(ucell.nat, nfrozen_, temperature_, vel, allmass);//choose velocity scaling method

    update_half_direct(1);
	
	mdt.Integrator(mdp.NVT_control, temperature_, vel, allmass);//thermostat interact with velocity
    twiceKE=mdf.GetAtomKE(ucell.nat, vel, allmass);
    twiceKE = 2 * twiceKE;
	
	update_half_direct(0);

	// Calculate the maximal velocities.
	// The step in fractional coordinates
	double maxStep = 0;
    for(int  ii=0;ii<ucell.nat;ii++)
    { 
		if((pow(vel[ii].x,2)+pow(vel[ii].y,2)+pow(vel[ii].z,2))>maxStep)
        {
		    maxStep = pow(vel[ii].x,2)+pow(vel[ii].y,2)+pow(vel[ii].z,2);
        }
    }
	getTaudUpdate();

	//save the atom position change to DFT module
	save_output_position();
	maxStep = sqrt(maxStep)*mdp.dt;

    if (!GlobalV::MY_RANK){
        GlobalV::ofs_running<<std::setw(15)<<"maxForce=     "<<std::setw(15)<<"maxstep=      "<<std::setw(15)<<"step=     "<<std::endl;
        GlobalV::ofs_running<<std::setw(15)<<maxForce<<std::setw(15)<<maxStep<<std::setw(15)<<step_<<std::endl;
        GlobalV::ofs_running<<step_<<" "<< energy_<<" "<< hamiltonian<<" "<< energy_-oldEtot_<<" "<< twiceKE/(3*double(ucell.nat-nfrozen_))/K_BOLTZMAN_AU<<std::endl;
    }
    oldEtot_=energy_;
    //output basic restart info
    mdf.mdRestartOut(step_, mdp.recordFreq, ucell.nat, vel);
    //output NHC thermo restart info
    if(mdp.NVT_control==1) mdt.NHC_info_out(step_, mdp.recordFreq, ucell.nat);

//2015-09-25, xiaohui
#ifdef __MPI
    if(step_%100==0)
    {
        MPI_Bcast(vel,ucell.nat*3,MPI_DOUBLE,0,MPI_COMM_WORLD);
    //    MPI_Bcast(&xLogS,1,MPI_DOUBLE,0,MPI_COMM_WORLD);
    //    MPI_Bcast(&vLogS,1,MPI_DOUBLE,0,MPI_COMM_WORLD);
    }
#endif
    timer::tick("MD_basic","runnvt");
    return;
}

void MD_basic::runNVE(int step1, double potential, Vector3<double> *force, const matrix &stress)
{
//-------------------------------------------------------------------------------
// Adiabatic ensemble 
// Molecular dynamics calculation with Verlet algorithm
//-------------------------------------------------------------------------------

    TITLE("MD_basic","runNVE");
    timer::tick("MD_basic","runNVE");
    step_=step1+step_rst_;
    if(step_==1)
    {
        std::cout<<" (NVE) Start."<<std::endl;
    }
    else 
    {
        std::cout<<" (NVE) step: "<<step_<<std::endl;
    }

  // Set up extra output to ion optimizer / MD header
  std::cout<<"Time interval       : "<< mdp.dt*fundamentalTime*1e15<< " (fs)"<<std::endl;
  std::cout<<"Target temperature  : "<< temperature_/K_BOLTZMAN_AU<< " (K)"<<std::endl;

    if(step_==1){
        for(int k=0;k<ucell.nat;k++)
        {
            if(ionmbl[k].x==0)vel[k].x=0;
            if(ionmbl[k].y==0)vel[k].y=0;
            if(ionmbl[k].z==0)vel[k].z=0;
        }
        mdf.scalevel(ucell.nat, nfrozen_, temperature_, vel, allmass);
    }
    double twiceKE=mdf.GetAtomKE(ucell.nat, vel, allmass);
    twiceKE = twiceKE * 2;

    double tempNow = twiceKE/(3*double(ucell.nat-nfrozen_))/K_BOLTZMAN_AU;
    std::cout<<" start temperature = "<< tempNow/K_BOLTZMAN_AU<< " (k)"<<std::endl;

    if(GlobalV::STRESS)
	{
		outStressMD(stress, twiceKE);
	}
  
    for(int k=0;k<ucell.nat;k++)
    {
        if(ionmbl[k].x==0)force[k].x=0;
        if(ionmbl[k].y==0)force[k].y=0;
        if(ionmbl[k].z==0)force[k].z=0;
    }

    //std::cout<<"begin maxForce"<<std::endl;
    double maxForce = mdf.MAXVALF(ucell.nat, force);
    std::cout<<"maxForce: "<<sqrt(maxForce)<<std::endl; 

    energy_=potential;

    double conservedE = mdf.Conserved(twiceKE/2, energy_, ucell.nat-nfrozen_);

    std::cout<< "NVE_STEP "<<" "<<"SystemEnergy"<<" "<< "Conserved"<<" "<< "DeltaE"<<" "<< "Temperature"<<std::endl;

    // Output the message to the screen.
    std::cout<<step_<<" "<< energy_<<" "<< conservedE<<" "
        << energy_-oldEtot_<<" "<< twiceKE/(3*double(ucell.nat-nfrozen_))/K_BOLTZMAN_AU<<std::endl;

    std::cout<<"------------------------------------------------------------------------------"<<std::endl;
    std::cout<< "MD(NVE) STEP "<< step_<<std::endl;
    std::cout<<"------------------------------------------------------------------------------"<<std::endl;
    if (!GlobalV::MY_RANK){
        GlobalV::ofs_running<<"------------------------------------------------------------------------------"<<std::endl;
        GlobalV::ofs_running<< "MD(NVE) STEP "<< step_<<std::endl;
        GlobalV::ofs_running<<"------------------------------------------------------------------------------"<<std::endl;
    }
  
    // (1) 1st step of Verlet-Velocity
    // New velocity are obtained
	this->update_half_velocity(force);
    // (2) 2nd step of Verlet-Velocity 
    // Update the Non-Wrapped cartesion coordinate
    twiceKE = mdf.GetAtomKE(ucell.nat, vel, allmass);
    twiceKE = 2 * twiceKE;
    if(step_!=1||mdp.rstMD==1)this->update_half_velocity(force);
    update_half_direct(1);
    update_half_direct(0);
    // Calculate the maximal velocities.
    // The step in fractional coordinates
    double maxStep = 0;
    for(int  i = 0;i< ucell.nat;i++)
    {
        if((pow(vel[i].x,2.0)+pow(vel[i].y,2.0)+pow(vel[i].z,2.0))>maxStep)
        {
            maxStep = pow(vel[i].x,2.0)+pow(vel[i].y,2.0)+pow(vel[i].z,2.0);
        }
    }
    getTaudUpdate();
    save_output_position();
    maxStep = sqrt(maxStep)*mdp.dt;


    // calculate the conserved quantity during MD 
    double hamiltonian = mdf.Conserved(twiceKE/2, energy_, ucell.nat-nfrozen_);

    std::cout<< std::setprecision (9)<<hamiltonian<<" "<< std::setprecision (9)<<twiceKE/2<<std::endl;

    
    // Output the message to the screen.
    if (!GlobalV::MY_RANK)
    { 
        GlobalV::ofs_running<<step_<<" "<< energy_<<" "<< hamiltonian<<" "<< energy_-oldEtot_<<" "<< twiceKE/(3*double(ucell.nat-nfrozen_))/K_BOLTZMAN_AU<<std::endl;
        GlobalV::ofs_running<<step_<<" "<< energy_<<" "<< conservedE<<" "<< energy_-oldEtot_<<" "<< twiceKE/(3*double(ucell.nat-nfrozen_))/K_BOLTZMAN_AU<<std::endl;
    }
    oldEtot_=energy_;
    mdf.mdRestartOut(step_, mdp.recordFreq, ucell.nat, vel);

    std::cout<<"(NVE): this step finished."<<std::endl;
    if (!GlobalV::MY_RANK)
    {
        GlobalV::ofs_running<<"(NVE): this step finished."<<std::endl;
    }
//2015-09-25, xiaohui
#ifdef __MPI
    if(step_%100==0)
    {
        MPI_Bcast(vel,ucell.nat*3,MPI_DOUBLE,0,MPI_COMM_WORLD);
 //       MPI_Bcast(&xLogS,1,MPI_DOUBLE,0,MPI_COMM_WORLD);
 //       MPI_Bcast(&vLogS,1,MPI_DOUBLE,0,MPI_COMM_WORLD);
    }
#endif

    timer::tick("MD_basic","runNVE");
    return;
}

bool MD_basic::runFIRE(int step1, double potential, Vector3<double> *force, const matrix &stress)
{
//-------------------------------------------------------------------------------
// REFERENCES:
//   
    TITLE("MD_basic","runFIRE");
    timer::tick("MD_basic","runFIRE");
    step_ = step1;
    if(step_==1)
    {
        std::cout<<" FIRE Start."<<std::endl;
    }
    else 
    {
        std::cout<<" FIRE step: "<<step_<<std::endl;
    }
  
    std::cout<<" FIRE Fronzen Atom Number : "<<nfrozen_<<std::endl;
    

    // Set up extra output to ion optimizer / MD header
    std::cout<<"Time interval       : "<< mdp.dt*fundamentalTime*1e15<< " (fs)"<<std::endl;

    if(step_==1)
    {
        for(int k=0;k<ucell.nat;k++)
        {
            if(ionmbl[k].x==0)vel[k].x=0;
            if(ionmbl[k].y==0)vel[k].y=0;
            if(ionmbl[k].z==0)vel[k].z=0;
        }
    //      if(nfrozen_==0)RemoveMovementOfCenterOfMass();
        mdf.scalevel(ucell.nat, nfrozen_, temperature_, vel, allmass);
    }
    double twiceKE=mdf.GetAtomKE(ucell.nat, vel, allmass);
    twiceKE = twiceKE * 2;

    double tempNow = twiceKE/(3*double(ucell.nat-nfrozen_))/K_BOLTZMAN_AU;
    std::cout<<" start temperature = "<< tempNow/K_BOLTZMAN_AU<< " (k)"<<std::endl;

    for(int k=0;k<ucell.nat;k++)
    {
        if(ionmbl[k].x==0)force[k].x=0;
        if(ionmbl[k].y==0)force[k].y=0;
        if(ionmbl[k].z==0)force[k].z=0;
    }

    //std::cout<<"begin maxForce"<<std::endl;
    double maxForce = mdf.MAXVALF(ucell.nat, force);
    std::cout<<"maxForce: "<<sqrt(maxForce)<<std::endl; 
    
    energy_=potential;

    double conservedE = mdf.Conserved(twiceKE/2, energy_, ucell.nat-nfrozen_);

    std::cout<<"------------------------------------------------------------------------------"<<std::endl;
    std::cout<< "FIRE STEP "<< step_<<std::endl;
    std::cout<<"------------------------------------------------------------------------------"<<std::endl;
    if (!GlobalV::MY_RANK){
         GlobalV::ofs_running<<"------------------------------------------------------------------------------"<<std::endl;
         GlobalV::ofs_running<< "FIRE STEP "<< step_<<std::endl;
         GlobalV::ofs_running<<"------------------------------------------------------------------------------"<<std::endl;
    }
  
    // (1) 1st step of Verlet-Velocity
    // New velocity are obtained
	this->update_half_velocity(force);

    // (2) 2nd step of Verlet-Velocity 
    // Update the Non-Wrapped cartesion coordinate
    twiceKE = mdf.GetAtomKE(ucell.nat, vel, allmass);
    twiceKE = 2 * twiceKE;
    if(step_!=1)this->update_half_velocity(force);

	double largest_grad_FIRE = 0.0;
	for(int i=0;i<ucell.nat;i++)
    {
        if(largest_grad_FIRE < abs(force[i].x))
        {
            largest_grad_FIRE= abs(force[i].x);
        } 
        if(largest_grad_FIRE < abs(force[i].y))
        {
            largest_grad_FIRE= abs(force[i].y);
        } 
        if(largest_grad_FIRE < abs(force[i].z))
        {
            largest_grad_FIRE= abs(force[i].z);
        } 
	}
	
	GlobalV::ofs_running << " LARGEST GRAD (eV/A)  : " << largest_grad_FIRE * Ry_to_eV / 0.529177 << std::endl;

	if(largest_grad_FIRE*Ry_to_eV/0.529177 < 0.01)
    {
	//"convergency reach"
		//std::cout <<"CONVERGENCY REACH of FIRE in the "<<step <<" steps " <<std::endl;
		timer::tick("MD_basic","runFIRE");
		return true;
	}

	fire.check_FIRE(ucell.nat, force, mdp.dt, vel);
    
    update_half_direct(1);
    update_half_direct(0);
    // Calculate the maximal velocities.
    // The step in fractional coordinates
    double maxStep = 0;
    for(int  i = 0;i< ucell.nat;i++)
    {
        if((pow(vel[i].x,2.0)+pow(vel[i].y,2.0)+pow(vel[i].z,2.0))>maxStep)
        {
            maxStep = pow(vel[i].x,2.0)+pow(vel[i].y,2.0)+pow(vel[i].z,2.0);
        }
    }
    getTaudUpdate();

    save_output_position();
    maxStep = sqrt(maxStep)*mdp.dt;

    double hamiltonian = mdf.Conserved(twiceKE/2, energy_, ucell.nat-nfrozen_);



    
    // Output the message to the screen.
    oldEtot_=energy_;

    std::cout<<"(NVE): this step finished."<<std::endl;
    if (!GlobalV::MY_RANK){
        GlobalV::ofs_running<<"(NVE): this step finished."<<std::endl;
    }
//2015-09-25, xiaohui
#ifdef __MPI
    if(step1%100==0){
        MPI_Bcast(vel,ucell.nat*3,MPI_DOUBLE,0,MPI_COMM_WORLD);
    }
#endif

    timer::tick("MD_basic","runFIRE");
    return false;
}

//update velocities of ions for half MD step
void MD_basic::update_half_velocity(Vector3<double> *force)
{
    for(int  ii=0;ii<ucell.nat;ii++){ 
        vel[ii] = vel[ii] + force[ii]/allmass[ii]*mdp.dt/2.0;
    }
}

//update cartesian coordinate changes for half MD step, would turn to direct coordinate changes later
void MD_basic::update_half_direct(const bool is_restart)
{
    if(is_restart)
    {//first half
        for(int  ii=0;ii<ucell.nat;ii++)
        { 
            cart_change[ii] = vel[ii]*mdp.dt/2.0/ucell.lat0;
        }
    }
    else
    {//second half
        for(int  ii=0;ii<ucell.nat;ii++)
        { 
            cart_change[ii] += vel[ii]*mdp.dt/2.0/ucell.lat0;
        }
    }
}

//output Structure information for each MD step
void MD_basic::save_output_position()
{
    std::string posOutName("md_pos_");
	posOutName=mdf.intTurnTostring(step_,posOutName);
	ucell.update_pos_taud(tauDirectChange);
	mdf.printpos(posOutName, step_, mdp.recordFreq, ucell);
}

int MD_basic::getRealStep()
{
    return this->step_;
}

//output pressure of total MD system, P = tr(stress) + P_kin
void MD_basic::outStressMD(const matrix& stress, const double& twiceKE)
{
<<<<<<< HEAD
    GlobalV::ofs_running<<"output Pressure for check!"<<endl;
    double press = 0.0;
=======
    GlobalV::ofs_running<<"output Pressure for check!"<<std::endl;
    double press;
>>>>>>> 8a8b3175
    for(int i=0;i<3;i++)
    {
        press += stress(i,i)/3;
    }
    press += twiceKE/3/ucell.omega; //output virtual press = 2/3 *Ek/V + sum(sigma[i][i])/3
<<<<<<< HEAD
    const double unit_transform = RYDBERG_SI / pow(BOHR_RADIUS_SI,3) * 1.0e-8 ;
    GlobalV::ofs_running<<"Virtual Pressure is "<<press*unit_transform<<" Kbar "<<endl;
=======
    double unit_transform = RYDBERG_SI / pow(BOHR_RADIUS_SI,3) * 1.0e-8 ;
    GlobalV::ofs_running<<"Virtual Pressure is "<<press*unit_transform<<" Kbar "<<std::endl;
>>>>>>> 8a8b3175
}

//turn cartesian coordinate changes to direct changes
void MD_basic::getTaudUpdate()
{
    Vector3<double> fracStep;
	for(int  ii=0;ii<ucell.nat;ii++)
    { 
		Mathzone::Cartesian_to_Direct(cart_change[ii].x,cart_change[ii].y,cart_change[ii].z,
					ucell.latvec.e11,ucell.latvec.e12,ucell.latvec.e13,
					ucell.latvec.e21,ucell.latvec.e22,ucell.latvec.e23,
					ucell.latvec.e31,ucell.latvec.e32,ucell.latvec.e33,
					fracStep.x,fracStep.y,fracStep.z);

		tauDirectChange[ii] = fracStep;
	}
}<|MERGE_RESOLUTION|>--- conflicted
+++ resolved
@@ -583,25 +583,15 @@
 //output pressure of total MD system, P = tr(stress) + P_kin
 void MD_basic::outStressMD(const matrix& stress, const double& twiceKE)
 {
-<<<<<<< HEAD
-    GlobalV::ofs_running<<"output Pressure for check!"<<endl;
+    GlobalV::ofs_running<<"output Pressure for check!"<<std::endl;
     double press = 0.0;
-=======
-    GlobalV::ofs_running<<"output Pressure for check!"<<std::endl;
-    double press;
->>>>>>> 8a8b3175
     for(int i=0;i<3;i++)
     {
         press += stress(i,i)/3;
     }
     press += twiceKE/3/ucell.omega; //output virtual press = 2/3 *Ek/V + sum(sigma[i][i])/3
-<<<<<<< HEAD
     const double unit_transform = RYDBERG_SI / pow(BOHR_RADIUS_SI,3) * 1.0e-8 ;
-    GlobalV::ofs_running<<"Virtual Pressure is "<<press*unit_transform<<" Kbar "<<endl;
-=======
-    double unit_transform = RYDBERG_SI / pow(BOHR_RADIUS_SI,3) * 1.0e-8 ;
     GlobalV::ofs_running<<"Virtual Pressure is "<<press*unit_transform<<" Kbar "<<std::endl;
->>>>>>> 8a8b3175
 }
 
 //turn cartesian coordinate changes to direct changes
