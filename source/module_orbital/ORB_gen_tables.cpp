#include "ORB_read.h"
#include "ORB_gen_tables.h"
#include "../module_base/ylm.h"
#include "../module_base/math_polyint.h"

namespace GlobalC
{
///here is a member of ORB_gen_tables class
ORB_gen_tables UOT;
}

ORB_gen_tables::ORB_gen_tables() {}
ORB_gen_tables::~ORB_gen_tables() {}

/// call in hamilt_linear::init_before_ions.
void ORB_gen_tables::gen_tables(
	std::ofstream &ofs_in,
	const int &job0,
	LCAO_Orbitals &orb,
	const int &Lmax_exx,
	const int &out_descriptor,
	const int &nprojmax, 
	const int* nproj,
	const Numerical_Nonlocal* beta_)
{
	ModuleBase::TITLE("ORB_gen_tables", "gen_tables");
	ModuleBase::timer::tick("ORB_gen_tables", "gen_tables");

	ofs_in << "\n SETUP THE TWO-CENTER INTEGRATION TABLES" << std::endl;

	//////////////////////////////
	/// (1) MOT: make overlap table.
	//////////////////////////////
	MOT.allocate(
		orb.get_ntype(),
		orb.get_lmax(),	 
		orb.get_kmesh(), 
		orb.get_Rmax(),	
		orb.get_dR(),	 
		orb.get_dk());	 

	tbeta.allocate(
		orb.get_ntype(),
		orb.get_lmax(),	
		orb.get_kmesh(), 
		orb.get_Rmax(),	
		orb.get_dR(),
		orb.get_dk());

	//caoyu add 2021-03-18
	//mohan update 2021-04-22
	if (out_descriptor>0)
	{
		talpha.allocate(
			orb.get_ntype(), 
			orb.get_lmax(),	
			orb.get_kmesh(),
			orb.get_Rmax(),
			orb.get_dR(),
			orb.get_dk());
	}

	// OV: overlap
	MOT.init_OV_Tpair(orb);
	MOT.init_OV_Opair(orb);

	// NL: nonlocal
	tbeta.init_NL_Tpair(orb.Phi, beta_);
	tbeta.init_NL_Opair(orb, nprojmax, nproj); // add 2009-5-8

	//caoyu add 2021-03-18
	// DS: Descriptor
	if (out_descriptor>0)
	{
		talpha.init_DS_Opair(orb);
		talpha.init_DS_2Lplus1(orb);
	}

	//////////////////////////////
	/// (2) init Ylm Coef
	//////////////////////////////
	//liaochen add 2010/4/29
	ModuleBase::Ylm::set_coefficients();

	// PLEASE add explanations for all options of 'orb_num' and 'mode'
	// mohan add 2021-04-03
	// Peize Lin update 2016-01-26
#ifdef __ORBITAL
	int orb_num = 4;
#else
	int orb_num = 2; //
#endif
	int mode = 1;	 // 1: <phi|phi> and <phi|beta>
	int Lmax_used = 0;
	int Lmax = 0;


	MOT.init_Table_Spherical_Bessel(orb_num, mode, Lmax_used, Lmax, Lmax_exx, orb, beta_);

	//calculate S(R) for interpolation
	MOT.init_Table(job0, orb);
	tbeta.init_Table_Beta(MOT.pSB, orb.Phi, beta_, nproj); // add 2009-5-8

	//caoyu add 2021-03-18
	if (out_descriptor>0)
	{
		talpha.init_Table_Alpha(MOT.pSB, orb);
		//talpha.print_Table_DSR();
	}

	/////////////////////////////
	/// (3) make Gaunt coefficients table
	/////////////////////////////

	const int lmax = (Lmax_used - 1) / 2;
	//MGT.init_Ylm_Gaunt(orb.get_lmax()+1, 0.0,PI,0.0,ModuleBase::TWO_PI);
	MGT.init_Gaunt_CH(lmax);
	//MGT.init_Gaunt(orb.get_lmax()+1);
	MGT.init_Gaunt(lmax);

	ModuleBase::timer::tick("ORB_gen_tables", "gen_tables");
	return;
}

void ORB_gen_tables::snap_psibeta_half(
	const LCAO_Orbitals &orb,
	const InfoNonlocal &infoNL_,
<<<<<<< HEAD
	std::vector<double> &nlm,
=======
	std::vector<std::vector<double>> &nlm,
>>>>>>> 15b77547
	const ModuleBase::Vector3<double> &R1,
	const int &T1,
	const int &L1,
	const int &m1,
	const int &N1,
	const ModuleBase::Vector3<double> &R0, // The projector.
<<<<<<< HEAD
	const int &T0)const // mohan add 2021-04-25)
=======
	const int &T0,
	const bool &calc_deri)const // mohan add 2021-04-25)
>>>>>>> 15b77547
{
	ModuleBase::timer::tick("ORB_gen_tables", "snap_psibeta_half");

	//find number of projectors on atom R0
	const int nproj = infoNL_.nproj[T0];
	assert(nproj>0); // mohan add 2021-04-25

	bool *calproj = new bool[nproj];
	int *rmesh1 = new int[nproj];

<<<<<<< HEAD
=======
	if(calc_deri)
	{
		nlm.resize(4);
	}
	else
	{
		nlm.resize(1);
	}

>>>>>>> 15b77547
	//Count number of projectors (l,m)
	int natomwfc = 0;
	for (int ip = 0;ip < nproj;ip++)
	{
		//============================
		// Use pseudo-atomic orbitals
		//============================
		
		const int L0 = infoNL_.Beta[T0].Proj[ip].getL(); // mohan add 2021-05-07
		natomwfc += 2* L0 +1;
	}
<<<<<<< HEAD
	nlm.resize(natomwfc);
	for (auto &x : nlm)
	{
    	x=0.0;
	}


=======

	for(int dim=0;dim<nlm.size();dim++)
	{
		nlm[dim].resize(natomwfc);
		for (auto &x : nlm[dim])
		{
    		x=0.0;
		}
	}

>>>>>>> 15b77547
	//rcut of orbtials and projectors
	//in our calculation, we always put orbital phi at the left side of <phi|beta>
	//because <phi|beta> = <beta|phi>
	const double Rcut1 = orb.Phi[T1].getRcut();
	const ModuleBase::Vector3<double> dRa = (R0 - R1) * this->lat0;
	double distance10 = dRa.norm();

	bool all_out = true;
	for (int ip = 0; ip < nproj; ip++)
	{
		const double Rcut0 = infoNL_.Beta[T0].Proj[ip].getRcut();
		if (distance10 > (Rcut1 + Rcut0))
		{
			calproj[ip] = false;
		}
		else
		{
			all_out = false;
			calproj[ip] = true;
			//length of table for interpolation
			rmesh1[ip] = tbeta.get_rmesh(Rcut1, Rcut0);
		}
	}

	if (all_out)
	{
		delete[] calproj;
		delete[] rmesh1;
		ModuleBase::timer::tick("ORB_gen_tables", "snap_psibeta_half");
		return;
	}

	//FOR INTERPOLATION
	double *curr; //current pointer

	double psa = distance10 / tbeta.dr;
	int iqa = static_cast<int>(psa);
	double x0a = psa - static_cast<double>(iqa);
	double x1a = 1.0 - x0a;
	double x2a = 2.0 - x0a;
	double x3a = 3.0 - x0a;
	double x123a = x1a * x2a * x3a / 6.0;
	double x120a = x1a * x2a * x0a / 6.0;
	double x032a = x0a * x3a * x2a / 2.0;
	double x031a = x0a * x3a * x1a / 2.0;

	double unit_vec_dRa[3];
	unit_vec_dRa[0] = dRa.x;
	unit_vec_dRa[1] = dRa.y;
	unit_vec_dRa[2] = dRa.z;

	//special case for R = 0;
	const double tiny1 = 1e-12;
	const double tiny2 = 1e-10;

	if (distance10 < tiny1)
	{
		distance10 += tiny1;
	}

	// Find three dimension of 'Table_NR' '
	// Notice!!! T1 must be orbital,
	// T0 must be nonlocal orbital
	// usage : pairs_nonlocal_type(T1 : orbital, T0 : projector);
	const int Tpair1 = tbeta.NL_Tpair(T1, T0);
	const int T1_2Lplus1 = tbeta.NL_L2plus1(T1, T0);

	//gaunt index
	const int gindex1 = L1 * L1 + m1;

	// Peize Lin change rlya, rlyb, grlyb 2016-08-26
	std::vector<double> rlya;
<<<<<<< HEAD
	std::vector<double> rlyb;

	ModuleBase::Ylm::rl_sph_harm(T1_2Lplus1 - 1, dRa.x, dRa.y, dRa.z, rlya);
=======
	std::vector<std::vector<double>> grlya;

	if(!calc_deri)
	{
		ModuleBase::Ylm::rl_sph_harm(T1_2Lplus1 - 1, dRa.x, dRa.y, dRa.z, rlya);
	}
	else
	{
		ModuleBase::Ylm::grad_rl_sph_harm(T1_2Lplus1 - 1, dRa.x, dRa.y, dRa.z, rlya, grlya);
	}
>>>>>>> 15b77547

	//////////////////////////////////////////////////////////////////////////
	/// Formula :               T1            T0
	/// \f[
	/// 			<\psi1_{L1,N1}|\Beta_{L0,m0}>
	///\f]
	//////////////////////////////////////////////////////////////////////////

<<<<<<< HEAD

=======
>>>>>>> 15b77547
	int index = 0; //(l,m index of projector)
	for (int nb = 0; nb < nproj; nb++)
	{
		const int L0 = infoNL_.Beta[T0].Proj[nb].getL(); // mohan add 2021-05-07
		if (!calproj[nb])
		{
			index += 2*L0 + 1;
			continue;
		}

		//const int L0 = orb.Beta[T0].getL_Beta(nb); // mohan delete the variable 2021-05-07
		//const int next_ip = 2* L0 +1;

		// <psi1 | Beta>
		const int Opair1 = tbeta.NL_Opair(Tpair1, L1, N1, nb);

		for (int m0 = 0; m0 < 2 * L0 + 1; m0++)
		{
			int gindex0 = L0 * L0 + m0;

			//loop of {lmn}
			double term_a = 0.0;
<<<<<<< HEAD

			//=============
			// FIRST PART
			//=============
=======
			double term_a_gr[3] = {0,0,0};

>>>>>>> 15b77547
			for (int L = 0; L < T1_2Lplus1; L++)
			{
				//triangle rule for gaunt coefficients
				int AL = L1 + L0;
				int SL = abs(L1 - L0);
				if ((L > AL) || (L < SL) || ((L - SL) % 2 == 1))
				{
					continue;
				}

				//prefac = (i)^{lphi - lbeta - l}
				//R0-R1 ==> <phi|beta>
				double i_exp = pow(-1.0, (L1 - L0 - L) / 2);
				double rl1 = pow(distance10, L);
				double Interp_Vnla = 0.0;
<<<<<<< HEAD
=======
				double Interp_Vnla_gr = 0.0;

//this part is for both deri and not deri
>>>>>>> 15b77547
				if (distance10 > tiny2)
				{
					curr = tbeta.Table_NR[0][Tpair1][Opair1][L];
					if (iqa >= rmesh1[nb] - 4)
					{
						Interp_Vnla = 0.0;
					}
					else
					{
						Interp_Vnla = i_exp * (x123a * curr[iqa] 
						+ x120a * curr[iqa + 3] 
						+ x032a * curr[iqa + 1] 
						- x031a * curr[iqa + 2]);
					}
					Interp_Vnla /= rl1;
				}
				else
				{
					Interp_Vnla = i_exp * tbeta.Table_NR[0][Tpair1][Opair1][L][0];
				}

<<<<<<< HEAD
=======
//this part is for deri only
				if(calc_deri)
				{
					if (distance10 > tiny2)
					{
						curr = tbeta.Table_NR[1][Tpair1][Opair1][L];

						if (iqa >= rmesh1[nb] - 4)
						{
							Interp_Vnla_gr = 0.0;
						}
						else
						{
							Interp_Vnla_gr = i_exp * (x123a * curr[iqa] 
							+ x120a * curr[iqa + 3] 
							+ x032a * curr[iqa + 1] 
							- x031a * curr[iqa + 2]);
						}
						Interp_Vnla_gr = Interp_Vnla_gr / pow(distance10, L) - Interp_Vnla * L / distance10;
					}
					else
					{
						Interp_Vnla_gr = 0.0;
					}
				}

>>>>>>> 15b77547
				/////////////////////////////////////
				///  Overlap value = S_from_table * G * Ylm
				////////////////////////////////////
				for (int m = 0; m < 2 * L + 1; m++)
				{
					int gindexa = L * L + m;
					//double tmpGaunt = this->MGT.Get_Gaunt_SH(L1, m1, L0, m0, L, m);
<<<<<<< HEAD
					double tmpGaunt = this->MGT.Gaunt_Coefficients(gindex1, gindex0, gindexa);
					term_a += tmpGaunt * Interp_Vnla * rlya[MGT.get_lm_index(L, m)];
=======
					double tmpGaunt, tmpGaunt1;
					if(calc_deri)
					{
						tmpGaunt = this->MGT.Gaunt_Coefficients(gindex1, gindex0, gindexa);
						tmpGaunt1= this->MGT.Gaunt_Coefficients(gindex0, gindex1, gindexa);
					}
					else
					{
						tmpGaunt = this->MGT.Gaunt_Coefficients(gindex0, gindex1, gindexa);
					}
					const int lm = MGT.get_lm_index(L, m);
					
					term_a += tmpGaunt * Interp_Vnla * rlya[lm];
					if(calc_deri)
					{
						double tt1 = tmpGaunt1 * Interp_Vnla_gr * rlya[lm] / distance10;
						double tt2 = tmpGaunt1 * Interp_Vnla;

						for (int ir = 0; ir < 3; ir++)
						{
							term_a_gr[ir] += tt1 * unit_vec_dRa[ir] + tt2 * grlya[lm][ir];
						}
					}
>>>>>>> 15b77547
				}
			} //end L

			//===============================================
			// THIRD PART: SAVE THE VALUE FOR ALL PROJECTS.
			//===============================================

<<<<<<< HEAD
			nlm[index] = term_a;
=======
			if(!calc_deri)
			{
				nlm[0][index] = term_a;
			}
			else
			{
				nlm[0][index] = term_a;
				for(int dim=1;dim<4;dim++)
				{
					nlm[dim][index] = term_a_gr[dim-1];
				}
			}
>>>>>>> 15b77547

			index += 1;
		} // end m0
	}// end nb

	assert(index == natomwfc);
	ModuleBase::timer::tick("ORB_gen_tables", "snap_psibeta_half");

	return;
}	

void ORB_gen_tables::snap_psibeta(
	const LCAO_Orbitals &orb,
	const InfoNonlocal& infoNL_,
	double nlm[],
	const int &job,
	const ModuleBase::Vector3<double> &R1,
	const int &T1,
	const int &L1,
	const int &m1,
	const int &N1,
	const ModuleBase::Vector3<double> &R2,
	const int &T2,
	const int &L2,
	const int &m2,
	const int &N2,
	const ModuleBase::Vector3<double> &R0, // The projector.
	const int &T0,
	const ModuleBase::matrix &dion, // mohan add 2021-04-25
	const int &nspin,
	const ModuleBase::ComplexArray &d_so, // mohan add 2021-05-07
	const int &count_soc, // mohan add 2021-05-07
	const int* index1_soc, // mohan add 2021-05-07
	const int* index2_soc, // mohan add 2021-05-07
	const int &nproj_in, // mohan add 2021-05-07
	std::complex<double> *nlm1,
	const int is) const
{
	//ModuleBase::TITLE ("ORB_gen_tables","snap_psibeta");

	//optimized by zhengdy-soc
	if (nspin == 4 && count_soc == 0)
	{
		return;
	}

	ModuleBase::timer::tick("ORB_gen_tables", "snap_psibeta");

	bool has_so = 0;
	if (count_soc > 0)
	{
		has_so = 1;
	}

	const int nproj = infoNL_.nproj[T0];
	assert(nproj>0); // mohan add 2021-04-25
	
	bool *calproj = new bool[nproj];
	int *rmesh1 = new int[nproj];
	int *rmesh2 = new int[nproj];

	//rcut of orbtials and projectors
	const double Rcut1 = orb.Phi[T1].getRcut();
	const double Rcut2 = orb.Phi[T2].getRcut();

	//in our calculation, we always put orbital phi at the left side of <phi|beta>
	//because <phi|beta> = <beta|phi>
	const ModuleBase::Vector3<double> dRa = (R0 - R1) * this->lat0;
	const ModuleBase::Vector3<double> dRb = (R0 - R2) * this->lat0;

	double distance10 = dRa.norm();
	double distance20 = dRb.norm();

	// mohan add 2011-03-10
	// because the table length is different accordint to each length
	// of projector, so sometimes some shorter projectors need not be
	// calculated.
	bool all_out = true;
	for (int ip = 0; ip < nproj; ip++)
	{
		const double Rcut0 = infoNL_.Beta[T0].Proj[ip].getRcut();
		if (distance10 > (Rcut1 + Rcut0) || distance20 > (Rcut2 + Rcut0))
		{
			calproj[ip] = false;
		}
		else
		{
			all_out = false;
			calproj[ip] = true;
			//length of table for interpolation
			rmesh1[ip] = tbeta.get_rmesh(Rcut1, Rcut0);
			rmesh2[ip] = tbeta.get_rmesh(Rcut2, Rcut0);
		}
	}

	if (all_out)
	{
		delete[] calproj;
		delete[] rmesh1;
		delete[] rmesh2;
		ModuleBase::timer::tick("ORB_gen_tables", "snap_psibeta");
		return;
	}

	//FOR INTERPOLATION
	double *curr; //current pointer

	double psa = distance10 / tbeta.dr;
	int iqa = static_cast<int>(psa);
	double x0a = psa - static_cast<double>(iqa);
	double x1a = 1.0 - x0a;
	double x2a = 2.0 - x0a;
	double x3a = 3.0 - x0a;
	double x123a = x1a * x2a * x3a / 6.0;
	double x120a = x1a * x2a * x0a / 6.0;
	double x032a = x0a * x3a * x2a / 2.0;
	double x031a = x0a * x3a * x1a / 2.0;

	double psb = distance20 / tbeta.dr;
	int iqb = (int)psb;
	double x0b = psb - (double)iqb;
	double x1b = 1.0 - x0b;
	double x2b = 2.0 - x0b;
	double x3b = 3.0 - x0b;

	double x123b = x1b * x2b * x3b / 6.0;
	double x120b = x1b * x2b * x0b / 6.0;
	double x032b = x0b * x3b * x2b / 2.0;
	double x031b = x0b * x3b * x1b / 2.0;

	//UNIT VECTOR

	//double unit_vec_dRa[3];
	//unit_vec_dRa[0] = dRa.x;
	//unit_vec_dRa[1] = dRa.y;
	//unit_vec_dRa[2] = dRa.z;

	double unit_vec_dRb[3];
	unit_vec_dRb[0] = dRb.x;
	unit_vec_dRb[1] = dRb.y;
	unit_vec_dRb[2] = dRb.z;

	//special case for R = 0;
	const double tiny1 = 1e-12;
	const double tiny2 = 1e-10;

	if (distance10 < tiny1)
	{
		distance10 += tiny1;
	}
	if (distance20 < tiny1)
	{
		distance20 += tiny1;
	}

	// Find three dimension of 'Table_NR' '
	// Notice!!! T1 must be orbital,
	// T0 must be nonlocal orbital
	// usage : pairs_nonlocal_type(T1 : orbital, T0 : projector);
	const int Tpair1 = tbeta.NL_Tpair(T1, T0);
	const int Tpair2 = tbeta.NL_Tpair(T2, T0);
	const int T1_2Lplus1 = tbeta.NL_L2plus1(T1, T0);
	const int T2_2Lplus1 = tbeta.NL_L2plus1(T2, T0);

	//gaunt index
	const int gindex1 = L1 * L1 + m1;
	const int gindex2 = L2 * L2 + m2;

	// Peize Lin change rlya, rlyb, grlyb 2016-08-26
	std::vector<double> rlya;
	std::vector<double> rlyb;
	std::vector<std::vector<double>> grlyb;

	ModuleBase::Ylm::rl_sph_harm(T1_2Lplus1 - 1, dRa.x, dRa.y, dRa.z, rlya);
	if (job == 0)
	{
		ModuleBase::Ylm::rl_sph_harm(T2_2Lplus1 - 1, dRb.x, dRb.y, dRb.z, rlyb);
	}
	else
	{
		ModuleBase::Ylm::grad_rl_sph_harm(T2_2Lplus1 - 1, dRb.x, dRb.y, dRb.z, rlyb, grlyb);
	}
	//////////////////////////////////////////////////////////////////////////
	/// Formula :                         T1       T0          T0        T2
	/// \f[
	///	\sum_{ L0 }sum_{ m0 }
	/// 			D_{L0,L0} <\psi1_{L1,N1}|\Beta_{L0,m0}><\Beta_{L0,m0}|\psi2_{L2,N2}>
	///\f]
	//////////////////////////////////////////////////////////////////////////
	//double v = 0.0;

	// mohan update 2011-03-07
	int nprojections = 1;
	if (has_so)
	{
//		nprojections = orb.Beta[T0].get_nproj_soc();
		nprojections = nproj_in; // mohan add 2021-05-07 
	}

	std::vector<std::complex<double>> term_a_nc(nprojections, {0, 0}); // Peize Lin change ptr to std::vector at 2020.01.31
	std::vector<std::complex<double>> term_b_nc(nprojections, {0, 0}); // Peize Lin change ptr to std::vector at 2020.01.31
	int ip = -1;

	for (int nb = 0; nb < nproj; nb++)
	{
		if (!calproj[nb])
		{
			continue;
		}

		//const int L0 = orb.Beta[T0].getL_Beta(nb); // mohan delete the variable 2021-05-07
		const int L0 = infoNL_.Beta[T0].Proj[nb].getL(); // mohan add 2021-05-07
		//const int next_ip = 2* L0 +1;

		//////////////////////////////////////////////////////
		/// we should consider move iterations for psi1 and psi2 from cal_fvnl_dbeta
		/// to here --- 2021/03/20 mohan chen
		//////////////////////////////////////////////////////

		// <psi1 | Beta>
		const int Opair1 = tbeta.NL_Opair(Tpair1, L1, N1, nb);
		// <psi2 | Beta>
		const int Opair2 = tbeta.NL_Opair(Tpair2, L2, N2, nb);

		for (int m0 = 0; m0 < 2 * L0 + 1; m0++)
		{
			++ip;
			int gindex0 = L0 * L0 + m0;

			//loop of {lmn}
			double term_a = 0.0;
			double term_b = 0.0;
			double term_c[3] = {0, 0, 0};

			//=============
			// FIRST PART
			//=============
			for (int L = 0; L < T1_2Lplus1; L++)
			{
				//triangle rule for gaunt coefficients
				int AL = L1 + L0;
				int SL = abs(L1 - L0);
				if ((L > AL) || (L < SL) || ((L - SL) % 2 == 1))
				{
					continue;
				}

				//prefac = (i)^{lphi - lbeta - l}
				//R0-R1 ==> <phi|beta>
				double i_exp = pow(-1.0, (L1 - L0 - L) / 2);
				double rl1 = pow(distance10, L);
				double Interp_Vnla = 0.0;
				if (distance10 > tiny2)
				{
					curr = tbeta.Table_NR[0][Tpair1][Opair1][L];
					if (iqa >= rmesh1[nb] - 4)
					{
						Interp_Vnla = 0.0;
					}
					else
					{
						Interp_Vnla = i_exp * (x123a * curr[iqa] 
						+ x120a * curr[iqa + 3] 
						+ x032a * curr[iqa + 1] 
						- x031a * curr[iqa + 2]);
					}
					Interp_Vnla /= rl1;
				}
				else
				{
					Interp_Vnla = i_exp * tbeta.Table_NR[0][Tpair1][Opair1][L][0];
				}

				/////////////////////////////////////
				///  Overlap value = S_from_table * G * Ylm
				////////////////////////////////////
				for (int m = 0; m < 2 * L + 1; m++)
				{
					int gindexa = L * L + m;
					//double tmpGaunt = this->MGT.Get_Gaunt_SH(L1, m1, L0, m0, L, m);
					double tmpGaunt = this->MGT.Gaunt_Coefficients(gindex1, gindex0, gindexa);
					term_a += tmpGaunt * Interp_Vnla * rlya[MGT.get_lm_index(L, m)];
				}
			} //end L

			//=============
			// SECOND PART
			//=============
			for (int L = 0; L < T2_2Lplus1; L++)
			{
				//triangle rule for gaunt coefficients
				int AL = L2 + L0;
				int SL = abs(L2 - L0);
				if ((L > AL) || (L < SL) || ((L - SL) % 2 == 1))
				{
					continue;
				}

				double Interp_Vnlb = 0.0;
				double Interp_Vnlc = 0.0;

				//prefac
				double i_exp = pow(-1.0, (L2 - L0 - L) / 2);
				double rl2 = pow(distance20, L);

				if (distance20 > tiny2)
				{
					curr = tbeta.Table_NR[0][Tpair2][Opair2][L];

					if (iqb >= rmesh2[nb] - 4)
					{
						Interp_Vnlb = 0.0;
					}
					else
					{
						Interp_Vnlb = i_exp * (x123b * curr[iqb] 
						+ x120b * curr[iqb + 3] 
						+ x032b * curr[iqb + 1] 
						- curr[iqb + 2] * x031b);
					}

					Interp_Vnlb /= rl2;
				}
				else
				{
					Interp_Vnlb = i_exp * tbeta.Table_NR[0][Tpair2][Opair2][L][0];
				}// end if(distance20)

				if (job == 1) // 1 means calculate the derivative part.
				{
					if (distance20 > tiny2)
					{
						curr = tbeta.Table_NR[1][Tpair2][Opair2][L];

						if (iqb >= rmesh2[nb] - 4)
						{
							Interp_Vnlc = 0.0;
						}
						else
						{
							Interp_Vnlc = i_exp * (x123b * curr[iqb] 
							+ x120b * curr[iqb + 3] 
							+ x032b * curr[iqb + 1] 
							- curr[iqb + 2] * x031b);
						}
						Interp_Vnlc = Interp_Vnlc / pow(distance20, L) - Interp_Vnlb * L / distance20;
					}
					else
					{
						Interp_Vnlc = 0.0;
					}
				} // end job==1

				// sum up the second part.
				for (int m = 0; m < 2 * L + 1; m++)
				{
					int gindexb = L * L + m;
					//double tmpGaunt = this->MGT.Get_Gaunt_SH(L0, m0, L2, m2, L, m);
					double tmpGaunt = this->MGT.Gaunt_Coefficients(gindex0, gindex2, gindexb);
					const int lm = MGT.get_lm_index(L, m);

					switch (job)
					{
						case 0: // calculate the overlap part.
						{
							term_b += tmpGaunt * Interp_Vnlb * rlyb[lm];
							break;
						}
						case 1: // calculate the derivative part.
						{
							double tt1 = tmpGaunt * Interp_Vnlc * rlyb[lm] / distance20;
							double tt2 = tmpGaunt * Interp_Vnlb;

							for (int ir = 0; ir < 3; ir++)
							{
								term_c[ir] += tt1 * unit_vec_dRb[ir] + tt2 * grlyb[lm][ir];
							}

							break;
						}
						default:
							break;
					}
				} // end m of SECOND PART
			} // end L of SECOND PART

			//added by zhengdy-soc, store them for soc case
			if (has_so)
			{
				term_a_nc[ip] = term_a;
				term_b_nc[ip] = term_b;
			}

			//===============================================
			// THIRD PART: SUM THE VALUE FROM ALL PROJECTS.
			//===============================================
			switch (job)
			{
				case 0: //calculate the overlap part.
				{
					if (!has_so)
					{
						nlm[0] += term_a * term_b * dion(nb, nb); //LiuXh 2016-01-14
					}
					break;
				}
				case 1: //calculate the derivative part.
				{
					for (int jr = 0; jr < 3; jr++)
					{
						if (!has_so)
						{
							nlm[jr] += term_c[jr] * term_a * dion(nb, nb); //LiuXh 2016-01-14
						}
					}
					break;
				}
				default:
					break;
			}

		} // end m0
	}// end nb

	//zhengdy-soc, calculate non-local term
	if (has_so)
	{
		switch (job)
		{
			case 0: //overlap part
				for (int no = 0; no < count_soc; no++)
				{
					const int p1 = index1_soc[no];
					const int p2 = index2_soc[no]; 
					if (nspin == 4 && nlm1 != NULL)
					{
						nlm1[is] += term_a_nc[p1] * term_b_nc[p2] * d_so(is, p2, p1);
					}
					else if (nspin != 4)
					{
						nlm[0] += (term_a_nc[p1] * term_b_nc[p2] * d_so(0, p2, p1)).real();
					}
					else
					{
						ModuleBase::WARNING_QUIT("ORB_gen_tables::snap_psibeta", "Conflict! Didn't count non-local part");
					}
				}
				break;
			case 1: //need to be added later
				{
					break;
				}
			default:
				break;
		}
	}

	delete[] calproj;
	delete[] rmesh1;
	delete[] rmesh2;

	ModuleBase::timer::tick("ORB_gen_tables", "snap_psibeta");
	return;
}

void ORB_gen_tables::snap_psipsi(
	const LCAO_Orbitals &orb,
	double olm[],
	const int &job,	   //0, 1
	const char &dtype, // derivative type: S or T
	const ModuleBase::Vector3<double> &R1,
	const int &T1,
	const int &L1,
	const int &m1,
	const int &N1,
	const ModuleBase::Vector3<double> &R2,
	const int &T2,
	const int &L2,
	const int &m2,
	const int &N2,
	const int &nspin,
	std::complex<double> *olm1) const
{
	//ModuleBase::TITLE("ORB_gen_tables","snap_psipsi");
	//ModuleBase::timer::tick ("ORB_gen_tables", "snap_psipsi");
	if (job != 0 && job != 1)
	{
		ModuleBase::WARNING_QUIT("ORB_gen_tables::snap_psipsi", "job must be equal to 0 or 1!");
	}

	Numerical_Orbital::set_position(R1, R2);
	assert(this->lat0 > 0.0);

	/// (1) get distance between R1 and R2 (a.u.)
	/// judge if there exist overlap
	double distance = Numerical_Orbital::get_distance() * this->lat0;

	const double Rcut1 = orb.Phi[T1].getRcut();
	const double Rcut2 = (dtype == 'D' ? orb.Alpha[0].getRcut() : orb.Phi[T2].getRcut());	//caoyu modified 2021-05-08

	if (job == 0)
	{
		ModuleBase::GlobalFunc::ZEROS(olm, 1);
	}
	else if (job == 1)
	{
		ModuleBase::GlobalFunc::ZEROS(olm, 3);
	}

	if (distance > (Rcut1 + Rcut2))
		return;

	/// if distance == 0, 
	/// \f[ \int psi(r) psi(r-R)\f] dr independent of R if R == 0. 
	/// distance += tiny1 avoid overflow during calculation.
	const double tiny1 = 1e-12;
	const double tiny2 = 1e-10;
	if (distance < tiny1)
		distance += tiny1;

	/// (2) if there exist overlap, calculate the mesh number
	/// between two atoms
	const int rmesh = (dtype == 'D' ? this->talpha.get_rmesh(Rcut1, Rcut2) : this->MOT.get_rmesh(Rcut1, Rcut2));	//caoyu modified 2021-05-08

	/// (3) Find three dimension of 'Table_S' or 'Table_T'.
	/// -dim1 : type pairs,
	/// -dim2 : radial orbital pairs,
	/// -dim3 : find lmax between T1 and T2, and get lmax*2+1
	int dim1, dim2, dim3;
	if (dtype == 'D')	//caoyu modified 2021-05-08
	{
		dim1 = T1;
		dim2 = this->talpha.DS_Opair(dim1, L1, L2, N1, N2);
		dim3 = this->talpha.DS_2Lplus1[T1];
	}
	else
	{
		dim1 = this->MOT.OV_Tpair(T1, T2);
		dim3 = this->MOT.OV_L2plus1(T1, T2); //2*lmax+1
		if (T1 <= T2)
		{
			dim2 = this->MOT.OV_Opair(dim1, L1, L2, N1, N2);
		}
		else
		{
			dim2 = this->MOT.OV_Opair(dim1, L2, L1, N2, N1);
		}
	}
	

	//Gaunt Index
	const int gindex1 = L1 * L1 + m1;
	const int gindex2 = L2 * L2 + m2;

	// Peize Lin change rly, grly 2016-08-26
	std::vector<double> rly;
	std::vector<std::vector<double>> grly;

	//	double *ylm = new double[nlm];
	//	dR = R1 - R2;
	double arr_dR[3];
	arr_dR[0] = Numerical_Orbital::getX() * this->lat0;
	arr_dR[1] = Numerical_Orbital::getY() * this->lat0;
	arr_dR[2] = Numerical_Orbital::getZ() * this->lat0;

	//double xdr = arr_dR[0] / distance;
	//double ydr = arr_dR[1] / distance;
	//double zdr = arr_dR[2] / distance;

	//=======================
	// *r**l*Ylm_real
	// include its derivations
	//=======================
	if (job == 0)
	{
		//		Ylm::rlylm(dim3, arr_dR[0], arr_dR[1], arr_dR[2], rly);
		//		Ylm::sph_harm (dim3-1, xdr, ydr, zdr, rly);
		ModuleBase::Ylm::rl_sph_harm(dim3 - 1, arr_dR[0], arr_dR[1], arr_dR[2], rly);
	}
	else
	{
		//		Ylm::rlylm(dim3, arr_dR[0], arr_dR[1], arr_dR[2], rly, grly);
		ModuleBase::Ylm::grad_rl_sph_harm(dim3 - 1, arr_dR[0], arr_dR[1], arr_dR[2], rly, grly);
	}

	switch (dtype)
	{
	case 'S':
		for (int L = 0; L < dim3; L++) //maxL = dim3-1
		{
			//===========================================================
			// triangle rule for L and sum of L, L1, L2 should be even
			//===========================================================
			int AL = L1 + L2;
			int SL = abs(L1 - L2);

			if ((L > AL) || (L < SL) || ((L - SL) % 2 == 1))
				continue;

			double Interp_Slm = 0.0;
			double Interp_dSlm = 0.0;
			double tmpOlm0 = 0.0;
			double tmpOlm1 = 0.0;

			// prefactor
			double i_exp = pow(-1.0, (L1 - L2 - L) / 2);
			double rl = pow(distance, L);

			if (distance > tiny2)
			{
				Interp_Slm = i_exp * ModuleBase::PolyInt::Polynomial_Interpolation(
					MOT.Table_SR[0][dim1][dim2][L], rmesh, MOT.dr, distance);
				Interp_Slm /= rl;
			}
			else // distance = 0.0;
			{
				Interp_Slm = i_exp * MOT.Table_SR[0][dim1][dim2][L][0];
			}

			if (job == 1) //calculate the derivative.
			{
				if (distance > tiny2)
				{
					Interp_dSlm = i_exp * ModuleBase::PolyInt::Polynomial_Interpolation(
						MOT.Table_SR[1][dim1][dim2][L], rmesh, MOT.dr, distance);
					Interp_dSlm = Interp_dSlm / pow(distance, L) - Interp_Slm * L / distance;
				}
				else
				{
					Interp_dSlm = 0.0;
				}
			}

			for (int m = 0; m < 2 * L + 1; m++)
			{
				int gindex = L * L + m;
				//			double tmpGaunt1 = MGT.Get_Gaunt_SH(L1, m1, L2, m2, L, m);
				double tmpGaunt = MGT.Gaunt_Coefficients(gindex1, gindex2, gindex);

				tmpOlm0 = Interp_Slm * tmpGaunt;

				if (job == 1)
				{
					tmpOlm1 = Interp_dSlm * tmpGaunt;
				}

				switch (job)
				{
				case 0: // calculate overlap.
				{
					if (nspin != 4)
					{
						olm[0] += tmpOlm0 * rly[MGT.get_lm_index(L, m)];
					}
					else if (olm1 != NULL)
					{
						olm1[0] += tmpOlm0 * rly[MGT.get_lm_index(L, m)];
						olm1[1] += 0; //tmpOlm0 * (tmp(0,0)+tmp(0,1));
						olm1[2] += 0; //tmpOlm0 * (tmp(1,0)+tmp(1,1));
						olm1[3] += tmpOlm0 * rly[MGT.get_lm_index(L, m)];
					}
					else
					{
						ModuleBase::WARNING_QUIT("ORB_gen_tables::snap_psipsi", "something wrong!");
					}

					/*
						if( abs ( tmpOlm0 * rly[ MGT.get_lm_index(L, m) ] ) > 1.0e-3 )
						{
						std::cout << " L=" << L << " m=" << m << " tmpOlm0=" << tmpOlm0
						<< " rly=" << rly[ MGT.get_lm_index(L, m) ]
						<< " r=" << olm[0]
						<< std::endl;
						}
						*/
					break;
				}
				case 1: // calculate gradient.
				{
					for (int ir = 0; ir < 3; ir++)
					{
						olm[ir] += tmpOlm0 * grly[MGT.get_lm_index(L, m)][ir]
							+ tmpOlm1 * rly[MGT.get_lm_index(L, m)] * arr_dR[ir] / distance;
					}
					break;
				}
				default:
					break;
				}
			} //m
		}
		break;

	case 'T':
		for (int L = 0; L < dim3; L++)
		{
			int AL = L1 + L2;
			int SL = abs(L1 - L2);

			if ((L > AL) || (L < SL) || ((L - SL) % 2 == 1))
				continue;

			double Interp_Tlm, Interp_dTlm, tmpKem0, tmpKem1;
			Interp_Tlm = Interp_dTlm = tmpKem0 = tmpKem1 = 0.0;

			//pre-fac
			double i_exp = pow(-1.0, (L1 - L2 - L) / 2);

			double rl = pow(distance, L);
			if (distance > tiny2)
			{
				Interp_Tlm = i_exp * ModuleBase::PolyInt::Polynomial_Interpolation(
					MOT.Table_TR[0][dim1][dim2][L], rmesh, MOT.dr, distance);
				Interp_Tlm /= rl;
			}
			else
				Interp_Tlm = i_exp * MOT.Table_TR[0][dim1][dim2][L][0];

			if (job == 1)
			{
				if (distance > tiny2)
				{
					Interp_dTlm = i_exp * ModuleBase::PolyInt::Polynomial_Interpolation(
						MOT.Table_TR[1][dim1][dim2][L], rmesh, MOT.dr, distance);
					Interp_dTlm = Interp_dTlm / rl - Interp_Tlm * L / distance;
				}
				else
					Interp_dTlm = 0.0;
			}

			for (int m = 0; m < 2 * L + 1; m++)
			{
				int gindex = L * L + m;
				//	double tmpGaunt = MGT.Get_Gaunt_SH(L1, m1, L2, m2, L, m);
				double tmpGaunt = MGT.Gaunt_Coefficients(gindex1, gindex2, gindex);

				tmpKem0 = Interp_Tlm * tmpGaunt;
				if (job == 1)
				{
					tmpKem1 = Interp_dTlm * tmpGaunt;
				}

				switch (job)
				{
				case 0:
				{
					if (nspin != 4)
					{
						olm[0] += tmpKem0 * rly[MGT.get_lm_index(L, m)];
					}
					else if (olm1 != NULL)
					{
						olm1[0] += tmpKem0 * rly[MGT.get_lm_index(L, m)];
						olm1[1] += 0; //tmpKem0 * (tmp(0,0)+tmp(0,1));
						olm1[2] += 0; //tmpKem0 * (tmp(1,0)+tmp(1,1));
						olm1[3] += tmpKem0 * rly[MGT.get_lm_index(L, m)];
					}
					else
					{
						ModuleBase::WARNING_QUIT("ORB_gen_tables::snap_psipsi", "something wrong in T.");
					}
					break;
				}
				case 1:
				{
					for (int ir = 0; ir < 3; ir++)
					{
						olm[ir] += tmpKem0 * grly[MGT.get_lm_index(L, m)][ir] + tmpKem1 * rly[MGT.get_lm_index(L, m)] * arr_dR[ir] / distance;
					}
					break;
				}
				default:
					break;
				}
			} // end T: m
		}	  // end T: :
		break;
	case 'D'://caoyu add 2021-05-08
		for (int L = 0; L < dim3; L++) //maxL = dim3-1
		{
			//===========================================================
			// triangle rule for L and sum of L, L1, L2 should be even
			//===========================================================
			int AL = L1 + L2;
			int SL = abs(L1 - L2);

			if ((L > AL) || (L < SL) || ((L - SL) % 2 == 1))
				continue;

			double Interp_Slm = 0.0;
			double Interp_dSlm = 0.0;
			double tmpOlm0 = 0.0;
			double tmpOlm1 = 0.0;

			// prefactor
			double i_exp = pow(-1.0, (L1 - L2 - L) / 2);
			double rl = pow(distance, L);

			if (distance > tiny2)
			{
				Interp_Slm = i_exp * ModuleBase::PolyInt::Polynomial_Interpolation(
					talpha.Table_DSR[0][dim1][dim2][L], rmesh, MOT.dr, distance);
				Interp_Slm /= rl;
			}
			else // distance = 0.0;
			{
				Interp_Slm = i_exp * talpha.Table_DSR[0][dim1][dim2][L][0];
			}

			if (job == 1) //calculate the derivative.
			{
				if (distance > tiny2)
				{
					Interp_dSlm = i_exp * ModuleBase::PolyInt::Polynomial_Interpolation(
						talpha.Table_DSR[1][dim1][dim2][L], rmesh, MOT.dr, distance);
					Interp_dSlm = Interp_dSlm / pow(distance, L) - Interp_Slm * L / distance;
				}
				else
				{
					Interp_dSlm = 0.0;
				}
			}

			for (int m = 0; m < 2 * L + 1; m++)
			{
				int gindex = L * L + m;
				//			double tmpGaunt1 = MGT.Get_Gaunt_SH(L1, m1, L2, m2, L, m);
				double tmpGaunt = MGT.Gaunt_Coefficients(gindex1, gindex2, gindex);

				tmpOlm0 = Interp_Slm * tmpGaunt;

				if (job == 1)
				{
					tmpOlm1 = Interp_dSlm * tmpGaunt;
				}

				switch (job)
				{
				case 0: // calculate overlap.
				{
					int nspin = 1; // mohan add 2021-05-07, currently deepks works only for nspin=1
					if (nspin != 4)
					{
						olm[0] += tmpOlm0 * rly[MGT.get_lm_index(L, m)];
					}
					else
					{
						ModuleBase::WARNING_QUIT("ORB_gen_tables::snap_psialpha", "deepks with GlobalV::NSPIN>1 has not implemented yet!");
					}
					break;
				}
				case 1: // calculate gradient.
				{
					for (int ir = 0; ir < 3; ir++)
					{
						olm[ir] += tmpOlm0 * grly[MGT.get_lm_index(L, m)][ir]
							+ tmpOlm1 * rly[MGT.get_lm_index(L, m)] * arr_dR[ir] / distance;
					}
					break;
				}
				default:
					break;
				}
			} //m
		}
	}
	//	ModuleBase::timer::tick ("ORB_gen_tables", "snap_psipsi");
	return;
}

double ORB_gen_tables::get_distance(const ModuleBase::Vector3<double> &R1, const ModuleBase::Vector3<double> &R2) const
{
	assert(this->lat0 > 0.0);
	ModuleBase::Vector3<double> dR = R1 - R2;
	return dR.norm() * this->lat0;
}
<|MERGE_RESOLUTION|>--- conflicted
+++ resolved
@@ -125,23 +125,15 @@
 void ORB_gen_tables::snap_psibeta_half(
 	const LCAO_Orbitals &orb,
 	const InfoNonlocal &infoNL_,
-<<<<<<< HEAD
-	std::vector<double> &nlm,
-=======
 	std::vector<std::vector<double>> &nlm,
->>>>>>> 15b77547
 	const ModuleBase::Vector3<double> &R1,
 	const int &T1,
 	const int &L1,
 	const int &m1,
 	const int &N1,
 	const ModuleBase::Vector3<double> &R0, // The projector.
-<<<<<<< HEAD
-	const int &T0)const // mohan add 2021-04-25)
-=======
 	const int &T0,
 	const bool &calc_deri)const // mohan add 2021-04-25)
->>>>>>> 15b77547
 {
 	ModuleBase::timer::tick("ORB_gen_tables", "snap_psibeta_half");
 
@@ -152,8 +144,6 @@
 	bool *calproj = new bool[nproj];
 	int *rmesh1 = new int[nproj];
 
-<<<<<<< HEAD
-=======
 	if(calc_deri)
 	{
 		nlm.resize(4);
@@ -163,7 +153,6 @@
 		nlm.resize(1);
 	}
 
->>>>>>> 15b77547
 	//Count number of projectors (l,m)
 	int natomwfc = 0;
 	for (int ip = 0;ip < nproj;ip++)
@@ -175,15 +164,6 @@
 		const int L0 = infoNL_.Beta[T0].Proj[ip].getL(); // mohan add 2021-05-07
 		natomwfc += 2* L0 +1;
 	}
-<<<<<<< HEAD
-	nlm.resize(natomwfc);
-	for (auto &x : nlm)
-	{
-    	x=0.0;
-	}
-
-
-=======
 
 	for(int dim=0;dim<nlm.size();dim++)
 	{
@@ -194,7 +174,6 @@
 		}
 	}
 
->>>>>>> 15b77547
 	//rcut of orbtials and projectors
 	//in our calculation, we always put orbital phi at the left side of <phi|beta>
 	//because <phi|beta> = <beta|phi>
@@ -267,11 +246,6 @@
 
 	// Peize Lin change rlya, rlyb, grlyb 2016-08-26
 	std::vector<double> rlya;
-<<<<<<< HEAD
-	std::vector<double> rlyb;
-
-	ModuleBase::Ylm::rl_sph_harm(T1_2Lplus1 - 1, dRa.x, dRa.y, dRa.z, rlya);
-=======
 	std::vector<std::vector<double>> grlya;
 
 	if(!calc_deri)
@@ -282,7 +256,6 @@
 	{
 		ModuleBase::Ylm::grad_rl_sph_harm(T1_2Lplus1 - 1, dRa.x, dRa.y, dRa.z, rlya, grlya);
 	}
->>>>>>> 15b77547
 
 	//////////////////////////////////////////////////////////////////////////
 	/// Formula :               T1            T0
@@ -291,10 +264,6 @@
 	///\f]
 	//////////////////////////////////////////////////////////////////////////
 
-<<<<<<< HEAD
-
-=======
->>>>>>> 15b77547
 	int index = 0; //(l,m index of projector)
 	for (int nb = 0; nb < nproj; nb++)
 	{
@@ -317,15 +286,8 @@
 
 			//loop of {lmn}
 			double term_a = 0.0;
-<<<<<<< HEAD
-
-			//=============
-			// FIRST PART
-			//=============
-=======
 			double term_a_gr[3] = {0,0,0};
 
->>>>>>> 15b77547
 			for (int L = 0; L < T1_2Lplus1; L++)
 			{
 				//triangle rule for gaunt coefficients
@@ -341,12 +303,9 @@
 				double i_exp = pow(-1.0, (L1 - L0 - L) / 2);
 				double rl1 = pow(distance10, L);
 				double Interp_Vnla = 0.0;
-<<<<<<< HEAD
-=======
 				double Interp_Vnla_gr = 0.0;
 
 //this part is for both deri and not deri
->>>>>>> 15b77547
 				if (distance10 > tiny2)
 				{
 					curr = tbeta.Table_NR[0][Tpair1][Opair1][L];
@@ -368,8 +327,6 @@
 					Interp_Vnla = i_exp * tbeta.Table_NR[0][Tpair1][Opair1][L][0];
 				}
 
-<<<<<<< HEAD
-=======
 //this part is for deri only
 				if(calc_deri)
 				{
@@ -396,7 +353,6 @@
 					}
 				}
 
->>>>>>> 15b77547
 				/////////////////////////////////////
 				///  Overlap value = S_from_table * G * Ylm
 				////////////////////////////////////
@@ -404,10 +360,6 @@
 				{
 					int gindexa = L * L + m;
 					//double tmpGaunt = this->MGT.Get_Gaunt_SH(L1, m1, L0, m0, L, m);
-<<<<<<< HEAD
-					double tmpGaunt = this->MGT.Gaunt_Coefficients(gindex1, gindex0, gindexa);
-					term_a += tmpGaunt * Interp_Vnla * rlya[MGT.get_lm_index(L, m)];
-=======
 					double tmpGaunt, tmpGaunt1;
 					if(calc_deri)
 					{
@@ -431,7 +383,6 @@
 							term_a_gr[ir] += tt1 * unit_vec_dRa[ir] + tt2 * grlya[lm][ir];
 						}
 					}
->>>>>>> 15b77547
 				}
 			} //end L
 
@@ -439,9 +390,6 @@
 			// THIRD PART: SAVE THE VALUE FOR ALL PROJECTS.
 			//===============================================
 
-<<<<<<< HEAD
-			nlm[index] = term_a;
-=======
 			if(!calc_deri)
 			{
 				nlm[0][index] = term_a;
@@ -454,7 +402,6 @@
 					nlm[dim][index] = term_a_gr[dim-1];
 				}
 			}
->>>>>>> 15b77547
 
 			index += 1;
 		} // end m0
