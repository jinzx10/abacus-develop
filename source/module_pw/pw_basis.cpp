#include "pw_basis.h"

PW_Basis::PW_Basis()
{
    ig2isz = NULL;
    istot2ixy = NULL;  
    ixy2istot = NULL;
    is2ixy = NULL;
    ixy2ip = NULL; 
    startnsz_per = NULL;
    nstnz_per = NULL;
    gdirect = NULL;		
    gcar = NULL; 
    gg = NULL;
    startz = NULL;
<<<<<<< HEAD
    numz = NULL; 
=======
    numz = NULL;  
    poolnproc = 1;
    poolrank = 0;
>>>>>>> b03e5a82
}
PW_Basis:: ~PW_Basis()
{
    if(ig2isz != NULL) delete[] ig2isz;
    if(istot2ixy != NULL) delete[] istot2ixy;
    if(ixy2istot != NULL) delete[] ixy2istot;
    if(is2ixy != NULL) delete[] is2ixy;
    if(ixy2ip != NULL) delete[] ixy2ip;
    if(startnsz_per != NULL) delete[] startnsz_per;
    if(nstnz_per != NULL) delete[] nstnz_per;
    if(gdirect != NULL) delete[] gdirect;
    if(gcar != NULL) delete[] gcar;
    if(gg != NULL) delete[] gg;
    if(startz != NULL) delete[] startz;
    if(numz != NULL) delete[] numz;
}<|MERGE_RESOLUTION|>--- conflicted
+++ resolved
@@ -13,13 +13,9 @@
     gcar = NULL; 
     gg = NULL;
     startz = NULL;
-<<<<<<< HEAD
-    numz = NULL; 
-=======
     numz = NULL;  
     poolnproc = 1;
     poolrank = 0;
->>>>>>> b03e5a82
 }
 PW_Basis:: ~PW_Basis()
 {
