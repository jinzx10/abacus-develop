--- conflicted
+++ resolved
@@ -14,226 +14,7 @@
     {
         this->distribution_method1();
     }
-<<<<<<< HEAD
-    else
-    {
-        ModuleBase::WARNING_QUIT("divide", "No such division type.");
-    }
-    return;
-}
-
-//
-// Distribute planewaves in reciprocal space to coreors.
-// Firstly, divide the sphere in reciprocal space into sticks, which are vertical to x-y plane.
-// Secondly, distribute these sticks to coreors.
-//Known: G, GT, GGT, nx, ny, nz, poolnproc, poolrank, ggecut
-//output: ig2isz[ig], istot2ixy[is], ixy2istot[nxy], is2ixy[is], ixy2ip[ixy], startnsz_per[ip], nst_per[ip], gg[ig], gcar[ig], gdirect[ig], nst
-//
-void PW_Basis::distribution_method1()
-{
-
-    // initial the variables needed by all proc.
-    int tot_npw = 0;                     // total number of planewaves.
-    int tot_nst = 0;                     // total number of sticks.
-    int st_start = 0;                    // index of the first stick on current proc.
-    int *st_i = NULL;                    // x or x + nx (if x < 0) of stick.
-    int *st_j = NULL;                    // y or y + ny (if y < 0) of stick.
-    int *st_bottom = NULL;               // minimum z of stick.
-    int *st_length = NULL;               // number of planewaves in stick.
-    int *istot2ip = NULL;                   // ip of core that contains is^th stick, map is to ip.
-
-    if (poolrank == 0)
-    {
-        // (1) Count the total number of planewaves (tot_npw) and sticks (tot_nst).                  
-        
-        // Actually we will scan [(2 * ibox[0] + 1) * (2 * ibox[1] + 1)] points on x-y plane,
-        // but we define st_length2D with (nx * ny) points here, because we assume that the diameter
-        // of the sphere is shorter than the sides of the cube.
-        int *st_length2D = new int[nxy];                    // the number of planewaves that belong to the stick located on (x, y).
-        int *st_bottom2D = new int[nxy];                    // the z-coordinate of the bottom of stick on (x, y).
-        for (int ixy = 0; ixy < nxy; ixy++)
-        {
-            st_length2D[ixy] = 0;
-            st_bottom2D[ixy] = 0;
-        }
-        // ModuleBase::GlobalFunc::ZEROS(st_length2D, nxy);
-        // ModuleBase::GlobalFunc::ZEROS(st_bottom2D, nxy);
-
-        this->count_pw_st(tot_npw, tot_nst, st_length2D, st_bottom2D);
-        this->nstot = tot_nst;
-
-        // (2) Collect all planewaves and the x, y indexs, length, bottom of the sticks.
-        double *gg_global = new double[tot_npw];                // the modulus of all planewaves.
-        ModuleBase::Vector3<double>* gdirect_global = new ModuleBase::Vector3<double>[tot_npw]; // direct coordinates of planewaves.
-        st_i = new int[tot_nst];                           // x or x + nx (if x < 0) of stick.
-        st_j = new int[tot_nst];                           // y or y + ny (if y < 0) of stick.
-        st_bottom = new int[tot_nst];                      // minimum z of stick.
-        st_length = new int[tot_nst];                      // number of planewaves in stick.
-        
-        this->collect_pw_st(tot_npw, tot_nst, st_length2D, st_bottom2D, gg_global, gdirect_global, st_i, st_j, st_length, st_bottom);
-
-        delete[] st_length2D;
-        delete[] st_bottom2D;
-
-#ifdef __MPI
-        // Parallel line
-        // (3) Distribute sticks to cores.
-        int *npw_per = new int[this->poolnproc];  // number of planewaves on each core.
-        int *nst_per = new int[this->poolnproc]; // number of sticks on each core.
-        this->nstnz_per = new int[this->poolnproc]; // nz * nst(number of sticks) on each core.
-        this->startnsz_per = new int[poolnproc];
-        for (int ip = 0; ip < this->poolnproc; ip++)
-        {
-            npw_per[ip] = 0;
-            nst_per[ip] = 0;
-            this->nstnz_per[ip] = 0;
-            this->startnsz_per[ip] = 0;
-        }
-        // ModuleBase::GlobalFunc::ZEROS(npw_per, poolnproc);
-        // ModuleBase::GlobalFunc::ZEROS(nst_per, poolnproc);
-        // ModuleBase::GlobalFunc::ZEROS(this->nstnz_per, poolnproc);
-        // ModuleBase::GlobalFunc::ZEROS(startnsz_per, poolnproc);
-        istot2ip = new int[tot_nst];                 // ip of core that contains is^th stick, map is to ip.
-        for (int istot = 0; istot < tot_nst; istot++)
-        {
-            istot2ip[istot] = -1;                        // meaning this stick has not been distributed.
-        }
-        this->ixy2ip = new int[nxy];              // ip of core which contains stick on (x, y).
-        for (int ixy = 0; ixy < nxy; ixy++)
-        {
-            this->ixy2ip[ixy] = -1;                 // meaning this stick has not been distributed or there is no stick on (x, y).
-        }
-
-        this->divide_sticks(tot_npw, tot_nst, st_i, st_j, st_length, npw_per, nst_per, istot2ip);
-        this->get_istot2ixy(tot_nst, st_i, st_j, istot2ip);
-
-        // (4) Divide planewaves to each core, construct gg2D and gdirect2D.
-        double **gg2D = new double*[poolnproc];  // the i^th row contains the modulus of planewaves that belong to the i^th core.
-        ModuleBase::Vector3<double> **gdirect2D = new ModuleBase::Vector3<double>*[poolnproc]; // the i^th row contains the direct coordinates of planewaves that belong to the i^th core.
-        for (int ip = 0; ip < poolnproc; ip++)
-        {
-            gg2D[ip] = new double[npw_per[ip]];
-            gdirect2D[ip] = new ModuleBase::Vector3<double>[npw_per[ip]];
-        }
-
-        this->divide_pw(tot_npw, gg_global, gdirect_global, gg2D, gdirect2D);
-
-        delete[] gg_global;
-        delete[] gdirect_global;
-
-        // (5) Send gg, gdirect, npw_per, nst[poolrank], st_* to all cores.
-        this->npw = npw_per[0];
-        this->nst = nst_per[0];
-        this->gg = gg2D[0];
-        this->gdirect = gdirect2D[0];
-
-        MPI_Bcast(&tot_npw, 1, MPI_INT, 0, POOL_WORLD);
-        MPI_Bcast(&tot_nst, 1, MPI_INT, 0, POOL_WORLD);
-        MPI_Bcast(&st_i, tot_nst, MPI_INT, 0, POOL_WORLD);
-        MPI_Bcast(&st_j, tot_nst, MPI_INT, 0, POOL_WORLD);
-        MPI_Bcast(&st_length, tot_nst, MPI_INT, 0, POOL_WORLD);
-        MPI_Bcast(&st_bottom, tot_nst, MPI_INT, 0, POOL_WORLD);
-        MPI_Bcast(&istot2ip, tot_nst, MPI_INT, 0, POOL_WORLD);
-        MPI_Bcast(&ixy2ip, nxy, MPI_INT, 0, POOL_WORLD);
-        MPI_Bcast(&istot2ixy, tot_nst, MPI_INT, 0, POOL_WORLD);
-        MPI_Bcast(&ixy2istot, nxy, MPI_INT, 0, POOL_WORLD);
-        
-        for (int ip = 1; ip < this->poolnproc; ip++)
-        {
-            // MPI_Send(&tot_npw, 1, MPI_INT, ip, 0, POOL_WORLD);
-            // MPI_Send(&tot_nst, 1, MPI_INT, ip, 0, POOL_WORLD);
-            MPI_Send(&npw_per[ip], 1, MPI_INT, ip, 0, POOL_WORLD);
-            MPI_Send(&nst_per[ip], 1, MPI_INT, ip, 0, POOL_WORLD);
-            MPI_Send(&gg2D[ip], npw_per[ip], MPI_DOUBLE, ip, 0, POOL_WORLD);
-            MPI_Send(&gdirect2D[ip], npw_per[ip]*3, MPI_DOUBLE, ip, 0, POOL_WORLD); // I'm not sure about the send size and type here.
-            // MPI_Send(&st_i, tot_nst, MPI_INT, ip, 0, POOL_WORLD);
-            // MPI_Send(&st_j, tot_nst, MPI_INT, ip, 0, POOL_WORLD);
-            // MPI_Send(&st_length, tot_nst, MPI_INT, ip, 0, POOL_WORLD);
-            // MPI_Send(&st_bottom, tot_nst, MPI_INT, ip, 0, POOL_WORLD);
-            // MPI_Send(&istot2ip, tot_nst, MPI_INT, ip, 0, POOL_WORLD);
-            // MPI_Send(&ixy2ip, nxy, MPI_INT, ip, 0, POOL_WORLD);
-            // MPI_Send(&istot2ixy, tot_nst, MPI_INT, ip, 0, POOL_WORLD);
-            // MPI_Send(&ixy2istot, nxy, MPI_INT, ip, 0, POOL_WORLD);
-        }
-        for (int ip = 0; ip < this->poolnproc; ip++)
-        {
-            delete[] gg2D[ip];
-            delete[] gdirect2D[ip];
-        }
-        delete[] gg2D;
-        delete[] gdirect2D;
-        delete[] npw_per;
-        delete[] nst_per;
-#else
-        // Serial line
-        this->npw = tot_npw;
-        this->nst = tot_nst;
-        // this->gg = gg_global;
-        // this->gdirect = gdirect_global;
-        delete[] gg_global;
-        delete[] gdirect_global;
-
-        this->nstnz_per = new int[1]{0};
-        this->startnsz_per = new int[1];
-        this->startnsz_per[0] = 0;
-
-        this->ixy2istot = new int[nxy];
-        this->istot2ixy = new int[tot_nst];
-        this->ixy2ip = new int[nxy];              // ip of core which contains stick on (x, y).
-        for (int ixy = 0; ixy < nxy; ixy++)
-        {
-            ixy2istot[ixy] = -1;
-            ixy2ip[ixy] = -1;
-        }
-        for (int is = 0; is < tot_nst; is++)
-        {
-            int index = st_i[is] + st_j[is] * nx;
-            ixy2istot[index] = is;
-            istot2ixy[is] = index;
-            ixy2ip[index] = 0;
-        }
-
-        istot2ip = new int[tot_nst];
-        for (int istot = 0; istot < tot_nst; istot++)
-        {
-            istot2ip[istot] = 0;
-        }
-        // ModuleBase::GlobalFunc::ZEROS(istot2ip, tot_nst);
-#endif
-    }
-    else
-    {
-#ifdef __MPI
-        MPI_Status ierror;
-        // MPI_Recv(&tot_npw, 1, MPI_INT, 0, 0, POOL_WORLD, &ierror);
-        // MPI_Recv(&tot_nst, 1, MPI_INT, 0, 0, POOL_WORLD, &ierror);
-        MPI_Recv(&npw, 1, MPI_INT, 0, 0, POOL_WORLD, &ierror);  // number of planewaves in current proc.
-        MPI_Recv(&nst, 1, MPI_INT, 0, 0, POOL_WORLD, &ierror);
-        // MPI_Recv(&gg, npw, MPI_DOUBLE, 0, 0, POOL_WORLD, &ierror);
-        // MPI_Recv(&gdirect, npw*3, MPI_DOUBLE, 0, 0, POOL_WORLD, &ierror); // I'm not sure about the send size and type here.
-        // st_i = new int[tot_nst];
-        // st_j = new int[tot_nst];
-        // st_length = new int[tot_nst];
-        // st_bottom = new int[tot_nst];
-        // istot2ip = new int [tot_nst];
-        // MPI_Recv(&st_i, tot_nst, MPI_INT, 0, 0, POOL_WORLD, &ierror);
-        // MPI_Recv(&st_j, tot_nst, MPI_INT, 0, 0, POOL_WORLD, &ierror);
-        // MPI_Recv(&st_length, tot_nst, MPI_INT, 0, 0, POOL_WORLD, &ierror);
-        // MPI_Recv(&st_bottom, tot_nst, MPI_INT, 0, 0, POOL_WORLD, &ierror);
-        // MPI_Recv(&istot2ip, tot_nst, MPI_INT, 0, 0, POOL_WORLD, &ierror);
-        // MPI_Recv(&ixy2ip, nxy, MPI_INT, 0, 0, POOL_WORLD, &ierror);
-        // MPI_Recv(&istot2ixy, tot_nst, MPI_INT, 0, 0, POOL_WORLD, &ierror);
-        // MPI_Recv(&ixy2istot, nxy, MPI_INT, 0, 0, POOL_WORLD, &ierror);
-#endif
-    }
-
-    this->nstnz = this->nst * this->nz;
-
-    // this->gcar = new ModuleBase::Vector3<double>[this->npw];
-    // for (int ig = 0; ig < this->npw; ig++)
-=======
     // else if(this->distribution_type == 2)
->>>>>>> 719eb188
     // {
     //     this->distribution_method2();
     // }
