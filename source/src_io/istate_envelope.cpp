#include "istate_envelope.h"
#include "../src_pw/global.h"
#include "../module_base/global_function.h"
#include "../module_base/global_variable.h"
#include "src_io/wf_io.h"
#include "src_io/write_wfc_realspace.h"

IState_Envelope::IState_Envelope(const elecstate::ElecState* pes_in)
{pes = pes_in;}

IState_Envelope::~IState_Envelope()
{}


void IState_Envelope::begin(const psi::Psi<double>* psid, Local_Orbital_wfc& lowf, Gint_Gamma& gg, int& out_wfc_pw, int& out_wfc_r)
{
    ModuleBase::TITLE("IState_Envelope", "begin");

    std::cout << " perform |psi(band, r)| for selected bands." << std::endl;

    // (1) 
    // (1.1) allocate the space for GlobalC::LOWF.WFC_GAMMA

    // (1.2) read in LOWF_GAMMA.dat

    // mohan update 2011-03-21
    // if ucell is odd, it's correct,
    // if ucell is even, it's also correct.
    // +1.0e-8 in case like (2.999999999+1)/2
    int fermi_band = static_cast<int>((GlobalC::CHR.nelec + 1) / 2 + 1.0e-8);
    int bands_below = GlobalV::NBANDS_ISTATE;
    int bands_above = GlobalV::NBANDS_ISTATE;

    std::cout << " number of electrons = " << GlobalC::CHR.nelec << std::endl;
    std::cout << " number of occupied bands = " << fermi_band << std::endl;
    std::cout << " plot band decomposed charge density below fermi surface with "
        << bands_below << " bands." << std::endl;

    std::cout << " plot band decomposed charge density above fermi surface with "
        << bands_above << " bands." << std::endl;

    // (2) cicle:

    // (2.1) calculate the selected density matrix
    // from wave functions.

    // (2.2) carry out the grid integration to
    // get the charge density.

    // (2.3) output the charge density in .cub format.
    this->bands_picked = new bool[GlobalV::NBANDS];
    ModuleBase::GlobalFunc::ZEROS(bands_picked, GlobalV::NBANDS);
    for (int ib = 0; ib < GlobalV::NBANDS; ib++)
    {
        if (ib >= fermi_band - bands_below)
        {
            if (ib < fermi_band + bands_above)
            {
                bands_picked[ib] = true;
            }
        }
    }

    //allocate grid wavefunction for gamma_only
    std::vector<double**> wfc_gamma_grid(GlobalV::NSPIN);
    for (int is = 0; is < GlobalV::NSPIN; ++is)
    {
        wfc_gamma_grid[is] = new double* [GlobalV::NBANDS];
        for (int ib = 0;ib < GlobalV::NBANDS; ++ib)
            wfc_gamma_grid[is][ib] = new double[GlobalC::GridT.lgd];
    }

    //for pw-wfc in G space
    psi::Psi<std::complex<double>> pw_wfc_g;

    if (out_wfc_pw || out_wfc_r)
    {
        pw_wfc_g.resize(1, GlobalV::NBANDS, GlobalC::kv.ngk[0]);
    }


    for (int ib = 0; ib < GlobalV::NBANDS; ib++)
    {
        if (bands_picked[ib])
        {
            for (int is = 0; is < GlobalV::NSPIN; ++is)
            {
                std::cout << " Perform envelope function for band " << ib + 1 << std::endl;
                ModuleBase::GlobalFunc::ZEROS(GlobalC::CHR.rho[is], GlobalC::wfcpw->nrxx);


                //---------------------------------------------------------
                // GlobalC::LOWF.WFC_GAMMA has been replaced by wfc_dm_2d.cpp 
                // and 2d-to-grid conversion is unified into `wfc_2d_to_grid`.
                //---------------------------------------------------------
                psid->fix_k(is);
#ifdef __MPI
                lowf.wfc_2d_to_grid(0, psid->get_pointer(), wfc_gamma_grid[is], this->pes->ekb, this->pes->wg);
#else
                for (int i = 0;i < GlobalV::NBANDS;++i)
                {
                    for (int j = 0;j < GlobalV::NLOCAL;++j)
                        wfc_gamma_grid[is][i][j] = psid[0](i, j);
                }
#endif
                gg.cal_env(wfc_gamma_grid[is][ib], GlobalC::CHR.rho[is]);


                GlobalC::CHR.save_rho_before_sum_band(); //xiaohui add 2014-12-09
                std::stringstream ss;
                ss << GlobalV::global_out_dir << "BAND" << ib + 1 << "_s_" << is + 1 << "_ENV";
                // 0 means definitely output charge density.
                bool for_plot = true;
                GlobalC::CHR.write_rho(GlobalC::CHR.rho_save[is], is, 0, ss.str(), 3, for_plot);

                if (out_wfc_pw || out_wfc_r) //only for gamma_only now
                    this->set_pw_wfc(GlobalC::wfcpw, 0, ib, GlobalV::NSPIN,
                        GlobalC::CHR.rho_save, pw_wfc_g);
            }
        }
    }

    if (out_wfc_pw || out_wfc_r)
    {
        if (out_wfc_pw)
        {
            std::stringstream ssw;
            ssw << GlobalV::global_out_dir << "WAVEFUNC";
            std::cout << " write G-space wavefunction into \"" <<
                GlobalV::global_out_dir << "/" << ssw.str() << "\" files." << std::endl;
            WF_io::write_wfc(ssw.str(), pw_wfc_g, &GlobalC::kv, GlobalC::wfcpw);
        }
        if (out_wfc_r)
        {
            Write_Wfc_Realspace::write_wfc_realspace_1(pw_wfc_g, "wfc_realspace", false);
        }
    }

    delete[] bands_picked;
    for (int is = 0; is < GlobalV::NSPIN; ++is)
    {
        for (int ib = 0;ib < GlobalV::NBANDS; ++ib)
            delete[] wfc_gamma_grid[is][ib];
        delete[] wfc_gamma_grid[is];
    }
    return;
}

void IState_Envelope::begin(const psi::Psi<std::complex<double>>* psi, Local_Orbital_wfc& lowf, Gint_k& gk, int& out_wf, int& out_wf_r)
{
    ModuleBase::TITLE("IState_Envelope", "begin");

    std::cout << " perform |psi(band, r)| for selected bands." << std::endl;

    // (1) 
    // (1.1) allocate the space for GlobalC::LOWF.WFC_GAMMA

    // (1.2) read in LOWF_GAMMA.dat

    // mohan update 2011-03-21
    // if ucell is odd, it's correct,
    // if ucell is even, it's also correct.
    // +1.0e-8 in case like (2.999999999+1)/2
    int fermi_band = static_cast<int>((GlobalC::CHR.nelec + 1) / 2 + 1.0e-8);
    int bands_below = GlobalV::NBANDS_ISTATE;
    int bands_above = GlobalV::NBANDS_ISTATE;

    std::cout << " number of electrons = " << GlobalC::CHR.nelec << std::endl;
    std::cout << " number of occupied bands = " << fermi_band << std::endl;
    std::cout << " plot band decomposed charge density below fermi surface with "
        << bands_below << " bands." << std::endl;

    // (2) cicle:

    // (2.1) calculate the selected density matrix
    // from wave functions.

    // (2.2) carry out the grid integration to
    // get the charge density.

    // (2.3) output the charge density in .cub format.
    this->bands_picked = new bool[GlobalV::NBANDS];
    ModuleBase::GlobalFunc::ZEROS(bands_picked, GlobalV::NBANDS);
    for (int ib = 0; ib < GlobalV::NBANDS; ib++)
    {
        if (ib >= fermi_band - bands_below)
        {
            if (ib < fermi_band + bands_above)
            {
                bands_picked[ib] = true;
            }
        }
    }

    //for pw-wfc in G space
    psi::Psi<std::complex<double>> pw_wfc_g(GlobalC::kv.ngk.data());

    if (out_wf || out_wf_r)
    {
        pw_wfc_g.resize(GlobalC::kv.nks, GlobalV::NBANDS, GlobalC::wf.npwx);
    }

    for (int ib = 0; ib < GlobalV::NBANDS; ib++)
    {
        if (bands_picked[ib])
        {
            const int nspin0 = (GlobalV::NSPIN == 2) ? 2 : 1;
            for (int ik = 0; ik < GlobalC::kv.nks; ++ik)    //the loop of nspin0 is included
            {
                const int ispin = GlobalC::kv.isk[ik];
                ModuleBase::GlobalFunc::ZEROS(GlobalC::CHR.rho[ispin], GlobalC::wfcpw->nrxx);
                std::cout << " Perform envelope function for kpoint " << ik << ",  band" << ib + 1 << std::endl;
                //  2d-to-grid conversion is unified into `wfc_2d_to_grid`.
                psi->fix_k(ik);
#ifdef __MPI
                // need to deal with NSPIN=4 !!!!
                lowf.wfc_2d_to_grid(0, psi->get_pointer(), lowf.wfc_k_grid[ik], ik, this->pes->ekb, this->pes->wg);
#else
                for (int i = 0;i < GlobalV::NBANDS;++i)
                {
                    for (int j = 0;j < GlobalV::NLOCAL;++j)
<<<<<<< HEAD
                        lowf.wfc_k_grid[ik][i][j] = lowf.wfc_k[ik](i, j);
=======
                        wfc_k_grid[ik][i][j] = psi[0](i, j);
>>>>>>> 03ad940a
                }
#endif
                //deal with NSPIN=4
                gk.cal_env_k(ik, lowf.wfc_k_grid[ik][ib], GlobalC::CHR.rho[ispin]);

                std::stringstream ss;
                ss << GlobalV::global_out_dir << "BAND" << ib + 1 << "_k_" << ik / nspin0 + 1 << "_s_" << ispin + 1 << "_ENV";

                bool for_plot = true;   //if false, separate the output into spin up and spin down
                GlobalC::CHR.write_rho(GlobalC::CHR.rho[ispin], ispin, 0, ss.str(), 3, for_plot);

                if (out_wf || out_wf_r) //only for gamma_only now
                {
                    pw_wfc_g.fix_k(ik);
                    this->set_pw_wfc(GlobalC::wfcpw, ik, ib, GlobalV::NSPIN,
                        GlobalC::CHR.rho, pw_wfc_g);
                }
            }
        }
    }

    if (out_wf || out_wf_r)
    {
        if (out_wf)
        {
            std::stringstream ssw;
            ssw << GlobalV::global_out_dir << "WAVEFUNC";
            std::cout << " write G-space wavefunction into \"" <<
                GlobalV::global_out_dir << "/" << ssw.str() << "\" files." << std::endl;
            WF_io::write_wfc(ssw.str(), pw_wfc_g, &GlobalC::kv, GlobalC::wfcpw);
        }
        if (out_wf_r)
        {
            Write_Wfc_Realspace::write_wfc_realspace_1(pw_wfc_g, "wfc_realspace", false);
        }
    }

    delete[] bands_picked;
    return;
}

//for each band
void IState_Envelope::set_pw_wfc(ModulePW::PW_Basis_K* wfc_basis,
    const int& ik, const int& ib, const int& nspin,
    const double* const* const rho,
    psi::Psi<std::complex<double>> &wfc_g)
{
    if (ib == 0)//once is enough
        ModuleBase::TITLE("IState_Envelope", "set_pw_wfc");

    std::vector<std::complex<double>> Porter(wfc_basis->nrxx);
    // here I refer to v_hartree, but I don't know how to deal with NSPIN=4
    const int nspin0 = (nspin == 2) ? 2 : 1;
    for (int is = 0; is < nspin0; is++)
        for (int ir = 0; ir < wfc_basis->nrxx; ir++)
            Porter[ir] += std::complex<double>(rho[is][ir], 0.0);

    //call FFT
    wfc_basis->real2recip(Porter.data(), &wfc_g(ib,0), ik);
}<|MERGE_RESOLUTION|>--- conflicted
+++ resolved
@@ -219,11 +219,7 @@
                 for (int i = 0;i < GlobalV::NBANDS;++i)
                 {
                     for (int j = 0;j < GlobalV::NLOCAL;++j)
-<<<<<<< HEAD
-                        lowf.wfc_k_grid[ik][i][j] = lowf.wfc_k[ik](i, j);
-=======
-                        wfc_k_grid[ik][i][j] = psi[0](i, j);
->>>>>>> 03ad940a
+                        lowf.wfc_k_grid[ik][i][j] = psi[0](i, j);
                 }
 #endif
                 //deal with NSPIN=4
