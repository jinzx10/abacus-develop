#include "../input.h"
#include "../src_pw/tools.h"

void Input::Print(const std::string &fn)const
{
    if (GlobalV::MY_RANK!=0) return;

    TITLE("Input","Print");

    std::ofstream ofs(fn.c_str());

	//----------------------------------
	// output the information in INPUT.
	//----------------------------------
    ofs << "INPUT_PARAMETERS" << std::endl;
	ofs << std::setiosflags(ios::left);
	
	ofs << "#Parameters (1.General)" << std::endl;
	OUTP(ofs,"suffix",suffix,"the name of main output directory");
	OUTP(ofs,"latname",latname,"the name of lattice name");
	OUTP(ofs,"atom_file",GlobalV::global_atom_card,"the filename of file containing atom positions");
	OUTP(ofs,"kpoint_file",GlobalV::global_kpoint_card,"the name of file containing k points");
	OUTP(ofs,"pseudo_dir",GlobalV::global_pseudo_dir,"the directory containing pseudo files");
	OUTP(ofs,"pseudo_type",GlobalV::global_pseudo_type,"the type pseudo files");
	OUTP(ofs,"pseudo_rcut",pseudo_rcut,"cut-off radius for radial integration");
	OUTP(ofs,"renormwithmesh",renormwithmesh,"0: use our own mesh to do radial renormalization; 1: use mesh as in QE");
	OUTP(ofs,"lmaxmax",lmaxmax,"maximum of l channels used");
	OUTP(ofs,"dft_functional",dft_functional,"exchange correlation functional");
	OUTP(ofs,"calculation",calculation,"test; scf; relax; nscf; ienvelope; istate;");
	OUTP(ofs,"ntype",ntype,"atom species number");
	OUTP(ofs,"nspin",nspin,"1: single spin; 2: up and down spin; 4: noncollinear spin");
	OUTP(ofs,"nbands",nbands,"number of bands");
	OUTP(ofs,"nbands_sto",nbands_sto,"number of stochastic bands");
	OUTP(ofs,"nbands_istate",nbands_istate,"number of bands around Fermi level for istate calulation");
	OUTP(ofs,"nche_sto",nche_sto,"number of orders for Chebyshev expansion in stochastic DFT");
	OUTP(ofs,"symmetry",symmetry,"turn symmetry on or off");	
<<<<<<< HEAD
	OUTP(ofs,"set_vel",set_vel,"read velocity from STRU or not");
=======
	OUTP(ofs,"symmetry_prec",symmetry_prec,"accuracy for symmetry"); // LiuXh add 2021-08-12, accuracy for symmetry
>>>>>>> 97691d43
	OUTP(ofs,"nelec",nelec,"input number of electrons");
	OUTP(ofs,"tot_magnetization",tot_magnetization,"total magnetization of the system");

	ofs << "\n#Parameters (2.PW)" << std::endl;
	OUTP(ofs,"ecutwfc",ecutwfc,"#energy cutoff for wave functions");
	if(ks_solver=="cg")
	{
		OUTP(ofs,"diago_cg_maxiter",diago_cg_maxiter,"max iteration number for cg");
		OUTP(ofs,"diago_cg_prec",diago_cg_prec,"diago_cg_prec");
	}
	else if(ks_solver=="dav")
	{
		OUTP(ofs,"diago_david_ndim",diago_david_ndim,"max dimension for davidson");
	}
	OUTP(ofs,"ethr",ethr,"threshold for eigenvalues is cg electron iterations");
	OUTP(ofs,"dr2",dr2,"charge density error");
	OUTP(ofs,"start_wfc",start_wfc,"start wave functions are from 'atomic' or 'file'");
	OUTP(ofs,"start_charge",start_pot,"start charge is from 'atomic' or file");
	OUTP(ofs,"charge_extrap",charge_extrap,"atomic; first-order; second-order; dm:coefficients of SIA");
	OUTP(ofs,"out_charge",out_charge,">0 output charge density for selected electron steps");
	OUTP(ofs,"out_potential",out_potential,"output realspace potential");
	OUTP(ofs,"out_wf",out_wf,"output wave functions");
	OUTP(ofs,"out_dos",out_dos,"output energy and dos");
	OUTP(ofs,"out_band",out_band,"output energy and band structure");
	OUTP(ofs,"restart_save",restart_save,"print to disk every step for restart");
	OUTP(ofs,"restart_load",restart_load,"restart from disk");
	OUTP(ofs,"read_file_dir",read_file_dir,"directory of files for reading");
	OUTP(ofs,"nx",nx,"number of points along x axis for FFT grid");
	OUTP(ofs,"ny",ny,"number of points along y axis for FFT grid");
	OUTP(ofs,"nz",nz,"number of points along z axis for FFT grid");	
	OUTP(ofs,"cell_factor",cell_factor,"used in the construction of the pseudopotential tables");	
	
	ofs << "\n#Parameters (3.Relaxation)" << std::endl;
	OUTP(ofs,"ks_solver",GlobalV::KS_SOLVER,"cg; dav; lapack; genelpa; hpseps; scalapack_gvx");
	OUTP(ofs,"niter",niter,"#number of electron iterations");
	OUTP(ofs,"force_set",force_set,"output the force_set or not"); 
	OUTP(ofs,"nstep",nstep,"number of ion iteration steps");
	OUTP(ofs,"out_stru",out_stru,"output the structure files after each ion step");
	OUTP(ofs,"force_thr",force_thr,"force threshold, unit: Ry/Bohr");
	OUTP(ofs,"force_thr_ev",force_thr*13.6058/0.529177,"force threshold, unit: eV/Angstrom");
	OUTP(ofs,"force_thr_ev2",force_thr_ev2,"force invalid threshold, unit: eV/Angstrom");
	OUTP(ofs,"cg_threshold",cg_threshold,"threshold for switching from cg to bfgs, unit: eV/Angstrom");
	OUTP(ofs,"stress_thr",stress_thr,"stress threshold");
	OUTP(ofs,"press1",press1,"target pressure, unit: KBar");
	OUTP(ofs,"press2",press2,"target pressure, unit: KBar");
	OUTP(ofs,"press3",press3,"target pressure, unit: KBar");
	OUTP(ofs,"bfgs_w1",bfgs_w1,"wolfe condition 1 for bfgs");
	OUTP(ofs,"bfgs_w2",bfgs_w2,"wolfe condition 2 for bfgs");
	OUTP(ofs,"trust_radius_max", trust_radius_max,"maximal trust radius, unit: Bohr");
	OUTP(ofs,"trust_radius_min", trust_radius_min,"minimal trust radius, unit: Bohr");
	OUTP(ofs,"trust_radius_ini", trust_radius_ini,"initial trust radius, unit: Bohr");
	OUTP(ofs,"stress",stress,"calculate the stress or not");
	OUTP(ofs,"fixed_axes",fixed_axes,"which axes are fixed");
	OUTP(ofs,"move_method",ion_dynamics,"bfgs; sd; cg; cg_bfgs;"); //pengfei add 2013-08-15
	OUTP(ofs,"out_level",out_level,"ie(for electrons); i(for ions);");
	OUTP(ofs,"out_dm",out_dm,">0 output density matrix");

	// for deepks
	OUTP(ofs,"out_descriptor",out_descriptor,">0 compute descriptor for deepks");
	OUTP(ofs,"lmax_descriptor",lmax_descriptor,">0 lmax used in descriptor for deepks");

	ofs << "\n#Parameters (4.LCAO)" << std::endl;
	OUTP(ofs,"basis_type",basis_type,"PW; LCAO in pw; LCAO");
	OUTP(ofs,"new_dm",new_dm,"Type of density matrix; 0: old 1: new");
	if(ks_solver=="HPSEPS" || ks_solver=="genelpa" || ks_solver=="scalapack_gvx")
	{
		OUTP(ofs,"nb2d",nb2d,"2d distribution of atoms");
	}
	OUTP(ofs,"search_radius",search_radius,"input search radius (Bohr)");
	OUTP(ofs,"search_pbc",search_pbc,"input periodic boundary condition");
	OUTP(ofs,"lcao_ecut",lcao_ecut,"energy cutoff for LCAO");
	OUTP(ofs,"lcao_dk",lcao_dk,"delta k for 1D integration in LCAO");
	OUTP(ofs,"lcao_dr",lcao_dr,"delta r for 1D integration in LCAO");
	OUTP(ofs,"lcao_rmax",lcao_rmax,"max R for 1D two-center integration table");
	OUTP(ofs,"out_hs",out_hs,"output H and S matrix");
	OUTP(ofs,"out_hs2",out_hs2,"output H(R) and S(R) matrix");
	OUTP(ofs,"out_r",out_r_matrix,"output r(R) matrix");
	OUTP(ofs,"out_lowf",out_lowf,"ouput LCAO wave functions");
	OUTP(ofs,"bx",bx,"division of an element grid in FFT grid along x");
	OUTP(ofs,"by",by,"division of an element grid in FFT grid along y");
	OUTP(ofs,"bz",bz,"division of an element grid in FFT grid along z");

	ofs << "\n#Parameters (5.Smearing)" << std::endl;
	OUTP(ofs,"smearing",smearing,"type of smearing: gauss; fd; fixed; mp; mp2; mv");
	OUTP(ofs,"sigma",degauss,"energy range for smearing");
	
	ofs << "\n#Parameters (6.Charge Mixing)" << std::endl;
	OUTP(ofs,"mixing_type",mixing_mode,"plain; kerker; pulay; pulay-kerker; broyden");
	OUTP(ofs,"mixing_beta",mixing_beta,"mixing parameter: 0 means no new charge");
	OUTP(ofs,"mixing_ndim",mixing_ndim,"mixing dimension in pulay");
	OUTP(ofs,"mixing_gg0",mixing_gg0,"mixing parameter in kerker");

	ofs << "\n#Parameters (7.DOS)" << std::endl;
	OUTP(ofs,"dos_emin_ev",dos_emin_ev,"minimal range for dos");
	OUTP(ofs,"dos_emax_ev",dos_emax_ev,"maximal range for dos");
	OUTP(ofs,"dos_edelta_ev",dos_edelta_ev,"delta energy for dos");
	OUTP(ofs,"dos_scale",dos_scale,"scale dos range by");
	OUTP(ofs,"dos_sigma",b_coef,"gauss b coefficeinet(default=0.07)");

	ofs << "\n#Parameters (8.Technique)" << std::endl;
	OUTP(ofs,"gamma_only",gamma_only,"gamma only, only used in LCAO basis");
	OUTP(ofs,"diago_proc",GlobalV::DIAGO_PROC,"number of proc used to diago");
	OUTP(ofs,"npool",npool,"number of pools for k points, pw only");
	OUTP(ofs,"mem_saver",mem_saver,"memory saver for many k points used");
	OUTP(ofs,"printe",printe,"print band energy for selectively ionic steps");

	ofs << "\n#Parameters (9.SIAO)" << std::endl;
	OUTP(ofs,"selinv_npole",selinv_npole,"number of selected poles");
	OUTP(ofs,"selinv_temp",selinv_temp,"temperature for Fermi-Dirac distribution");
	OUTP(ofs,"selinv_gap",selinv_gap,"supposed gap in the calculation");
	OUTP(ofs,"selinv_deltae",selinv_deltae,"expected energy range");
	OUTP(ofs,"selinv_mu",selinv_mu,"chosen mu as Fermi energy");
	OUTP(ofs,"selinv_threshold",selinv_threshold,"threshold for calculated electron number");
	OUTP(ofs,"selinv_niter",selinv_niter,"max number of steps to update mu");

	ofs << "\n#Parameters (10.Molecular dynamics)" << std::endl;
	OUTP(ofs,"md_mdtype",mdp.mdtype,"choose ensemble");
	OUTP(ofs,"md_dt",mdp.dt,"time step");
	OUTP(ofs,"mnhc",mdp.MNHC,"number of Nose-Hoover chains");
	OUTP(ofs,"md_qmass",mdp.Qmass,"mass of thermostat");
	OUTP(ofs,"md_tfirst",mdp.tfirst,"temperature first");
	OUTP(ofs,"md_tlast",mdp.tlast,"temperature last");
	OUTP(ofs,"md_dumpmdfred",mdp.recordFreq,"The period to dump MD information for monitoring and restarting MD");
	OUTP(ofs,"md_mdoutpath",mdp.mdoutputpath,"output path of md");
	OUTP(ofs,"md_rstmd",mdp.rstMD,"whether restart");
	OUTP(ofs,"md_fixtemperature",mdp.fixTemperature,"period to change temperature");
	OUTP(ofs,"md_ediff",mdp.ediff,"parameter for constraining total energy change");
	OUTP(ofs,"md_ediffg",mdp.ediffg,"parameter for constraining max force change");
	OUTP(ofs,"NVT_tau",mdp.NVT_tau,"parameter for adjust effect of thermostat");
	OUTP(ofs,"NVT_control",mdp.NVT_control,"choose which thermostat used in NVT ensemble");
	OUTP(ofs,"rcut_lj",mdp.rcut_lj/ANGSTROM_AU,"cutoff radius of LJ potential");
	OUTP(ofs,"epsilon_lj",mdp.epsilon_lj*Ry_to_eV,"the value of epsilon for LJ potential");
	OUTP(ofs,"sigma_lj",mdp.sigma_lj/ANGSTROM_AU,"the value of sigma for LJ potential");

	ofs << "\n#Parameters (11.Efield)" << std::endl;
	OUTP(ofs,"efield",efield,"add electric field");
	OUTP(ofs,"edir",edir,"add electric field");
	OUTP(ofs,"emaxpos",emaxpos,"maximal position of efield [0,1)");
	OUTP(ofs,"eopreg",eopreg,"where sawlike potential decrease");
	OUTP(ofs,"eamp",eamp,"amplitute of the efield, unit is a.u.");
	OUTP(ofs,"eamp_v",eamp*51.44,"amplitute of the efield, unit is V/A");

	ofs << "\n#Parameters (12.Test)" << std::endl;
	OUTP(ofs,"out_alllog",out_alllog,"output information for each processor, when parallel");
	OUTP(ofs,"nurse", nurse,"for coders");
	OUTP(ofs,"colour", colour,"for coders, make their live colourful");
	OUTP(ofs,"t_in_h", t_in_h,"calculate the kinetic energy or not");
	OUTP(ofs,"vl_in_h", vl_in_h,"calculate the local potential or not");
	OUTP(ofs,"vnl_in_h", vnl_in_h,"calculate the nonlocal potential or not");
	OUTP(ofs,"vh_in_h", vh_in_h,"calculate the hartree potential or not");
	OUTP(ofs,"vxc_in_h", vxc_in_h,"calculate the xc potential or not");
	OUTP(ofs,"vion_in_h", vion_in_h,"calculate the local ionic potential or not");
	OUTP(ofs,"test_force", test_force, "test the force");
	OUTP(ofs,"test_stress", test_stress, "test the force");
	
	ofs << "\n#Parameters (13.Other Methods)" << std::endl;
	OUTP(ofs,"mlwf_flag",mlwf_flag,"turn MLWF on or off");
	OUTP(ofs,"opt_epsilon2",opt_epsilon2,"calculate the dielectic function");
	OUTP(ofs,"opt_nbands",opt_nbands,"number of bands for optical calculation");
	
	ofs << "\n#Parameters (14.VdW Correction)" << std::endl;								
	OUTP(ofs,"vdw_method",vdw_method,"the method of calculating vdw (none ; d2 ; d3_0 ; d3_bj");
	OUTP(ofs,"vdw_s6",vdw_s6,"scale parameter of d2/d3_0/d3_bj");
    OUTP(ofs,"vdw_s8",vdw_s8,"scale parameter of d3_0/d3_bj");
    OUTP(ofs,"vdw_a1",vdw_a1,"damping parameter of d3_0/d3_bj");
    OUTP(ofs,"vdw_a2",vdw_a2,"damping parameter of d3_bj");
    OUTP(ofs,"vdw_d",vdw_d,"damping parameter of d2");		
    OUTP(ofs,"vdw_abc",vdw_abc,"third-order term?");
	OUTP(ofs,"vdw_C6_file",vdw_C6_file,"filename of C6");
    OUTP(ofs,"vdw_C6_unit",vdw_C6_unit,"unit of C6, Jnm6/mol or eVA6");
    OUTP(ofs,"vdw_R0_file",vdw_R0_file,"filename of R0");
    OUTP(ofs,"vdw_R0_unit",vdw_R0_unit,"unit of R0, A or Bohr");
	OUTP(ofs,"vdw_model",vdw_model,"expression model of periodic structure, radius or period");
    OUTP(ofs,"vdw_radius",vdw_radius,"radius cutoff for periodic structure");
    OUTP(ofs,"vdw_radius_unit",vdw_radius_unit,"unit of radius cutoff for periodic structure");
    OUTP(ofs,"vdw_cn_thr",vdw_cn_thr,"radius cutoff for cn");
    OUTP(ofs,"vdw_cn_thr_unit",vdw_cn_thr_unit,"unit of cn_thr, Bohr or Angstrom");
	ofs << std::setw(20) << "vdw_period" << vdw_period.x 
			<< " " << vdw_period.y << " " 
			<< vdw_period.z<< " #periods of periodic structure" << std::endl;
	
	
	ofs << "\n#Parameters (15.spectrum)" << std::endl;              // pengfei Li add 2016-11-23
	OUTP(ofs,"spectral_type",spectral_type,"the type of the calculated spectrum");
	OUTP(ofs,"spectral_method",spectral_method,"0: tddft(linear response)");
	OUTP(ofs,"kernel_type",kernel_type,"the kernel type: rpa, tdlda ...");
	OUTP(ofs,"eels_method",eels_method,"0: hilbert_transform method; 1: standard method");
	OUTP(ofs,"absorption_method",absorption_method,"0: vasp's method  1: pwscf's method");
	OUTP(ofs,"system",system_type,"the calculate system");
	OUTP(ofs,"eta",eta,"eta(Ry)");
	OUTP(ofs,"domega",domega,"domega(Ry)");
	OUTP(ofs,"nomega",nomega,"nomega");
	OUTP(ofs,"ecut_chi",ecut_chi,"the dimension of chi matrix");
	ofs << std::setw(20) <<"q_start"<<q_start[0]<<"   "
		<<q_start[1]<<"   "<<q_start[2]
		<<"  #the position of the first q point in direct coordinate" <<std::endl;
	ofs << std::setw(20) <<"q_direction"<<q_direct[0]<<"   "<<q_direct[1]<<"   "<<q_direct[2]<<"  #the q direction" <<std::endl;
	OUTP(ofs,"nq",nq,"the total number of qpoints for calculation");
	OUTP(ofs,"out_epsilon",out_epsilon,"output epsilon or not");
	OUTP(ofs,"out_chi",out_chi,"output chi or not");
	OUTP(ofs,"out_chi0",out_chi0,"output chi0 or not");
	OUTP(ofs,"fermi_level",fermi_level,"the change of the fermi_level(Ry)");
	OUTP(ofs,"coulomb_cutoff",coulomb_cutoff," turn on the coulomb_cutoff or not");
	OUTP(ofs,"kmesh_interpolation",kmesh_interpolation,"calculting <i,0|j,R>");
	for(int i=0; i<nq; i++)
	{
		ofs << std::setw(20) <<"qcar" << qcar[i][0] <<"   "<< qcar[i][1] <<"   "<<qcar[i][2]<<"  #(unit: 2PI/lat0)" << std::endl;
	}
	OUTP(ofs,"ocp",GlobalV::ocp,"change occupation or not");
	OUTP(ofs,"ocp_set",GlobalV::ocp_set,"set occupation");
	//OUTP(ofs,"ocp_n",ocp_n,"number of occupation");
	// for(int i=0; i<ocp_n; i++)
	// {
		// ofs << std::setw(20) <<"ocp_kb" << GlobalV::ocp_kb[i]<< std::endl;
	// }
	ofs << std::setw(20) <<"lcao_box"<<lcao_box[0]
		<<"   "<<lcao_box[1]<<"   "
		<<lcao_box[2]<<"  #the scale for searching the existence of the overlap <i,0|j,R>" <<std::endl;
	OUTP(ofs," mulliken", GlobalV::mulliken," mulliken  charge or not");//qifeng add 2019/9/10
	
	//OUTP(ofs,"epsilon0",epsilon0,"calculate the macroscopic dielectric constant or not");
	OUTP(ofs,"intrasmear",intrasmear,"Eta");
	OUTP(ofs,"shift",shift,"shift");
	OUTP(ofs,"metalcalc",metalcalc,"metal or not");
	OUTP(ofs,"eps_degauss",eps_degauss,"degauss in calculating epsilon0");
	OUTP(ofs,"noncolin",noncolin,"using non-collinear-spin");
	OUTP(ofs,"lspinorb",lspinorb,"consider the spin-orbit interaction");
	
	//OUTP(ofs,"epsilon0_choice",epsilon0_choice,"0: vasp's method  1: pwscf's method");
	
	ofs << "\n#Parameters (17.exx)" << std::endl;
	OUTP(ofs,"exx_hybrid_type",exx_hybrid_type,"no, hf, pbe0, hse or opt_orb");
	OUTP(ofs,"exx_hybrid_alpha",exx_hybrid_alpha,"");
	OUTP(ofs,"exx_hse_omega",exx_hse_omega,"");
	OUTP(ofs,"exx_separate_loop",exx_separate_loop,"0 or 1");
	OUTP(ofs,"exx_hybrid_step",exx_hybrid_step,"");
	OUTP(ofs,"exx_lambda",exx_lambda,"");
	OUTP(ofs,"exx_pca_threshold",exx_pca_threshold,"");
	OUTP(ofs,"exx_c_threshold",exx_c_threshold,"");
	OUTP(ofs,"exx_v_threshold",exx_v_threshold,"");
	OUTP(ofs,"exx_dm_threshold",exx_dm_threshold,"");
	OUTP(ofs,"exx_schwarz_threshold",exx_schwarz_threshold,"");
	OUTP(ofs,"exx_cauchy_threshold",exx_cauchy_threshold,"");
	OUTP(ofs,"exx_ccp_threshold",exx_ccp_threshold,"");
	OUTP(ofs,"exx_ccp_rmesh_times",exx_ccp_rmesh_times,"");
	OUTP(ofs,"exx_distribute_type",exx_distribute_type,"htime or kmeans1 or kmeans2");
	OUTP(ofs,"exx_opt_orb_lmax",exx_opt_orb_lmax,"");
	OUTP(ofs,"exx_opt_orb_ecut",exx_opt_orb_ecut,"");
	OUTP(ofs,"exx_opt_orb_tolerence",exx_opt_orb_tolerence,"");

	ofs << "\n#Parameters (17.tddft)" << std::endl;
	OUTP(ofs,"tddft",tddft,"calculate tddft or not");
	OUTP(ofs,"td_dr2",td_dr2,"threshold for electronic iteration of tddft");
	OUTP(ofs,"td_dt",td_dt,"time of ion step");
	OUTP(ofs,"td_force_dt",td_force_dt,"time of force change");
	OUTP(ofs,"td_val_elec_01",td_val_elec_01,"td_val_elec_01");
	OUTP(ofs,"td_val_elec_02",td_val_elec_02,"td_val_elec_02");
	OUTP(ofs,"td_val_elec_03",td_val_elec_03,"td_val_elec_03");
	OUTP(ofs,"td_vext",td_vext,"add extern potential or not");
	OUTP(ofs,"td_vext_dire",td_vext_dire,"extern potential direction");
	OUTP(ofs,"td_timescale",td_timescale,"extern potential td_timescale");
	OUTP(ofs,"td_vexttype",td_vexttype,"extern potential type");
	OUTP(ofs,"td_vextout",td_vextout,"output extern potential or not");
	OUTP(ofs,"td_dipoleout",td_dipoleout,"output dipole or not");

	
	ofs << "\n#Parameters (18.berry_wannier)" << std::endl;
	OUTP(ofs,"berry_phase",berry_phase,"calculate berry phase or not");
	OUTP(ofs,"gdir",gdir,"calculate the polarization in the direction of the lattice std::vector");
	OUTP(ofs,"towannier90",towannier90,"use wannier90 code interface or not");
	OUTP(ofs,"nnkpfile",NNKP,"the wannier90 code nnkp file name");
	OUTP(ofs,"wannier_spin",wannier_spin,"calculate spin in wannier90 code interface");
	
    ofs.close();
    return;
}<|MERGE_RESOLUTION|>--- conflicted
+++ resolved
@@ -34,11 +34,8 @@
 	OUTP(ofs,"nbands_istate",nbands_istate,"number of bands around Fermi level for istate calulation");
 	OUTP(ofs,"nche_sto",nche_sto,"number of orders for Chebyshev expansion in stochastic DFT");
 	OUTP(ofs,"symmetry",symmetry,"turn symmetry on or off");	
-<<<<<<< HEAD
 	OUTP(ofs,"set_vel",set_vel,"read velocity from STRU or not");
-=======
 	OUTP(ofs,"symmetry_prec",symmetry_prec,"accuracy for symmetry"); // LiuXh add 2021-08-12, accuracy for symmetry
->>>>>>> 97691d43
 	OUTP(ofs,"nelec",nelec,"input number of electrons");
 	OUTP(ofs,"tot_magnetization",tot_magnetization,"total magnetization of the system");
 
