--- conflicted
+++ resolved
@@ -397,11 +397,7 @@
 		OUT(ofs_running,"Volume (A^3)", this->omega * pow(BOHR_TO_A, 3));
 	}
 
-<<<<<<< HEAD
 	this->set_iat2itia();
-=======
-	ofs_running << std::endl;
->>>>>>> 9729b6c1
 }
 
 
