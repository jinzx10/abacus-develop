#include "wf_atomic.h"
#include "global.h"
#include "../module_base/math_integral.h"
#include "../module_base/math_sphbes.h"
#include "../module_base/math_polyint.h"
#include "../module_base/math_ylmreal.h"
#include "soc.h"
#include <complex>

WF_atomic::WF_atomic()
{
    evc  = new ComplexMatrix[1];
    wanf2= new ComplexMatrix[1];
    seed = 0;
}

WF_atomic::~WF_atomic()
{
	if(GlobalV::test_deconstructor)
	{
		std::cout << " ~WF_atomic()" << std::endl;
	}
    delete[] evc;
    delete[] wanf2;
}

//==========================================================
// MEMBER FUNCTION :
// NAME : init_at_1(init a table with the radial Fourier
// transform of the atomic WF_atomictions)
//==========================================================
void WF_atomic::init_at_1(void)
{
    if (GlobalV::test_wf) TITLE("WF_atomic","init_at_1");
    timer::tick("WF_atomic","init_at_1");

	GlobalV::ofs_running << "\n Make real space PAO into reciprocal space." << std::endl;

    this->print_PAOs();

//----------------------------------------------------------
// EXPLAIN : Find the type of atom that has most mesh points.
//----------------------------------------------------------
    int ndm = 0;
    for (int it=0; it<GlobalC::ucell.ntype; it++)
    {
        ndm = (GlobalC::ucell.atoms[it].msh > ndm) ? GlobalC::ucell.atoms[it].msh : ndm;
    }
	OUT(GlobalV::ofs_running,"max mesh points in Pseudopotential",ndm);

    // needed to normalize atomic wfcs (not a bad idea in general and
    // necessary to compute correctly lda+U projections)
    GlobalC::ppcell.tab_at.zero_out();
//----------------------------------------------------------
// EXPLAIN : If use gauss orbitals to represent aotmic
// orbitals (controlled by parameters)
//
// USE GLOBAL CLASS VARIABLES :
// NAME : GlobalC::ucell.atoms.nchi
// NAME : GlobalC::ucell.atoms.msh(number of mesh points)
// NAME : GlobalC::ucell.atoms.r
//----------------------------------------------------------
    const int startq = 0;
    const double pref = FOUR_PI / sqrt(GlobalC::ucell.omega);
    double *aux = new double[ndm];
    double *vchi = new double[ndm];

	OUT(GlobalV::ofs_running,"dq(describe PAO in reciprocal space)",GlobalV::DQ);
	OUT(GlobalV::ofs_running,"max q",GlobalV::NQX);

    for (int it=0; it<GlobalC::ucell.ntype; it++)
    {
		Atom* atom = &GlobalC::ucell.atoms[it];

		GlobalV::ofs_running <<"\n number of pseudo atomic orbitals for "
		<< atom->label << " is " << atom->nchi << std::endl;

        for (int ic=0; ic<atom->nchi ;ic++)
        {
			//std::cout << "\n T=" << it << " ic=" << ic << std::endl;
            int nmesh;
            if(GlobalV::RENORMWITHMESH)
                nmesh = atom->mesh;
            else
                nmesh = atom->msh;

            // check the unit condition
            double *inner_part = new double[nmesh];
            for (int ir=0; ir<nmesh; ir++)
            {
                inner_part[ir] = atom->chi(ic,ir) * atom->chi(ic,ir);
            }
            double unit = 0.0;
            Integral::Simpson_Integral(nmesh, inner_part, atom->rab, unit);
            delete[] inner_part;

			GlobalV::ofs_running << " the unit of pseudo atomic orbital is " << unit;

            //=================================
            // normalize radial wave functions
            //=================================
            for (int ir=0; ir<nmesh; ir++)
            {
                atom->chi(ic,ir) /= sqrt(unit);
            }

            //===========
            // recheck
            //===========
            inner_part = new double[nmesh];
            for (int ir=0; ir<nmesh; ir++)
            {
                inner_part[ir] = atom->chi(ic,ir) * atom->chi(ic,ir);
            }
            unit = 0.0;
            Integral::Simpson_Integral(nmesh, inner_part, atom->rab, unit);
            delete[] inner_part;

			GlobalV::ofs_running << ", renormalize to " << unit << std::endl;

            if (atom->oc[ic] >= 0.0)
            {
                const int l = atom->lchi[ic];
                for (int iq=startq; iq<GlobalV::NQX; iq++)
                {
                    const double q = GlobalV::DQ * iq;
                    Sphbes::Spherical_Bessel(atom->msh, atom->r, q, l, aux);
                    for (int ir = 0;ir < atom->msh;ir++)
                    {
                        vchi[ir] = atom->chi(ic,ir) * aux[ir] * atom->r[ir];
                    }

                    double vqint = 0.0;
                    Integral::Simpson_Integral(atom->msh, vchi, atom->rab, vqint);

                    GlobalC::ppcell.tab_at(it, ic, iq) =  vqint * pref;
                    //				if( it == 0 && ic == 0 )
                    //				{
                    //
                    //					for (ir = 0;ir < GlobalC::ucell.atoms[it].msh;ir++)
                    //						GlobalV::ofs_running << std::setprecision(20) << "\n vchi(" << ir << ")=" << vchi[ir];
                    //					GlobalV::ofs_running<<"\n aux[0] = "<<aux[0];
                    //					GlobalV::ofs_running<<"\n msh = "<< GlobalC::ucell.atoms[it].msh;
                    //					GlobalV::ofs_running<<"\n tab_at : "<<ppcell.tab_at(it, ic, iq) ;
                    //					GlobalV::ofs_running<<"\n pref = "<<pref;
                    //				}
                } // enddo
            } // endif
        } // enddo
    } // enddo

    delete [] aux;
    delete [] vchi;
    timer::tick("WF_atomic","init_at_1");
    return;
}// end init_at_1

void WF_atomic::print_PAOs(void)const
{
    if (GlobalV::MY_RANK!=0) return;
    for (int it=0; it<GlobalC::ucell.ntype; it++)
    {
        for (int icc=0; icc<GlobalC::ucell.atoms[it].nchi ;icc++)
        {
            int ic = icc;
            if(GlobalV::NSPIN==4) ic = icc/2;
            std::string orbital_type;
            if (ic == 0)  orbital_type = "S";
            else if (ic == 1) orbital_type = "P";
            else if (ic == 2) orbital_type = "D";
			else if (ic == 3) orbital_type = "F"; // mohan add 2009-12-15
			else if (ic == 4) orbital_type = "G"; // liuyu add 2021-05-07
            else
            {
				GlobalV::ofs_warning << "\n nchi = " << GlobalC::ucell.atoms[it].nchi << std::endl;
                WARNING_QUIT("WF_atomic::print_PAOs", "unknown PAO type.");
            }

            std::stringstream ss;
            ss << GlobalV::global_out_dir
            << GlobalC::ucell.atoms[it].label << "/"
            << GlobalC::ucell.atoms[it].label << "-"
            << orbital_type << ".ORBITAL";

            std::ofstream ofs(ss.str().c_str());
            ofs << "Mesh " << GlobalC::ucell.atoms[it].msh;
            ofs << "\n" << std::setw(15) << "Radial"
            << std::setw(15) << "Psi"
            << std::setw(15) << "Rab";

            for (int i=0;i<GlobalC::ucell.atoms[it].msh;i++)
            {
                ofs << "\n" << std::setw(15) << GlobalC::ucell.atoms[it].r[i]
                << std::setw(15) << GlobalC::ucell.atoms[it].chi(icc,i)
                << std::setw(15) << GlobalC::ucell.atoms[it].rab[i];
            }
            ofs.close();
        }
        // end out put
    }
    return;
}


//===================================================================
// This routine computes an estimate of the start_ WF_atomictions
// from superposition of atomic WF_atomictions or random wave functions.
//===================================================================
// from wfcinit.f90

void WF_atomic::check_psi(const ComplexMatrix *evc)const
{
    std::cout<<"\n Check psi : \n";

    for (int iw=0;iw<GlobalV::NBANDS;iw++)
    {
        double sum_evc = abs2_row(this->evc[0],iw);
        OUT("iw",iw);
        OUT("sum_evc",sum_evc);
    }

    for (int ik=0;ik<GlobalC::kv.nks;ik++)
    {
        double sum_evc = abs2(this->evc[ik]);
        OUT("ik",ik);
        OUT("sum_evc2",sum_evc);
    }
    //QUIT();
}

void WF_atomic::atomic_wfc
(	const int ik,
  const int np,
  const int lmax_wfc,
  ComplexMatrix &wfcatom,
  const realArray &table_q,
  const int &table_dimension,
  const double &dq
)const
{
    if (GlobalV::test_wf>3) TITLE("WF_atomic","atomic_wfc");
    timer::tick("WF_atomic","atomic_wfc");
    //=========================================================
    // This routine computes the superposition of atomic
    // WF_atomictions for a given k-point.
    //=========================================================
    const int total_lm = (lmax_wfc + 1) * (lmax_wfc + 1);
    matrix ylm(total_lm, np);
    std::complex<double> *aux = new std::complex<double>[np];
    double *chiaux = new double[1];

    Vector3<double> *gk = new Vector3 <double> [np];
    for (int ig=0;ig<np;ig++)
    {
        gk[ig] = WF_atomic::get_1qvec_cartesian(ik, ig);
    }
    //ylm = spherical harmonics functions
    YlmReal::Ylm_Real(total_lm, np, gk, ylm);
    int index = 0;
    //---------------------------------------------------------
    // Calculate G space 3D wave functions
    //---------------------------------------------------------
    double *flq = new double[np];
    for (int it = 0;it < GlobalC::ucell.ntype;it++)
    {
        for (int ia = 0;ia < GlobalC::ucell.atoms[it].na;ia++)
        {
			//std::cout << "\n it = " << it << " ia = " << ia << std::endl;
            std::complex<double> *sk = this->get_sk(ik, it, ia);
            //-------------------------------------------------------
            // Calculate G space 3D wave functions
            //-------------------------------------------------------
            for (int iw = 0;iw < GlobalC::ucell.atoms[it].nchi;iw++)
            {
                if (GlobalC::ucell.atoms[it].oc[iw] >= 0.0)
                {
                    const int l = GlobalC::ucell.atoms[it].lchi[iw];
                    std::complex<double> lphase = pow(NEG_IMAG_UNIT, l);
                    //-----------------------------------------------------
                    //  the factor i^l MUST BE PRESENT in order to produce
                    //  WF_atomictions for k=0 that are real in real space
                    //-----------------------------------------------------

                      //---------------------------------------------------------
                      // flq = radial fourier transform of atomic orbitals chi
                      //---------------------------------------------------------
                    for (int ig=0; ig<np; ig++)
                    {
                        flq[ig] =
                            PolyInt::Polynomial_Interpolation(table_q,
                                                               it, iw, table_dimension, dq, gk[ig].norm() * GlobalC::ucell.tpiba );
                    }

                    if(GlobalV::NSPIN==4)
                    {
                        if(GlobalC::ucell.atoms[it].has_so)
                        {
                            Soc soc;
						    soc.rot_ylm(l+1);
                            const double j = GlobalC::ucell.atoms[it].jchi[iw];
                            if ( !(GlobalV::DOMAG||GlobalV::DOMAG_Z))
                            {//atomic_wfc_so
                                double fact[2];
                                for(int m=-l-1;m<l+1;m++)
                                {
                                   fact[0] = soc.spinor(l,j,m,0);
                                   fact[1] = soc.spinor(l,j,m,1);
                                   if (fabs(fact[0])>1e-8||fabs(fact[1])>1e-8)
                                   {
                                      for(int is=0;is<2;is++)
                                      {
                                          if(fabs(fact[is])>1e-8)
                                          {
                                              const int ind = GlobalC::ppcell.lmaxkb + soc.sph_ind(l,j,m,is);
                                              ZEROS(aux, np);
                                              for(int n1=0;n1<2*l+1;n1++){
                                                 const int lm = l*l +n1;
                                                 if(abs(soc.rotylm(n1,ind))>1e-8)
                                                   for(int ig=0; ig<np;ig++)
                                                      aux[ig] += soc.rotylm(n1,ind)* ylm(lm,ig);
                                              }
                                              for(int ig=0; ig<np;ig++)
                                                 wfcatom(index, ig + this->npwx*is ) = lphase * fact[is] * sk[ig] * aux[ig] * flq[ig];
                                          }
                                          else
                                            for(int ig=0; ig<np;ig++) wfcatom(index,ig+ this->npwx*is) = std::complex<double>(0.0 , 0.0);
                                      }//is
                                      index++;
                                   }//if
                                }//m
                            }//if
                            else
                            {//atomic_wfc_so_mag

                              double alpha, gamma;
                              std::complex<double> fup,fdown;
                              int nc;
                              //This routine creates two functions only in the case j=l+1/2 or exit in the other case
                              if(fabs(j-l+0.5<1e-4)) continue;
                              delete[] chiaux;
                              chiaux = new double [np];
                              //Find the functions j= l- 1/2
                              if(l==0)
                                 for(int ig=0;ig<np;ig++){
                                    chiaux[ig] = flq[ig];
                                 }
                              else
                              {
                                 for(int ib = 0;ib < GlobalC::ucell.atoms[it].nchi;ib++)
                                 {
                                    if((GlobalC::ucell.atoms[it].lchi[ib] == l)&&(fabs(GlobalC::ucell.atoms[it].jchi[ib]-l+0.5)<1e-4))
                                    {
                                       nc=ib;
                                       break;
                                    }
                                 }
                                 for(int ig=0;ig<np;ig++)
                                 {//Average the two functions
                                    chiaux[ig] =  l *
                                         PolyInt::Polynomial_Interpolation(table_q,
                                                               it, nc, table_dimension, dq, gk[ig].norm() * GlobalC::ucell.tpiba );

                                    chiaux[ig] += flq[ig] * (l+1.0) ;
                                    chiaux[ig] *= 1/(2.0*l+1.0);
                                 }
                              }
                              //and construct the starting wavefunctions as in the noncollinear case.
                              alpha = GlobalC::ucell.magnet.angle1_[it];
                              gamma = -1 * GlobalC::ucell.magnet.angle2_[it] + 0.5 * PI;

                              for(int m = 0;m<2*l+1;m++)
                              {
                                 const int lm = l*l +m;
                                 if(index+2*l+1>GlobalC::ucell.natomwfc) WARNING_QUIT("GlobalC::wf.atomic_wfc()","error: too many wfcs");
                                 for(int ig = 0;ig<np;ig++)
                                 {
                                     aux[ig] = sk[ig] * ylm(lm,ig) * chiaux[ig];
                                 }
                                 //rotate wfc as needed
                                 //first rotation with angle alpha around (OX)
                                 for(int ig = 0;ig<np;ig++)
                                 {
                                     fup = cos(0.5 * alpha) * aux[ig];
                                     fdown = IMAG_UNIT * sin(0.5* alpha) * aux[ig];
                                     //build the orthogonal wfc
                                     //first rotation with angle (alpha + PI) around (OX)
                                     wfcatom(index,ig) = (cos(0.5 * gamma) + IMAG_UNIT * sin(0.5*gamma)) * fup;
                                     wfcatom(index,ig+ this->npwx) = (cos(0.5 * gamma) - IMAG_UNIT * sin(0.5*gamma)) * fdown;
                                     //second rotation with angle gamma around(OZ)
                                     fup = cos(0.5 * (alpha + PI))*aux[ig];
                                     fdown = IMAG_UNIT * sin(0.5 * (alpha + PI))*aux[ig];
                                     wfcatom(index+2*l+1,ig) = (cos(0.5*gamma) + IMAG_UNIT*sin(0.5*gamma))*fup;
                                     wfcatom(index+2*l+1,ig+ this->npwx) = (cos(0.5*gamma) - IMAG_UNIT*sin(0.5*gamma))*fdown;
                                 }
                                 index++;
                              }
                              index += 2*l +1;
                            }
                        }
                        else
                        {//atomic_wfc_nc
                            double alpha, gamman;
                            std::complex<double> fup, fdown;
                            alpha = GlobalC::ucell.magnet.angle1_[it];
                            gamman = -GlobalC::ucell.magnet.angle2_[it] + 0.5*PI;
                            for(int m = 0;m<2*l+1;m++)
                            {
                                const int lm = l*l +m;
                                if(index+2*l+1>GlobalC::ucell.natomwfc) WARNING_QUIT("GlobalC::wf.atomic_wfc()","error: too many wfcs");
                                for(int ig = 0;ig<np;ig++)
                                {
                                     aux[ig] = sk[ig] * ylm(lm,ig) * flq[ig];
                                }
                                //rotate function
                                //first, rotation with angle alpha around(OX)
                                for(int ig = 0;ig<np;ig++)
                                {
                                     fup = cos(0.5*alpha) * aux[ig];
                                     fdown = IMAG_UNIT * sin(0.5* alpha) * aux[ig];
                                     //build the orthogonal wfc
                                     //first rotation with angle(alpha+PI) around(OX)
                                     wfcatom(index,ig) = (cos(0.5 * gamman) + IMAG_UNIT * sin(0.5*gamman)) * fup;
                                     wfcatom(index,ig+ this->npwx) = (cos(0.5 * gamman) - IMAG_UNIT * sin(0.5*gamman)) * fdown;
                                     //second rotation with angle gamma around(OZ)
                                     fup = cos(0.5 * (alpha + PI)) * aux[ig];
                                     fdown = IMAG_UNIT * sin(0.5 * (alpha + PI)) * aux[ig];
                                     wfcatom(index+2*l+1,ig) = (cos(0.5*gamman) + IMAG_UNIT*sin(0.5*gamman))*fup;
                                     wfcatom(index+2*l+1,ig+ this->npwx) = (cos(0.5*gamman) - IMAG_UNIT*sin(0.5*gamman))*fdown;
                                }
                                index++;
                            }
                            index += 2*l+1;
                        }
                       // index++;
                    }
                    else{//LSDA and nomagnet case

                      for (int m=0; m<2*l+1; m++)
                      {
                        const int lm = l * l + m;
                        for (int ig=0;ig<np;ig++)
                        {
                            wfcatom(index, ig) = lphase * sk [ig] * ylm(lm, ig) * flq[ig];
                            // very useful for debug, don't delete this
//							if(i==24 && index==0){
//							std::cout << "\n wfcatom(" << index<<","<<i<<") = " << wfcatom(index,i);
//							std::cout << "\n ylm(" << lm <<","<<i<<") = " << ylm (lm,i)
//							    << " sk[i]=" <<sk[i] << " chiq=" << chiq (it,iw,i) ;
//							}
                        }
                        index++;
                      }//end m
                    }
                } //end if
            } //end iw
			delete [] sk;
        } //end ia //mohan modify 2007-11-7
    } // end nt

	if(GlobalV::test_wf)OUT(GlobalV::ofs_running,"wf_index",index);

    if (index != GlobalC::ucell.natomwfc)
    {
        WARNING_QUIT("GlobalC::wf.atomic_wfc()","index != GlobalC::ucell.natomwfc");
    }
    delete[] flq;
    delete [] gk;
    delete [] aux;
    delete[] chiaux;
    timer::tick("WF_atomic","atomic_wfc");
    return;
} //end subroutine atomic_wfc

void WF_atomic::random(ComplexMatrix &psi,const int iw_start,const int iw_end,const int ik)const
{
    assert(iw_start >= 0);
    assert(psi.nr >= iw_end);
    const int ng = GlobalC::kv.ngk[ik];
#ifdef __MPI
    if(seed > 0)//qianrui add 2021-8-13
    {
        srand(unsigned(seed + GlobalC::Pkpoints.startk_pool[GlobalV::MY_POOL] + ik));
        int nxy = GlobalC::pw.ncx * GlobalC::pw.ncy;
        int nrxx = GlobalC::pw.nrxx;
        int nz = GlobalC::pw.ncz;
        int *GR_index = new int [ng];
        for (int ig = 0;ig < ng;ig++)
        {
<<<<<<< HEAD
            const double rr = std::rand()/double(RAND_MAX); //qianrui add RAND_MAX
            const double arg= TWO_PI * std::rand()/double(RAND_MAX);
            Vector3<double> v3 = GlobalC::pw.get_GPlusK_cartesian(ik, this->igk(ik, ig));
            psi(iw,ig) = std::complex<double>(rr * cos(arg), rr * sin(arg)) / (v3 * v3 + 1.0);
=======
            GR_index[ig] = GlobalC::pw.ig2fftw[ GlobalC::wf.igk(ik, ig) ];
>>>>>>> 8c6c3122
        }
        double *stickrr = new double[nz];
        double *stickarg = new double[nz];
        double *tmprr = new double[nrxx];
        double *tmparg = new double[nrxx];
        for (int iw = iw_start ;iw < iw_end;iw++)
        {
<<<<<<< HEAD
            const double rr = std::rand()/double(RAND_MAX);
            const double arg= TWO_PI * std::rand()/double(RAND_MAX);
            Vector3<double> v3 = GlobalC::pw.get_GPlusK_cartesian(ik, this->igk(ik, ig - this->npwx));
            psi(iw,ig) = std::complex<double>(rr * cos(arg), rr * sin(arg)) / (v3 * v3 + 1.0);
=======
            int startig = 0;
            for(int ipol = 0 ; ipol < GlobalV::NPOL ; ++ipol)
            {
            
	            for(int ir=0; ir < nxy; ir++)
	            {
                    if(GlobalC::pw.FFT_wfc.index_ip[ir] < 0) continue;
	            	if(GlobalV::RANK_IN_POOL==0)
	            	{
	            		for(int iz=0; iz<nz; iz++)
	            		{
	            			stickrr[ iz ] = std::rand()/double(RAND_MAX);
                            stickarg[ iz ] = std::rand()/double(RAND_MAX);
	            		}
	            	}
	            	GlobalC::pw.FFT_wfc.stick_to_pool(stickrr, ir, tmprr);
                    GlobalC::pw.FFT_wfc.stick_to_pool(stickarg, ir, tmparg);
	            }

                for (int ig = 0;ig < ng;ig++)
                {
                    const double rr = tmprr[GR_index[ig]];
                    const double arg= TWO_PI * tmparg[GR_index[ig]];
                    Vector3<double> v3 = GlobalC::pw.get_GPlusK_cartesian(ik, this->igk(ik, ig));
                    psi(iw,ig+startig) = std::complex<double>(rr * cos(arg), rr * sin(arg)) / (v3 * v3 + 1.0);
                }
                startig += npwx;
            }
        }
        delete[] stickrr;
        delete[] stickarg;
        delete[] tmprr;
        delete[] tmparg;
        delete[] GR_index;
    }
    else
    {
#else
        if(seed > 0)//qianrui add 2021-8-13
        {
            srand(unsigned(seed + GlobalC::Pkpoints.startk_pool[GlobalV::MY_POOL] + ik));
        }
#endif
        for (int iw = iw_start ;iw < iw_end;iw++)
        {
            for (int ig = 0;ig < ng;ig++)
            {
                const double rr = std::rand()/double(RAND_MAX); //qianrui add RAND_MAX
                const double arg= TWO_PI * std::rand()/double(RAND_MAX);
                Vector3<double> v3 = GlobalC::pw.get_GPlusK_cartesian(ik, this->igk(ik, ig));
                psi(iw,ig) = std::complex<double>(rr * cos(arg), rr * sin(arg)) / (v3 * v3 + 1.0);
            }
            if(GlobalV::NPOL==2)for (int ig = this->npwx;ig < this->npwx + ng;ig++)
            {
                const double rr = std::rand()/double(RAND_MAX);
                const double arg= TWO_PI * std::rand()/double(RAND_MAX);
                Vector3<double> v3 = GlobalC::pw.get_GPlusK_cartesian(ik, this->igk(ik, ig - this->npwx));
                psi(iw,ig) = std::complex<double>(rr * cos(arg), rr * sin(arg)) / (v3 * v3 + 1.0);
            }
>>>>>>> 8c6c3122
        }
#ifdef __MPI
    }
#endif

    return;
}

void WF_atomic::atomicrandom(ComplexMatrix &psi,const int iw_start,const int iw_end,const int ik)const
{
    assert(iw_start >= 0);
    assert(psi.nr >= iw_end);
    const int ng = GlobalC::kv.ngk[ik];
#ifdef __MPI
    if(seed > 0)//qianrui add 2021-8-13
    {
        srand(unsigned(seed + GlobalC::Pkpoints.startk_pool[GlobalV::MY_POOL] + ik));
        int nxy = GlobalC::pw.ncx * GlobalC::pw.ncy;
        int nrxx = GlobalC::pw.nrxx;
        int nz = GlobalC::pw.ncz;
        int *GR_index = new int [ng];
        for (int ig = 0;ig < ng;ig++)
        {
            GR_index[ig] = GlobalC::pw.ig2fftw[ GlobalC::wf.igk(ik, ig) ];
        }
        double *stickrr = new double[nz];
        double *stickarg = new double[nz];
        double *tmprr = new double[nrxx];
        double *tmparg = new double[nrxx];
        for (int iw = iw_start ;iw < iw_end;iw++)
        {
            int startig = 0;
            for(int ipol = 0 ; ipol < GlobalV::NPOL ; ++ipol)
            {
            
	            for(int ir=0; ir < nxy; ir++)
	            {
                    if(GlobalC::pw.FFT_wfc.index_ip[ir] < 0) continue;
	            	if(GlobalV::RANK_IN_POOL==0)
	            	{
	            		for(int iz=0; iz<nz; iz++)
	            		{
	            			stickrr[ iz ] = std::rand()/double(RAND_MAX);
                            stickarg[ iz ] = std::rand()/double(RAND_MAX);
	            		}
	            	}
	            	GlobalC::pw.FFT_wfc.stick_to_pool(stickrr, ir, tmprr);
                    GlobalC::pw.FFT_wfc.stick_to_pool(stickarg, ir, tmparg);
	            }

                for (int ig = 0;ig < ng;ig++)
                {
                    const double rr = tmprr[GR_index[ig]];
                    const double arg= TWO_PI * tmparg[GR_index[ig]];
                    psi(iw,startig+ig) *= (1.0 + 0.05 * std::complex<double>(rr * cos(arg), rr * sin(arg)));
                }
                startig += npwx;
            }
        }
        delete[] stickrr;
        delete[] stickarg;
        delete[] tmprr;
        delete[] tmparg;
        delete[] GR_index;
    }
    else
    {
#else
        if(seed > 0)//qianrui add 2021-8-13
        {
            srand(unsigned(seed + GlobalC::Pkpoints.startk_pool[GlobalV::MY_POOL] + ik));
        }
#endif
        double rr, arg;
		for (int iw = iw_start ;iw < iw_end;iw++)
		{
			int startig = 0;
			for(int ip = 0 ; ip < GlobalV::NPOL; ++ip)
			{
				for(int ig = 0 ; ig < npw ; ++ig)
				{
					rr = rand()/double(RAND_MAX);
					arg = TWO_PI * rand()/double(RAND_MAX);
					psi(iw,startig+ig) *= (1.0 + 0.05 * std::complex<double>(rr * cos(arg), rr * sin(arg)));
				}
				startig += npwx;
			}
		}
#ifdef __MPI
    }
#endif

    return;
}<|MERGE_RESOLUTION|>--- conflicted
+++ resolved
@@ -486,14 +486,7 @@
         int *GR_index = new int [ng];
         for (int ig = 0;ig < ng;ig++)
         {
-<<<<<<< HEAD
-            const double rr = std::rand()/double(RAND_MAX); //qianrui add RAND_MAX
-            const double arg= TWO_PI * std::rand()/double(RAND_MAX);
-            Vector3<double> v3 = GlobalC::pw.get_GPlusK_cartesian(ik, this->igk(ik, ig));
-            psi(iw,ig) = std::complex<double>(rr * cos(arg), rr * sin(arg)) / (v3 * v3 + 1.0);
-=======
             GR_index[ig] = GlobalC::pw.ig2fftw[ GlobalC::wf.igk(ik, ig) ];
->>>>>>> 8c6c3122
         }
         double *stickrr = new double[nz];
         double *stickarg = new double[nz];
@@ -501,12 +494,6 @@
         double *tmparg = new double[nrxx];
         for (int iw = iw_start ;iw < iw_end;iw++)
         {
-<<<<<<< HEAD
-            const double rr = std::rand()/double(RAND_MAX);
-            const double arg= TWO_PI * std::rand()/double(RAND_MAX);
-            Vector3<double> v3 = GlobalC::pw.get_GPlusK_cartesian(ik, this->igk(ik, ig - this->npwx));
-            psi(iw,ig) = std::complex<double>(rr * cos(arg), rr * sin(arg)) / (v3 * v3 + 1.0);
-=======
             int startig = 0;
             for(int ipol = 0 ; ipol < GlobalV::NPOL ; ++ipol)
             {
@@ -566,7 +553,6 @@
                 Vector3<double> v3 = GlobalC::pw.get_GPlusK_cartesian(ik, this->igk(ik, ig - this->npwx));
                 psi(iw,ig) = std::complex<double>(rr * cos(arg), rr * sin(arg)) / (v3 * v3 + 1.0);
             }
->>>>>>> 8c6c3122
         }
 #ifdef __MPI
     }
