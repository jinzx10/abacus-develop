--- conflicted
+++ resolved
@@ -18,18 +18,9 @@
 
 Stochastic_Iter::~Stochastic_Iter()
 {
-<<<<<<< HEAD
-    if (p_che != nullptr)
-        delete p_che;
-    if (spolyv != nullptr)
-        delete[] spolyv;
-    if (chiallorder != nullptr)
-        delete[] chiallorder;
-=======
     delete p_che;
     delete[] spolyv;
     delete[] chiallorder;
->>>>>>> 9e84af92
 }
 
 void Stochastic_Iter::init(const int dim, int* nchip_in, const int method_in, Stochastic_WF& stowf)
@@ -100,17 +91,6 @@
 
 void Stochastic_Iter::checkemm(const int& ik, const int istep, const int iter, Stochastic_WF& stowf)
 {
-<<<<<<< HEAD
-    ModuleBase::TITLE("Stochastic_Iter", "checkemm");
-    if (iter > 5)
-    {
-        return;
-    }
-
-    const int norder = p_che->norder;
-    std::complex<double>* pchi;
-    int ntest = 1;
-=======
     ModuleBase::TITLE("Stochastic_Iter","checkemm");
     //iter = 1,2,...   istep = 0,1,2,...
     if( istep%INPUT.initsto_freq != 0 )    return;
@@ -127,7 +107,6 @@
     const int norder = p_che->norder;
     std::complex<double> * pchi;
     int ntest = 2;
->>>>>>> 9e84af92
 
     if (nchip[ik] < ntest)
     {
@@ -369,13 +348,8 @@
     }
     KS_ne /= GlobalV::NPROC_IN_POOL;
 #ifdef __MPI
-<<<<<<< HEAD
-    MPI_Allreduce(MPI_IN_PLACE, &KS_ne, 1, MPI_DOUBLE, MPI_SUM, STO_WORLD);
-    MPI_Allreduce(MPI_IN_PLACE, &sto_ne, 1, MPI_DOUBLE, MPI_SUM, MPI_COMM_WORLD);
-=======
 	MPI_Allreduce(MPI_IN_PLACE, &KS_ne, 1, MPI_DOUBLE, MPI_SUM , STO_WORLD);
     MPI_Allreduce(MPI_IN_PLACE, &sto_ne, 1, MPI_DOUBLE, MPI_SUM , MPI_COMM_WORLD);
->>>>>>> 9e84af92
 #endif
 
     totne = KS_ne + sto_ne;
@@ -404,15 +378,9 @@
     int npwx = GlobalC::wf.npwx;
     const int norder = p_che->norder;
 
-<<<<<<< HEAD
-    // cal demet
-    p_che->calcoef_real(&stofunc, &Sto_Func<double>::nfdlnfd);
-    double stodemet = BlasConnector::dot(norder, p_che->coef_real, 1, spolyv, 1);
-=======
     //---------------cal demet-----------------------
     p_che->calcoef_real(&stofunc,&Sto_Func<double>::nfdlnfd);
     double stodemet = BlasConnector::dot(norder,p_che->coef_real,1,spolyv,1);
->>>>>>> 9e84af92
 
     if (GlobalV::NBANDS > 0)
     {
@@ -428,19 +396,6 @@
     }
     pes->demet /= GlobalV::NPROC_IN_POOL;
 #ifdef __MPI
-<<<<<<< HEAD
-    MPI_Allreduce(MPI_IN_PLACE, &pes->demet, 1, MPI_DOUBLE, MPI_SUM, STO_WORLD);
-#endif
-    // cal eband
-    p_che->calcoef_real(&stofunc, &Sto_Func<double>::nxfd);
-    double sto_eband = BlasConnector::dot(norder, p_che->coef_real, 1, spolyv, 1);
-
-    // cal rho
-    p_che->calcoef_real(&stofunc, &Sto_Func<double>::nroot_fd);
-
-    double* sto_rho = new double[nrxx];
-    // int npwall = npwx * nchip;
-=======
 	MPI_Allreduce(MPI_IN_PLACE, &pes->demet, 1, MPI_DOUBLE, MPI_SUM , STO_WORLD);
 #endif
     //--------------------cal eband------------------------
@@ -450,7 +405,6 @@
     //---------------------cal rho-------------------------
     double *sto_rho = new double [nrxx];
     //int npwall = npwx * nchip;
->>>>>>> 9e84af92
 
     double dr3 = GlobalC::ucell.omega / GlobalC::wfcpw->nxyz;
     double tmprho, tmpne;
@@ -471,20 +425,8 @@
 
     for (int ik = 0; ik < GlobalC::kv.nks; ++ik)
     {
-<<<<<<< HEAD
-        // init k
-        if (GlobalC::kv.nks > 1)
-            GlobalC::hm.hpw.init_k(ik);
-        stohchi.current_ik = ik;
-
-        this->calTnchi(ik, stowf);
-
-        std::complex<double>* tmpout = stowf.shchi[ik].c;
-        for (int ichi = 0; ichi < nchip[ik]; ++ichi)
-=======
         std::complex<double> *tmpout = stowf.shchi[ik].c;
         for(int ichi = 0; ichi < nchip[ik] ; ++ichi)
->>>>>>> 9e84af92
         {
             GlobalC::wfcpw->recip2real(tmpout, porter, ik);
             for (int ir = 0; ir < nrxx; ++ir)
@@ -584,10 +526,6 @@
                                 GlobalC::wf.npwx,
                                 nchip[ik]);
     }
-<<<<<<< HEAD
-}
-=======
-    
 }
 
 void Stochastic_Iter::cleanchiallorder()
@@ -598,4 +536,3 @@
         chiallorder = nullptr;
     }
 }
->>>>>>> 9e84af92
