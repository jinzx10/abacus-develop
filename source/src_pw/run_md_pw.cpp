#include "run_md_pw.h"
#include "forces.h"
#include "stress_pw.h"
#include "global.h" // use chr.
#include "vdwd2.h"
#include "vdwd3.h"
#include "vdwd2_parameters.h"
#include "vdwd3_parameters.h"
#include "pw_complement.h"
#include "pw_basis.h"
#include "../src_ions/variable_cell.h" // mohan add 2021-02-01
#include "../module_md/MD_basic.h"
#include "../src_io/print_info.h"

Run_MD_PW::Run_MD_PW()
{
    force=new Vector3<double>[GlobalC::ucell.nat];
}

Run_MD_PW::~Run_MD_PW()
{
    delete []force;
}

Run_MD_PW::Run_MD_PW()
{
    force=new Vector3<double>[GlobalC::ucell.nat];
}

Run_MD_PW::~Run_MD_PW()
{
    delete []force;
}

void Run_MD_PW::md_ions_pw(void)
{
    TITLE("Run_MD_PW", "md_ions_pw");
    timer::tick("Run_MD_PW", "md_ions_pw");

    if (GlobalV::OUT_LEVEL == "i")
    {
        std::cout << std::setprecision(12);
        std::cout << " " << std::setw(7) << "ISTEP"
             << std::setw(5) << "NE"
             << std::setw(15) << "ETOT(eV)"
             << std::setw(15) << "EDIFF(eV)"
             << std::setw(15) << "MAX_F(eV/A)"
             << std::setw(15) << "TRADIUS(Bohr)"
             << std::setw(8) << "UPDATE"
             << std::setw(11) << "ETIME(MIN)"
             << std::setw(11) << "FTIME(MIN)"
             << std::endl;
    }

    // allocation for ion movement.
    if (GlobalV::FORCE)
    {
        IMM.allocate();
        CE.allocate_ions();
    }

    if (GlobalV::STRESS) // pengfei Li 2018-05-14
    {
        LCM.allocate();
    }

    MD_basic mdb(INPUT.mdp, GlobalC::ucell);
    int mdtype = INPUT.mdp.mdtype;

    this->istep = 1;
    bool stop = false;

    while (istep <= GlobalV::NSTEP && !stop)
    {
        time_t estart = time(NULL);

<<<<<<< HEAD
        if (GlobalV::OUT_LEVEL == "ie")
        {
            std::cout << " -------------------------------------------" << std::endl;
            std::cout << " STEP OF MOLECULAR DYNAMICS : " << istep << std::endl;
            std::cout << " -------------------------------------------" << std::endl;
            GlobalV::ofs_running << " -------------------------------------------" << std::endl;
            GlobalV::ofs_running << " STEP OF MOLECULAR DYNAMICS : " << istep << std::endl;
            GlobalV::ofs_running << " -------------------------------------------" << std::endl;
        }
=======
        Print_Info::print_screen(0, 0, istep);
>>>>>>> 8c6c3122

    //----------------------------------------------------------
    // about vdw, jiyy add vdwd3 and linpz add vdwd2
    //----------------------------------------------------------
        if(INPUT.vdw_method=="d2")
        {
            // setup vdwd2 parameters
	        GlobalC::vdwd2_para.initial_parameters(INPUT);
	        GlobalC::vdwd2_para.initset(GlobalC::ucell);
        }
        if(INPUT.vdw_method=="d3_0" || INPUT.vdw_method=="d3_bj")
        {
            GlobalC::vdwd3_para.initial_parameters(INPUT);
        }
        if (GlobalC::vdwd2_para.flag_vdwd2) //Peize Lin add 2014-04-03, update 2021-03-09
        {
            Vdwd2 vdwd2(GlobalC::ucell, GlobalC::vdwd2_para);
            vdwd2.cal_energy();
            GlobalC::en.evdw = vdwd2.get_energy();
        }
        if (GlobalC::vdwd3_para.flag_vdwd3) //jiyy add 2019-05-18, update 2021-05-02
        {
            Vdwd3 vdwd3(GlobalC::ucell, GlobalC::vdwd3_para);
            vdwd3.cal_energy();
            GlobalC::en.evdw = vdwd3.get_energy();
        }

        // mohan added eiter to count for the electron iteration number, 2021-01-28
        int eiter = 0;
        if (GlobalV::CALCULATION == "md")
        {
#ifdef __LCAO
            if (Exx_Global::Hybrid_Type::No == GlobalC::exx_global.info.hybrid_type)
            {
#endif
                elec.self_consistent(istep - 1);
                eiter = elec.iter;
#ifdef __LCAO
            }
            else if (Exx_Global::Hybrid_Type::Generate_Matrix == GlobalC::exx_global.info.hybrid_type)
            {
                throw std::invalid_argument(TO_STRING(__FILE__) + TO_STRING(__LINE__));
            }
            else // Peize Lin add 2019-03-09
            {
                if (GlobalC::exx_global.info.separate_loop)
                {
                    for (size_t hybrid_step = 0; hybrid_step != GlobalC::exx_global.info.hybrid_step; ++hybrid_step)
                    {
                        elec.self_consistent(istep - 1);
                        eiter += elec.iter;
                        if (elec.iter == 1 || hybrid_step == GlobalC::exx_global.info.hybrid_step - 1) // exx converge
                            break;
                        GlobalC::exx_global.info.set_xcfunc(GlobalC::xcf);
                        GlobalC::exx_lip.cal_exx();
                    }
                }
                else
                {
                    elec.self_consistent(istep - 1);
                    eiter += elec.iter;
                    GlobalC::exx_global.info.set_xcfunc(GlobalC::xcf);
                    elec.self_consistent(istep - 1);
                    eiter += elec.iter;
                }
            }
#endif
        }
        // mohan added 2021-01-28, perform stochastic calculations
        else if (GlobalV::CALCULATION == "md-sto")
        {
            elec_sto.scf_stochastic(istep - 1);
            eiter = elec_sto.iter;
        }

        CE.update_all_pos(GlobalC::ucell);

        if (GlobalC::pot.out_potential == 2)
        {
            std::stringstream ssp;
            std::stringstream ssp_ave;
            ssp << GlobalV::global_out_dir << "ElecStaticPot";
            ssp_ave << GlobalV::global_out_dir << "ElecStaticPot_AVE";
            GlobalC::pot.write_elecstat_pot(ssp.str(), ssp_ave.str()); //output 'Hartree + local pseudopot'
        }

        time_t eend = time(NULL);
        time_t fstart = time(NULL);

        this->callInteraction_PW(GlobalC::ucell.nat, force, stress);
        double potential = GlobalC::en.etot/2;

        if (mdtype == 1 || mdtype == 2)
        {
            mdb.runNVT(istep, potential, force, stress);
        }
        else if (mdtype == 0)
        {
            mdb.runNVE(istep, potential, force, stress);
        }
        else if (mdtype == -1)
        {
            stop = mdb.runFIRE(istep, potential, force, stress);
        }
        else
        {
            WARNING_QUIT("opt_ions", "mdtype should be -1~2!");
        }

        time_t fend = time(NULL);

        CE.save_pos_next(GlobalC::ucell);

        //xiaohui add CE.istep = istep 2014-07-07
        CE.update_istep(istep);

        // charge extrapolation if istep>0.
        CE.extrapolate_charge();

        //reset local potential and initial wave function
        GlobalC::pot.init_pot(istep, GlobalC::pw.strucFac);
<<<<<<< HEAD
        GlobalV::ofs_running << " Setup the new wave functions?" << std::endl;
=======
        //GlobalV::ofs_running << " Setup the new wave functions?\n" << std::endl;
>>>>>>> 8c6c3122
        GlobalC::wf.wfcinit();

        if (GlobalV::OUT_LEVEL == "i")
        {
            double etime_min = difftime(eend, estart) / 60.0;
            double ftime_min = difftime(fend, fstart) / 60.0;
            std::stringstream ss;
            ss << GlobalV::MOVE_IONS << istep;

            std::cout << " " << std::setw(7) << ss.str()
                 << std::setw(5) << eiter
                 << std::setw(15) << std::setprecision(6) << GlobalC::en.etot * Ry_to_eV
                 << std::setw(15) << IMM.get_ediff() * Ry_to_eV
                 << std::setprecision(3)
                 << std::setw(15) << IMM.get_largest_grad() * Ry_to_eV / 0.529177
                 << std::setw(15) << IMM.get_trust_radius()
                 << std::setw(8) << IMM.get_update_iter()
                 << std::setprecision(2) << std::setw(11) << etime_min
                 << std::setw(11) << ftime_min << std::endl;
        }

        ++istep;
    }

    if (GlobalV::OUT_LEVEL == "i")
    {
        std::cout << " ION DYNAMICS FINISHED :)" << std::endl;
    }

    timer::tick("Run_MD_PW", "md_ions_pw");
    return;
}

void Run_MD_PW::md_cells_pw()
{
    TITLE("Run_MD_PW", "md_cells_pw");
    timer::tick("Run_MD_PW", "md_cells_pw");

    GlobalC::wf.allocate(GlobalC::kv.nks);

    GlobalC::UFFT.allocate();

    //=======================
    // init pseudopotential
    //=======================
    GlobalC::ppcell.init(GlobalC::ucell.ntype);

    //=====================
    // init hamiltonian
    // only allocate in the beginning of ELEC LOOP!
    //=====================
    GlobalC::hm.hpw.allocate(GlobalC::wf.npwx, GlobalV::NPOL, GlobalC::ppcell.nkb, GlobalC::pw.nrxx);

    //=================================
    // initalize local pseudopotential
    //=================================
    GlobalC::ppcell.init_vloc(GlobalC::pw.nggm, GlobalC::ppcell.vloc);
    DONE(GlobalV::ofs_running, "LOCAL POTENTIAL");

    //======================================
    // Initalize non local pseudopotential
    //======================================
    GlobalC::ppcell.init_vnl(GlobalC::ucell);
    DONE(GlobalV::ofs_running, "NON-LOCAL POTENTIAL");

    //=========================================================
    // calculate the total local pseudopotential in real space
    //=========================================================
    GlobalC::pot.init_pot(0, GlobalC::pw.strucFac); //atomic_rho, v_of_rho, set_vrs

    GlobalC::pot.newd();

    DONE(GlobalV::ofs_running, "INIT POTENTIAL");

    //==================================================
    // create GlobalC::ppcell.tab_at , for trial wave functions.
    //==================================================
    GlobalC::wf.init_at_1();

    //================================
    // Initial start wave functions
    //================================
    if (GlobalV::NBANDS != 0 || (GlobalV::CALCULATION != "scf-sto" && GlobalV::CALCULATION != "relax-sto" && GlobalV::CALCULATION != "md-sto")) //qianrui add
    {
        GlobalC::wf.wfcinit();
    }
#ifdef __LCAO
    switch (GlobalC::exx_global.info.hybrid_type) // Peize Lin add 2019-03-09
    {
    case Exx_Global::Hybrid_Type::HF:
    case Exx_Global::Hybrid_Type::PBE0:
    case Exx_Global::Hybrid_Type::HSE:
        GlobalC::exx_lip.init(&GlobalC::kv, &GlobalC::wf, &GlobalC::pw, &GlobalC::UFFT, &GlobalC::ucell);
        break;
    case Exx_Global::Hybrid_Type::No:
        break;
    case Exx_Global::Hybrid_Type::Generate_Matrix:
    default:
        throw std::invalid_argument(TO_STRING(__FILE__) + TO_STRING(__LINE__));
    }
#endif

    DONE(GlobalV::ofs_running, "INIT BASIS");

    // ion optimization begins
    // electron density optimization is included in ion optimization

    this->md_ions_pw();

    GlobalV::ofs_running << "\n\n --------------------------------------------" << std::endl;
    GlobalV::ofs_running << std::setprecision(16);
    GlobalV::ofs_running << " !FINAL_ETOT_IS " << GlobalC::en.etot * Ry_to_eV << " eV" << std::endl;
    GlobalV::ofs_running << " --------------------------------------------\n\n" << std::endl;

    timer::tick("Run_MD_PW", "md_cells_pw");
}

void Run_MD_PW::callInteraction_PW(const int& numIon, Vector3<double>* force, matrix& stress_pw)
{
//to call the force of each atom
	matrix fcs;//temp force matrix
	Forces ff;
	ff.init(fcs);
	for(int ion=0;ion<numIon;ion++){
		force[ion].x =fcs(ion, 0)/2.0;
		force[ion].y =fcs(ion, 1)/2.0;
		force[ion].z =fcs(ion, 2)/2.0;
	}
	if(GlobalV::STRESS)
	{
		Stress_PW ss;
		ss.cal_stress(stress_pw);
	}
	return;
}<|MERGE_RESOLUTION|>--- conflicted
+++ resolved
@@ -22,16 +22,6 @@
     delete []force;
 }
 
-Run_MD_PW::Run_MD_PW()
-{
-    force=new Vector3<double>[GlobalC::ucell.nat];
-}
-
-Run_MD_PW::~Run_MD_PW()
-{
-    delete []force;
-}
-
 void Run_MD_PW::md_ions_pw(void)
 {
     TITLE("Run_MD_PW", "md_ions_pw");
@@ -74,7 +64,6 @@
     {
         time_t estart = time(NULL);
 
-<<<<<<< HEAD
         if (GlobalV::OUT_LEVEL == "ie")
         {
             std::cout << " -------------------------------------------" << std::endl;
@@ -84,9 +73,7 @@
             GlobalV::ofs_running << " STEP OF MOLECULAR DYNAMICS : " << istep << std::endl;
             GlobalV::ofs_running << " -------------------------------------------" << std::endl;
         }
-=======
-        Print_Info::print_screen(0, 0, istep);
->>>>>>> 8c6c3122
+
 
     //----------------------------------------------------------
     // about vdw, jiyy add vdwd3 and linpz add vdwd2
@@ -208,11 +195,7 @@
 
         //reset local potential and initial wave function
         GlobalC::pot.init_pot(istep, GlobalC::pw.strucFac);
-<<<<<<< HEAD
-        GlobalV::ofs_running << " Setup the new wave functions?" << std::endl;
-=======
         //GlobalV::ofs_running << " Setup the new wave functions?\n" << std::endl;
->>>>>>> 8c6c3122
         GlobalC::wf.wfcinit();
 
         if (GlobalV::OUT_LEVEL == "i")
@@ -265,6 +248,7 @@
     // only allocate in the beginning of ELEC LOOP!
     //=====================
     GlobalC::hm.hpw.allocate(GlobalC::wf.npwx, GlobalV::NPOL, GlobalC::ppcell.nkb, GlobalC::pw.nrxx);
+    GlobalC::hm.hpw_gpu.allocate(GlobalC::wf.npwx, GlobalV::NPOL, GlobalC::ppcell.nkb, GlobalC::pw.nrxx);
 
     //=================================
     // initalize local pseudopotential
