#include "wavefunc.h"
#include "global.h"
#include "../src_lcao/wavefunc_in_pw.h"
#include "../src_io/winput.h"
#include "../src_io/chi0_hilbert.h"

wavefunc::wavefunc()
{
	allocate_ekb = false;
	out_wf = 0;
}

wavefunc::~wavefunc()
{
	if(GlobalV::test_deconstructor)
	{
		std::cout << " ~wavefunc()" << std::endl;
	}
	if(allocate_ekb)
	{
		// bug still remains, hard to find!
		// it might be somewhere out there,
		// may be in diagH_LAPACK.
		// I don't know why.......
		// mohan 2010-08-08
		//for(int ik=0; ik<GlobalC::kv.nks-1; ik++) delete[] ekb[ik];
		//delete[] ekb;
	}
}

void wavefunc::allocate_ekb_wg(const int nks)
{
    ModuleBase::TITLE("wavefunc","init_local");
    this->npwx = this->setupIndGk(GlobalC::pw, nks);

	// band energies
	this->ekb = new double*[nks];
	for(int ik=0; ik<nks; ik++)
	{
		ekb[ik] = new double[GlobalV::NBANDS];
		ModuleBase::GlobalFunc::ZEROS(ekb[ik],GlobalV::NBANDS);
	}
	this->allocate_ekb = true;

	// the weight of each k point and band
    this->wg.create(nks, GlobalV::NBANDS);
    ModuleBase::Memory::record("wavefunc","ekb",nks*GlobalV::NBANDS,"double");
    ModuleBase::Memory::record("wavefunc","wg",nks*GlobalV::NBANDS,"double");

    return;
}

void wavefunc::allocate(const int nks)
<<<<<<< HEAD
{
	TITLE("wavefunc","allocate");
=======
{	
	ModuleBase::TITLE("wavefunc","allocate");
>>>>>>> df588d58

	this->npwx = this->setupIndGk(GlobalC::pw, nks);
	ModuleBase::GlobalFunc::OUT(GlobalV::ofs_running,"npwx",npwx);

	assert(npwx > 0);
	assert(nks > 0);
	if( (GlobalV::CALCULATION!="scf-sto" && GlobalV::CALCULATION!="relax-sto" && GlobalV::CALCULATION!="md-sto") ) //qianrui add
	assert(GlobalV::NBANDS > 0);

	// allocate for kinetic energy
	delete[] g2kin;
	this->g2kin = new double[npwx];
	ModuleBase::GlobalFunc::ZEROS(g2kin, npwx);
	ModuleBase::Memory::record("wavefunc","g2kin",npwx,"double");

	// if use spin orbital, do not double nks but double allocate evc and wanf2.
	int prefactor = 1;
	if(GlobalV::NSPIN==4) prefactor = GlobalV::NPOL;//added by zhengdy-soc

	this->ekb = new double*[nks];
	for(int ik=0; ik<nks; ik++)
	{
		ekb[ik] = new double[GlobalV::NBANDS];
		ModuleBase::GlobalFunc::ZEROS(ekb[ik], GlobalV::NBANDS);
	}
	this->allocate_ekb = true;

	// the weight of each k point and band
	this->wg.create(nks, GlobalV::NBANDS);
	ModuleBase::Memory::record("wavefunc","et",nks*GlobalV::NBANDS,"double");
	ModuleBase::Memory::record("wavefunc","wg",nks*GlobalV::NBANDS,"double");

	delete[] evc;
	delete[] wanf2;

	const int nks2 = nks;

	if(GlobalV::CALCULATION=="nscf" && GlobalC::wf.mem_saver==1)
	{
		// mohan add 2010-09-07
<<<<<<< HEAD
		this->evc = new ComplexMatrix[1];
		this->wanf2 = new ComplexMatrix[1];

=======
		this->evc = new ModuleBase::ComplexMatrix[1];
		this->wanf2 = new ModuleBase::ComplexMatrix[1];
		
>>>>>>> df588d58
		// //added by zhengdy-soc
		evc[0].create(GlobalV::NBANDS, npwx * GlobalV::NPOL);

		if(GlobalV::BASIS_TYPE=="lcao_in_pw")
		{
			wanf2[0].create(GlobalV::NLOCAL, npwx * GlobalV::NPOL);
<<<<<<< HEAD
			std::cout << " Memory for wanf2 (MB): " <<
				Memory::record("wavefunc","wanf2",GlobalV::NLOCAL*(prefactor*npwx),"complexmatrix") << std::endl;
		}
		std::cout << " MEMORY FOR PSI (MB)  : " <<
			Memory::record("wavefunc","evc",GlobalV::NBANDS*(prefactor*npwx),"complexmatrix") << std::endl;
=======
			std::cout << " Memory for wanf2 (MB): " << 
				ModuleBase::Memory::record("wavefunc","wanf2",GlobalV::NLOCAL*(prefactor*npwx),"complexmatrix") << std::endl;
		}
		std::cout << " MEMORY FOR PSI (MB)  : " << 
			ModuleBase::Memory::record("wavefunc","evc",GlobalV::NBANDS*(prefactor*npwx),"complexmatrix") << std::endl;
>>>>>>> df588d58
	}
	else
	{
		this->evc = new ModuleBase::ComplexMatrix [nks2];
		this->wanf2 = new ModuleBase::ComplexMatrix [nks2];

		for (int ik = 0; ik < nks2; ik++)
		{
			this->evc[ik].create(GlobalV::NBANDS, npwx * GlobalV::NPOL);//added by zhengdy-soc

			//Mohan add 2010-1-10
			if((GlobalV::BASIS_TYPE=="lcao" || GlobalV::BASIS_TYPE=="lcao_in_pw") || winput::out_spillage==2)
			{
				this->wanf2[ik].create(GlobalV::NLOCAL, npwx * GlobalV::NPOL);//added by zhengdy-soc
			}
		};

<<<<<<< HEAD
		std::cout << " MEMORY FOR PSI (MB)  : " <<
		Memory::record("wavefunc","evc",nks2*GlobalV::NBANDS*(prefactor*npwx),"complexmatrix") << std::endl;
=======
		std::cout << " MEMORY FOR PSI (MB)  : " << 
		ModuleBase::Memory::record("wavefunc","evc",nks2*GlobalV::NBANDS*(prefactor*npwx),"complexmatrix") << std::endl;
>>>>>>> df588d58
	}

	//showMemStats();
	return;
}

//===================================================================
// This routine computes an estimate of the start_ wavefunctions
// from superposition of atomic wavefunctions or random wave functions.
//===================================================================
#include "occupy.h"
void wavefunc::wfcinit(void)
{
    ModuleBase::TITLE("wavefunc","wfcinit");
    ModuleBase::timer::tick("wavefunc","wfcinit");

    this->wfcinit_k();

    GlobalC::en.demet = 0.0;

    //================================
    // Occupations are computed here
    //================================
	if(GlobalV::BASIS_TYPE=="pw")
	{
		// mohan fix bug 2011-02-25,
		// in nscf, occupations is not needed,
		if(GlobalV::CALCULATION=="scf" || GlobalV::CALCULATION=="md" || GlobalV::CALCULATION=="relax") //pengfei 2014-10-13
		{
    		Occupy::calculate_weights();
		}
	}
    if (GlobalV::test_wf>2)
    {
        GlobalC::out.printrm(GlobalV::ofs_running, " wg  ",  wg);
        this->check_psi(evc);
    }

    ModuleBase::timer::tick("wavefunc","wfcinit");
    return;
}

int wavefunc::get_starting_nw(void)const
{
    if (start_wfc == "file")
    {
		throw std::runtime_error("wavefunc::get_starting_nw. start_ wfc from file: not implemented yet! "+ModuleBase::GlobalFunc::TO_STRING(__FILE__)+" line "+ModuleBase::GlobalFunc::TO_STRING(__LINE__)); 	// Peize Lin change 2019-05-01
        //ModuleBase::WARNING_QUIT("wfcinit_k","\n start_ wfc from file: not implemented yet!");
        //**********************************************************************
        // ... read the wavefunction into memory (if it is not done in c_bands)
        //**********************************************************************
    }
    else if (start_wfc.substr(0,6) == "atomic")
    {
        if (GlobalC::ucell.natomwfc >= GlobalV::NBANDS)
        {
            if(GlobalV::test_wf)GlobalV::ofs_running << " Start wave functions are all pseudo atomic wave functions." << std::endl;
        }
        else
        {
            if(GlobalV::test_wf)GlobalV::ofs_running << " Start wave functions are atomic + "
            << GlobalV::NBANDS - GlobalC::ucell.natomwfc
            << " random wave functions." << std::endl;
        }
        return max(GlobalC::ucell.natomwfc,  GlobalV::NBANDS);
    }
    else if (start_wfc == "random")
    {
        if(GlobalV::test_wf)GlobalV::ofs_running << " Start wave functions are all random." << std::endl;
        return GlobalV::NBANDS;
    }
    else
    {
		throw std::runtime_error("wavefunc::get_starting_nw. Don't know what to do! Please Check source code! "+ModuleBase::GlobalFunc::TO_STRING(__FILE__)+" line "+ModuleBase::GlobalFunc::TO_STRING(__LINE__)); 	// Peize Lin change 2019-05-01
        //ModuleBase::WARNING_QUIT("get_starting_nw","Don't know what to do! Please Check source code!");
    }
}



#ifdef __LCAO
void wavefunc::LCAO_in_pw_k(const int &ik, ModuleBase::ComplexMatrix &wvf)
{
	ModuleBase::TITLE("wavefunc","LCAO_in_pw_k");
	ModuleBase::timer::tick("wavefunc","LCAO_in_pw_k");

	assert(GlobalV::BASIS_TYPE=="lcao_in_pw");

	static bool ltable = false;

	if(!ltable)
	{
		this->table_local.create(GlobalC::ucell.ntype, GlobalC::ucell.nmax_total, GlobalV::NQX);

		// GlobalC::ORB.orbital_file: file name of the numerical atomic orbitals (NAOs)
		// table_local: generate one-dimensional table for NAOs
		Wavefunc_in_pw::make_table_q(GlobalC::ORB.orbital_file, this->table_local);
		ltable = true;
	}

	Wavefunc_in_pw::produce_local_basis_in_pw(ik, wvf, this->table_local);

	//-------------------------------------------------------------
	// (2) diago to get GlobalC::wf.ekb, then the weights can be calculated.
	//-------------------------------------------------------------
    GlobalC::hm.hpw.allocate(this->npwx, GlobalV::NPOL, GlobalC::ppcell.nkb, GlobalC::pw.nrxx);
	GlobalC::hm.hpw.init_k(ik);

	//GlobalC::hm.diagH_subspace(ik ,GlobalV::NLOCAL, GlobalV::NBANDS, wvf, wvf, ekb[ik]);
//	for(int ib=0; ib<GlobalV::NBANDS; ib++)
//	{
//		std::cout << " ib=" << ib << " e=" << ekb[ik][ib] << std::endl;
//	}

//	ModuleBase::GlobalFunc::DONE(GlobalV::ofs_running,"CONSTRUCT_LOCAL_BASIS_IN_PW");

	ModuleBase::timer::tick("wavefunc","LCAO_in_pw_k");
	return;
}


void wavefunc::LCAO_in_pw_k_q(const int &ik, ModuleBase::ComplexMatrix &wvf, ModuleBase::Vector3<double> q)   // pengfei  2016-11-23
{
	ModuleBase::TITLE("wavefunc","LCAO_in_pw_k_q");
	ModuleBase::timer::tick("wavefunc","LCAO_in_pw_k_q");
	//assert(LOCAL_BASIS==4); xiaohui modify 2013-09-01
	assert(GlobalV::BASIS_TYPE=="lcao_in_pw"); //xiaohui add 2013-09-01. Attention! How about "BASIS_TYPE=="lcao""???

	Wavefunc_in_pw::produce_local_basis_q_in_pw(ik, wvf, this->table_local, q);

	ModuleBase::timer::tick("wavefunc","LCAO_in_pw_k_q");
	return;
}
#endif


void wavefunc::diago_PAO_in_pw_k(const int &ik, ModuleBase::ComplexMatrix &wvf)
{
<<<<<<< HEAD
	TITLE("wavefunc","diago_PAO_in_pw_k");
=======
	ModuleBase::TITLE("wavefunc","diago_PAO_in_pw_k");

>>>>>>> df588d58
	GlobalC::hm.hpw.init_k(ik);
    this->diago_PAO_in_pw_k2(ik, wvf);

	return;
}

void wavefunc::diago_PAO_in_pw_k2(const int &ik, ModuleBase::ComplexMatrix &wvf)
{
	ModuleBase::TITLE("wavefunc","diago_PAO_in_pw_k2");
	// (6) Prepare for atmoic orbitals or random orbitals
	const int starting_nw = this->get_starting_nw();
	assert(starting_nw > 0);

	ModuleBase::ComplexMatrix wfcatom(starting_nw, npwx * GlobalV::NPOL);//added by zhengdy-soc
	if(GlobalV::test_wf)ModuleBase::GlobalFunc::OUT(GlobalV::ofs_running, "starting_nw", starting_nw);
	if(start_wfc.substr(0,6)=="atomic")
	{
		this->atomic_wfc(ik, this->npw, GlobalC::ucell.lmax_ppwf, wfcatom, GlobalC::ppcell.tab_at, GlobalV::NQX, GlobalV::DQ);
		if( start_wfc == "atomic+random" && starting_nw == GlobalC::ucell.natomwfc )//added by qianrui 2021-5-16
		{
			this->atomicrandom(wfcatom,0,starting_nw,ik);
		}

		//====================================================
		// If not enough atomic wfc are available, complete
		// with random wfcs
		//====================================================
		this->random(wfcatom, GlobalC::ucell.natomwfc, GlobalV::NBANDS, ik);
	}
	else if(start_wfc=="random")
	{
			this->random(wfcatom,0,GlobalV::NBANDS,ik);
	}

	// (7) Diago with cg method.
	double *etatom  = new double[starting_nw];
	ModuleBase::GlobalFunc::ZEROS(etatom, starting_nw);
	//if(GlobalV::DIAGO_TYPE == "cg") xiaohui modify 2013-09-02
	if(GlobalV::KS_SOLVER=="cg") //xiaohui add 2013-09-02
	{
		GlobalC::hm.diagH_subspace(ik ,starting_nw, GlobalV::NBANDS, wfcatom, wfcatom, etatom);
	}

	/*
	GlobalV::ofs_running << " " << "ik = " << ik << " Bands(eV)" << std::endl;
	for (int ib=0;ib<starting_nw;ib++)
	{
		GlobalV::ofs_running << " " << std::setw(15) << etatom[ib]*Ry_to_eV << std::endl;
	}
	*/

	assert(wvf.nr <= wfcatom.nr);
	for (int ib=0; ib<GlobalV::NBANDS; ib++)
	{
		for (int ig=0; ig<this->npwx; ig++)
		{
			wvf(ib, ig) = wfcatom(ib, ig);
			if(GlobalV::NPOL==2) wvf(ib,ig + this->npwx) = wfcatom(ib,ig + this->npwx);
		}
	}

	//added by zhengdy-soc
/*	for(int i = 0;i<starting_nw;i++)
	{
		ekb[ik][i] = etatom[i];
	}*/
	delete[] etatom;
}

void wavefunc::wfcinit_k(void)
{
	ModuleBase::TITLE("wavefunc","wfcinit_k");

	if(mem_saver)
	{
		return;
	}

	for(int ik=0; ik<GlobalC::kv.nks; ik++)
	{
		if (GlobalV::BASIS_TYPE=="pw")
		{
			// get the wave functions
			// by first diagolize PAO
			// wave functions.
			this->diago_PAO_in_pw_k(ik, GlobalC::wf.evc[ik]);
		}
#ifdef __LCAO
		else if(GlobalV::BASIS_TYPE=="lcao_in_pw")
		{
			// just get the numerical local basis wave functions
			// in plane wave basis
			this->LCAO_in_pw_k(ik, GlobalC::wf.wanf2[ik]);
		}
#endif
	}

	//---------------------------------------------------
	//  calculte the overlap <i,0 | e^{i(q+G)r} | j,R>
	//---------------------------------------------------
#ifdef __LCAO
	if((!GlobalC::chi0_hilbert.epsilon) && GlobalC::chi0_hilbert.kmesh_interpolation )    // pengfei  2016-11-23
	{
		GlobalC::chi0_hilbert.Parallel_G();    // for parallel: make sure in each core, G(all_gcars(GlobalC::pw.gcars))  are the same

		// iw1->i, iw2->j, R store the positions of the neighbor unitcells that |i,0> and |j,R> have overlaps
		R = new ModuleBase::Vector3<int>** [GlobalV::NLOCAL];
		for(int iw1=0; iw1<GlobalV::NLOCAL; iw1++)
		{
			R[iw1] = new ModuleBase::Vector3<int>* [GlobalV::NLOCAL];
			for(int iw2=0; iw2<GlobalV::NLOCAL; iw2++)
			{
				R[iw1][iw2] = new ModuleBase::Vector3<int>[GlobalC::chi0_hilbert.lcao_box[0]*GlobalC::chi0_hilbert.lcao_box[1]*GlobalC::chi0_hilbert.lcao_box[2]];
			}
		}

		Rmax = new int* [GlobalV::NLOCAL];
		for(int iw=0; iw<GlobalV::NLOCAL; iw++)
		{
			Rmax[iw] = new int[GlobalV::NLOCAL];
		}

		int NR; // The Max number of the overlaps for each iw1,iw2;
		NR = get_R(GlobalC::chi0_hilbert.lcao_box[0],GlobalC::chi0_hilbert.lcao_box[1],GlobalC::chi0_hilbert.lcao_box[2]);

		// store the overlap relationship to "nearest.dat"
		std::stringstream ss;
		ss << GlobalV::global_out_dir <<"nearest.dat";
		std::ofstream ofs(ss.str().c_str());
		ofs << NR << std::endl;
		std::cout <<"NR = "<<NR<<std::endl;    // Max
		for(int iw1=0; iw1<GlobalV::NLOCAL; iw1++)
		{
			for(int iw2=0; iw2<GlobalV::NLOCAL; iw2++)
			{
				ofs<<iw1<<"   "<<iw2<<"    "<<Rmax[iw1][iw2]<<std::endl;   // iw1, iw2, and how many overlaps between iw1 and iw2
				for(int i=0; i<Rmax[iw1][iw2]; i++)
				{
					ofs<<R[iw1][iw2][i].x<<"  "<<R[iw1][iw2][i].y<<"  "<<R[iw1][iw2][i].z<<std::endl;   // positions
				}
			}
		}
		ofs.close();

		int NG = GlobalC::chi0_hilbert.dim;  // chi0's dimension

		std::complex<double> ***wanf2_q;    // <j,0 | k+G+q>

		wanf2_q = new std::complex<double> **[GlobalC::kv.nks];
		for(int ik=0; ik<GlobalC::kv.nks; ik++)
		{
			wanf2_q[ik] = new std::complex<double> *[GlobalV::NLOCAL];
			for(int iw=0; iw<GlobalV::NLOCAL; iw++)
			{
				wanf2_q[ik][iw] = new std::complex<double>[npwx];
			}
		}

		std::complex<double> overlap_aux[GlobalV::NLOCAL][GlobalV::NLOCAL][NG][NR];     // <i,0 | e^{i(q+G)r} | j,R>
		std::complex<double> overlap[GlobalV::NLOCAL][GlobalV::NLOCAL][NG][NR];
		double overlap_aux_R[GlobalV::NLOCAL][GlobalV::NLOCAL][NG][NR];       //real part
		double overlap_R[GlobalV::NLOCAL][GlobalV::NLOCAL][NG][NR];
		double overlap_aux_I[GlobalV::NLOCAL][GlobalV::NLOCAL][NG][NR];       //imag part
		double overlap_I[GlobalV::NLOCAL][GlobalV::NLOCAL][NG][NR];
<<<<<<< HEAD

		ComplexMatrix Mat;
		Mat.create(GlobalV::NLOCAL,npwx);
		Vector3<double> qg; // q+G
		Vector3<double> gkqg, Rcar[GlobalV::NLOCAL][GlobalV::NLOCAL][NR];  // k+G+qg, Rcartesian

=======
		
		ModuleBase::ComplexMatrix Mat;
		Mat.create(GlobalV::NLOCAL,npwx);
		ModuleBase::Vector3<double> qg; // q+G
		ModuleBase::Vector3<double> gkqg, Rcar[GlobalV::NLOCAL][GlobalV::NLOCAL][NR];  // k+G+qg, Rcartesian
		
>>>>>>> df588d58
		for(int iw1=0;iw1<GlobalV::NLOCAL; iw1++)
		{
			for(int iw2=0; iw2<GlobalV::NLOCAL; iw2++)
			{
				for(int i=0; i<NR; i++)
				{
					Rcar[iw1][iw2][i].x = 0.0; Rcar[iw1][iw2][i].y = 0.0;Rcar[iw1][iw2][i].z = 0.0;
				}
			}
		}

		for(int iw1=0; iw1<GlobalV::NLOCAL; iw1++)
		{
			for(int iw2=0; iw2<GlobalV::NLOCAL; iw2++)
			{
				for(int i=0; i<Rmax[iw1][iw2]; i++)
				{
					Rcar[iw1][iw2][i].x = GlobalC::ucell.latvec.e11 * R[iw1][iw2][i].x
					+ GlobalC::ucell.latvec.e21 * R[iw1][iw2][i].y + GlobalC::ucell.latvec.e31 * R[iw1][iw2][i].z;
					Rcar[iw1][iw2][i].y = GlobalC::ucell.latvec.e12 * R[iw1][iw2][i].x
					+ GlobalC::ucell.latvec.e22 * R[iw1][iw2][i].y + GlobalC::ucell.latvec.e32 * R[iw1][iw2][i].z;
					Rcar[iw1][iw2][i].z = GlobalC::ucell.latvec.e13 * R[iw1][iw2][i].x
					+ GlobalC::ucell.latvec.e23 * R[iw1][iw2][i].y + GlobalC::ucell.latvec.e33 * R[iw1][iw2][i].z;
				}
			}
		}


		double arg;
		std::complex<double> phase;
		for(int iq=0; iq<GlobalC::chi0_hilbert.nq; iq++)
		{
			for(int iw1=0; iw1<GlobalV::NLOCAL; iw1++)
			{
				for(int iw2=0; iw2<GlobalV::NLOCAL; iw2++)
				{
					for(int ig=0; ig<NG; ig++)
					{
						ModuleBase::GlobalFunc::ZEROS( overlap_aux[iw1][iw2][ig], NR);
					}
				}
			}
		}

		// main
		for(int iq=0; iq<GlobalC::chi0_hilbert.nq; iq++)    // loop over iq
		{
			for(int iw1=0; iw1<GlobalV::NLOCAL; iw1++)
			{
				for(int iw2=0; iw2<GlobalV::NLOCAL; iw2++)
				{
					for(int ig=0; ig<NG; ig++)
					{
						ModuleBase::GlobalFunc::ZEROS( overlap_aux[iw1][iw2][ig], NR);
					}
				}
			}

			for(int g=0; g<NG; g++)    // loop over ig
			{
				qg.x = GlobalC::chi0_hilbert.qcar[iq][0] + GlobalC::chi0_hilbert.all_gcar[g].x;
				qg.y = GlobalC::chi0_hilbert.qcar[iq][1] + GlobalC::chi0_hilbert.all_gcar[g].y;
				qg.z = GlobalC::chi0_hilbert.qcar[iq][2] + GlobalC::chi0_hilbert.all_gcar[g].z;
				std::cout <<"qg = "<<qg.x<<" "<<qg.y<<" "<<qg.z<<std::endl;
				for(int ik=0; ik<GlobalC::kv.nks; ik++)
				{
					this->LCAO_in_pw_k_q(ik, Mat, qg);
					for(int iw=0; iw<GlobalV::NLOCAL; iw++)
					{
						for(int ig=0; ig<GlobalC::kv.ngk[ik]; ig++)
						{
							wanf2_q[ik][iw][ig] = Mat(iw,ig);
						}
					}
				}
				for(int iw1=0; iw1<GlobalV::NLOCAL; iw1++)    // loop over iw1
				{
					for(int iw2=0; iw2<GlobalV::NLOCAL; iw2++)  // loop over iw2
					{
						for(int ik=0;ik<GlobalC::kv.nks;ik++)         // loop over ik
						{
							for(int ig=0;ig<GlobalC::kv.ngk[ik];ig++)    // loop over ig
							{
								gkqg = GlobalC::pw.get_GPlusK_cartesian(ik, GlobalC::wf.igk(ik, ig)) + qg;
								for(int ir=0; ir<Rmax[iw1][iw2]; ir++)   // Rmax
								{
									arg = gkqg * Rcar[iw1][iw2][ir] * ModuleBase::TWO_PI;
									phase = std::complex<double>( cos(arg),  -sin(arg) );
									overlap_aux[iw1][iw2][g][ir] += conj(GlobalC::wf.wanf2[ik](iw1,ig))
									* wanf2_q[ik][iw2][ig] * phase/static_cast<double>(GlobalC::kv.nks);
									// Peize Lin add static_cast 2018-07-14
								}
							}
						}
					}
				}
			}

			for(int g=0; g<NG; g++)
			{
				for(int iw1=0; iw1<GlobalV::NLOCAL; iw1++)
				{
					for(int iw2=0; iw2<GlobalV::NLOCAL; iw2++)
					{
						for(int ir=0; ir<NR; ir++)
						{
							overlap_aux_R[iw1][iw2][g][ir] = overlap_aux[iw1][iw2][g][ir].real();
							overlap_aux_I[iw1][iw2][g][ir] = overlap_aux[iw1][iw2][g][ir].imag();
						}
					}
				}
			}

#ifdef __MPI
			MPI_Allreduce(overlap_aux_R,overlap_R,GlobalV::NLOCAL * GlobalV::NLOCAL * NG * NR,MPI_DOUBLE,MPI_SUM,POOL_WORLD);
			MPI_Allreduce(overlap_aux_I,overlap_I,GlobalV::NLOCAL * GlobalV::NLOCAL * NG * NR,MPI_DOUBLE,MPI_SUM,POOL_WORLD);
#endif

			for(int g=0; g<NG; g++)
			{
				for(int iw1=0; iw1<GlobalV::NLOCAL; iw1++)
				{
					for(int iw2=0; iw2<GlobalV::NLOCAL; iw2++)
					{
						for(int ir=0; ir<NR; ir++)
						{
							overlap[iw1][iw2][g][ir] = std::complex<double>( overlap_R[iw1][iw2][g][ir],
							overlap_I[iw1][iw2][g][ir]);
						}
					}
				}
			}

			//------------------------------
			// store the overlap in q_(iq)
			//------------------------------
			std::stringstream ss1;
			ss1 << GlobalV::global_out_dir <<"q_"<<iq;
			std::ofstream ofs1(ss1.str().c_str());
			ofs1<<NG<<std::endl;
			for(int g=0; g<NG; g++)
			{
				for(int iw1=0; iw1<GlobalV::NLOCAL; iw1++)
				{
					for(int iw2=0; iw2<GlobalV::NLOCAL; iw2++)
					{
						for(int ir=0; ir<Rmax[iw1][iw2]; ir++)
						{
							ofs1<<overlap[iw1][iw2][g][ir]<<"  ";
						}
						ofs1<<std::endl;
					}
				}
				// mohan update 2021-02-24
				ofs1<<std::endl; ofs1<<std::endl;
			}
			ofs1.close();
		}

		for(int iw1=0; iw1<GlobalV::NLOCAL; iw1++)
		{
			for(int iw2=0; iw2<GlobalV::NLOCAL; iw2++)
			{
				delete[] R[iw1][iw2];
			}
			delete[] R[iw1];
		}
		delete[] R;

		for(int iw=0; iw<GlobalV::NLOCAL; iw++)
		{
			delete[] Rmax[iw];
		}
		delete[] Rmax;

		for(int ik=0; ik<GlobalC::kv.nks; ik++)
		{
			for(int iw=0; iw<GlobalV::NLOCAL; iw++)
			{
				delete[] wanf2_q[ik][iw];
			}
			delete[] wanf2_q[ik];
		}
		delete[] wanf2_q;

	}
#endif

	return;
}

//--------------------------------------------
// get the nearest unitcell positions
// that exist overlaps between two orbitals
// iw1 and iw2
//--------------------------------------------
int wavefunc::get_R(int ix, int iy, int iz)   // pengfei 2016-11-23
{
	int count;
	ModuleBase::Vector3<double> r,r1,r2;

	for(int iw1=0; iw1<GlobalV::NLOCAL; iw1++)
	{
		for(int iw2=0; iw2<GlobalV::NLOCAL; iw2++)
		{
			int it1 = iw2it(iw1); int ia1 = iw2ia(iw1);
			int it2 = iw2it(iw2); int ia2 = iw2ia(iw2);
			//std::cout <<"iw1= "<<iw1<<" iw2= "<<iw2<<" it1= "<<it1<<" ia1= "<<ia1<<" it2= "<<it2<<" ia2= "<<ia2<<std::endl;
			count = 0;

			for(int nx=-int(ix/2);nx<=int(ix/2);nx++)
			{
				for(int ny=-int(iy/2);ny<=int(iy/2);ny++)
				{
					for(int nz=-int(iz/2);nz<=int(iz/2);nz++)
					{
						//std::cout <<"count = "<<count<<std::endl;
						//std::cout<<"nx= "<<nx<<" ny= "<<ny<<" nz= "<<nz<<std::endl;
						r1.x = GlobalC::ucell.atoms[it1].tau[ia1].x * GlobalC::ucell.lat0;
						r1.y = GlobalC::ucell.atoms[it1].tau[ia1].y * GlobalC::ucell.lat0;
						r1.z = GlobalC::ucell.atoms[it1].tau[ia1].z * GlobalC::ucell.lat0;
						r2.x = (GlobalC::ucell.atoms[it2].tau[ia2].x
						+ GlobalC::ucell.latvec.e11 * nx + GlobalC::ucell.latvec.e21 * ny + GlobalC::ucell.latvec.e31 * nz) * GlobalC::ucell.lat0;
						r2.y = (GlobalC::ucell.atoms[it2].tau[ia2].y
						+ GlobalC::ucell.latvec.e12 * nx + GlobalC::ucell.latvec.e22 * ny + GlobalC::ucell.latvec.e32 * nz) * GlobalC::ucell.lat0;
						r2.z = (GlobalC::ucell.atoms[it2].tau[ia2].z
						+ GlobalC::ucell.latvec.e13 * nx + GlobalC::ucell.latvec.e23 * ny + GlobalC::ucell.latvec.e33 * nz) * GlobalC::ucell.lat0;
						r = r2 - r1;
						double distance = sqrt(r*r);

						if(distance < (GlobalC::ucell.atoms[it1].Rcut + GlobalC::ucell.atoms[it2].Rcut))
						{
							R[iw1][iw2][count].x = nx;
							R[iw1][iw2][count].y = ny;
							R[iw1][iw2][count].z = nz;
							count++;
						}
					}
				}
			}
			Rmax[iw1][iw2] = count;
		}
	}

	int NR = 0;
	for(int iw1=0;iw1<GlobalV::NLOCAL;iw1++)
	{
		for(int iw2=0;iw2<GlobalV::NLOCAL;iw2++)
		{
			if(Rmax[iw1][iw2] > NR)
			{
				NR = Rmax[iw1][iw2];
			}
		}
	}

	return NR;
}


int wavefunc::iw2it( int iw)    // pengfei 2016-11-23
{
    int ic, type;
    ic =0;
    for(int it =0; it<GlobalC::ucell.ntype; it++)
	{
        for(int ia = 0; ia<GlobalC::ucell.atoms[it].na; ia++)
        {
            for(int L=0; L<GlobalC::ucell.atoms[it].nwl+1; L++)
			{
                for(int N=0; N<GlobalC::ucell.atoms[it].l_nchi[L]; N++)
                {
                    for(int i=0; i<(2*L+1); i++)
                    {
                        if(ic == iw)
                        {
                           type = it;
                        }
                        ic++;
					}
                }
			}
        }
	}
    return type;
}

int wavefunc::iw2ia( int iw)    // pengfei 2016-11-23
{
	int ic, na;
	ic =0;
	for(int it =0; it<GlobalC::ucell.ntype; it++)
	{
		for(int ia = 0; ia<GlobalC::ucell.atoms[it].na; ia++)
		{
			for(int L=0; L<GlobalC::ucell.atoms[it].nwl+1; L++)
				for(int N=0; N<GlobalC::ucell.atoms[it].l_nchi[L]; N++)
				{
					for(int i=0; i<(2*L+1); i++)
					{
						if(ic == iw)
						{
							na = ia;
						}
						ic++;
					}
				}
		}
	}
	return na;
}

//LiuXh add a new function here,
//20180515
void wavefunc::init_after_vc(const int nks)
{
    static bool done_once = false;
    if(done_once)
    {
        //return; //LiuXh add 2017-12-12
    }
    else
    {
        done_once = true;
    }

    ModuleBase::TITLE("wavefunc","init");
    //this->npwx = this->setupIndGk(GlobalC::pw, nks);
    ModuleBase::GlobalFunc::OUT(GlobalV::ofs_running,"npwx",npwx);

    assert(npwx > 0);
    assert(nks > 0);
    assert(GlobalV::NBANDS > 0);

    delete[] g2kin;
    this->g2kin = new double[npwx];   // [npw],kinetic energy
    ModuleBase::GlobalFunc::ZEROS(g2kin, npwx);
    ModuleBase::Memory::record("wavefunc","g2kin",npwx,"double");
    if(GlobalV::test_wf)ModuleBase::GlobalFunc::OUT(GlobalV::ofs_running,"g2kin allocation","Done");

    int prefactor = 1;
    this->ekb = new double*[nks];
    for(int ik=0; ik<nks; ik++)
    {
        ekb[ik] = new double[GlobalV::NBANDS];
        ModuleBase::GlobalFunc::ZEROS(ekb[ik], GlobalV::NBANDS);
    }
    this->allocate_ekb = true;

    this->wg.create(nks, GlobalV::NBANDS);       // the weight of each k point and band
    ModuleBase::Memory::record("wavefunc","et",nks*GlobalV::NBANDS,"double");
    ModuleBase::Memory::record("wavefunc","wg",nks*GlobalV::NBANDS,"double");
    if(GlobalV::test_wf)ModuleBase::GlobalFunc::OUT(GlobalV::ofs_running, "et allocation","Done");
    if(GlobalV::test_wf)ModuleBase::GlobalFunc::OUT(GlobalV::ofs_running, "wg allocation","Done");

    delete[] evc;
    delete[] wanf2;

    const int nks2 = nks * prefactor;

    if(GlobalV::CALCULATION=="nscf" && GlobalC::wf.mem_saver==1)
    {
        this->evc = new ModuleBase::ComplexMatrix[1];
        this->wanf2 = new ModuleBase::ComplexMatrix[1];

        evc[0].create(GlobalV::NBANDS*prefactor, npwx);
        if(GlobalV::BASIS_TYPE=="lcao_in_pw")
        {
            wanf2[0].create(GlobalV::NLOCAL*prefactor, npwx);
            std::cout << " Memory for wanf2 (MB): " <<
            ModuleBase::Memory::record("wavefunc","wanf2",(GlobalV::NLOCAL*prefactor)*npwx,"complexmatrix") << std::endl;
        }
        std::cout << " MEMORY FOR PSI (MB)  : " <<
        ModuleBase::Memory::record("wavefunc","evc",(GlobalV::NBANDS*prefactor)*npwx,"complexmatrix") << std::endl;
    }
    else
    {
        this->evc = new ModuleBase::ComplexMatrix [nks2];
        this->wanf2 = new ModuleBase::ComplexMatrix [nks2];

        for (int ik = 0; ik < nks2; ik++)
        {
            this->evc[ik].create(GlobalV::NBANDS*prefactor, npwx);

            if((GlobalV::BASIS_TYPE=="lcao" || GlobalV::BASIS_TYPE=="lcao_in_pw") || winput::out_spillage==2)
            {
                this->wanf2[ik].create(GlobalV::NLOCAL, npwx);
            }
        }

        std::cout << " MEMORY FOR PSI (MB)  : " <<
        ModuleBase::Memory::record("wavefunc","evc",(nks*prefactor)*(GlobalV::NBANDS*prefactor)*npwx,"complexmatrix") << std::endl;
    }

    if(GlobalV::test_wf)
    {
        ModuleBase::GlobalFunc::OUT(GlobalV::ofs_running,"evc allocation","Done");
        if(GlobalV::BASIS_TYPE=="lcao" || GlobalV::BASIS_TYPE=="lcao_in_pw")
        {
            ModuleBase::GlobalFunc::OUT(GlobalV::ofs_running,"wanf2 allocation","Done");
        }
    }

    return;
}<|MERGE_RESOLUTION|>--- conflicted
+++ resolved
@@ -51,13 +51,8 @@
 }
 
 void wavefunc::allocate(const int nks)
-<<<<<<< HEAD
-{
-	TITLE("wavefunc","allocate");
-=======
 {	
 	ModuleBase::TITLE("wavefunc","allocate");
->>>>>>> df588d58
 
 	this->npwx = this->setupIndGk(GlobalC::pw, nks);
 	ModuleBase::GlobalFunc::OUT(GlobalV::ofs_running,"npwx",npwx);
@@ -98,34 +93,20 @@
 	if(GlobalV::CALCULATION=="nscf" && GlobalC::wf.mem_saver==1)
 	{
 		// mohan add 2010-09-07
-<<<<<<< HEAD
-		this->evc = new ComplexMatrix[1];
-		this->wanf2 = new ComplexMatrix[1];
-
-=======
 		this->evc = new ModuleBase::ComplexMatrix[1];
 		this->wanf2 = new ModuleBase::ComplexMatrix[1];
 		
->>>>>>> df588d58
 		// //added by zhengdy-soc
 		evc[0].create(GlobalV::NBANDS, npwx * GlobalV::NPOL);
 
 		if(GlobalV::BASIS_TYPE=="lcao_in_pw")
 		{
 			wanf2[0].create(GlobalV::NLOCAL, npwx * GlobalV::NPOL);
-<<<<<<< HEAD
-			std::cout << " Memory for wanf2 (MB): " <<
-				Memory::record("wavefunc","wanf2",GlobalV::NLOCAL*(prefactor*npwx),"complexmatrix") << std::endl;
-		}
-		std::cout << " MEMORY FOR PSI (MB)  : " <<
-			Memory::record("wavefunc","evc",GlobalV::NBANDS*(prefactor*npwx),"complexmatrix") << std::endl;
-=======
 			std::cout << " Memory for wanf2 (MB): " << 
 				ModuleBase::Memory::record("wavefunc","wanf2",GlobalV::NLOCAL*(prefactor*npwx),"complexmatrix") << std::endl;
 		}
 		std::cout << " MEMORY FOR PSI (MB)  : " << 
 			ModuleBase::Memory::record("wavefunc","evc",GlobalV::NBANDS*(prefactor*npwx),"complexmatrix") << std::endl;
->>>>>>> df588d58
 	}
 	else
 	{
@@ -143,13 +124,8 @@
 			}
 		};
 
-<<<<<<< HEAD
-		std::cout << " MEMORY FOR PSI (MB)  : " <<
-		Memory::record("wavefunc","evc",nks2*GlobalV::NBANDS*(prefactor*npwx),"complexmatrix") << std::endl;
-=======
 		std::cout << " MEMORY FOR PSI (MB)  : " << 
 		ModuleBase::Memory::record("wavefunc","evc",nks2*GlobalV::NBANDS*(prefactor*npwx),"complexmatrix") << std::endl;
->>>>>>> df588d58
 	}
 
 	//showMemStats();
@@ -288,12 +264,8 @@
 
 void wavefunc::diago_PAO_in_pw_k(const int &ik, ModuleBase::ComplexMatrix &wvf)
 {
-<<<<<<< HEAD
-	TITLE("wavefunc","diago_PAO_in_pw_k");
-=======
 	ModuleBase::TITLE("wavefunc","diago_PAO_in_pw_k");
 
->>>>>>> df588d58
 	GlobalC::hm.hpw.init_k(ik);
     this->diago_PAO_in_pw_k2(ik, wvf);
 
@@ -458,21 +430,12 @@
 		double overlap_R[GlobalV::NLOCAL][GlobalV::NLOCAL][NG][NR];
 		double overlap_aux_I[GlobalV::NLOCAL][GlobalV::NLOCAL][NG][NR];       //imag part
 		double overlap_I[GlobalV::NLOCAL][GlobalV::NLOCAL][NG][NR];
-<<<<<<< HEAD
-
-		ComplexMatrix Mat;
-		Mat.create(GlobalV::NLOCAL,npwx);
-		Vector3<double> qg; // q+G
-		Vector3<double> gkqg, Rcar[GlobalV::NLOCAL][GlobalV::NLOCAL][NR];  // k+G+qg, Rcartesian
-
-=======
 		
 		ModuleBase::ComplexMatrix Mat;
 		Mat.create(GlobalV::NLOCAL,npwx);
 		ModuleBase::Vector3<double> qg; // q+G
 		ModuleBase::Vector3<double> gkqg, Rcar[GlobalV::NLOCAL][GlobalV::NLOCAL][NR];  // k+G+qg, Rcartesian
 		
->>>>>>> df588d58
 		for(int iw1=0;iw1<GlobalV::NLOCAL; iw1++)
 		{
 			for(int iw2=0; iw2<GlobalV::NLOCAL; iw2++)
