#include "stress_func.h"
#include "../module_base/math_polyint.h"
#include "../module_base/math_ylmreal.h"
#include "../module_base/timer.h"
#include "global.h"

//calculate the nonlocal pseudopotential stress in PW
void Stress_Func::stress_nl(ModuleBase::matrix& sigma, const psi::Psi<complex<double>>* psi_in)
{
	ModuleBase::TITLE("Stress_Func","stres_nl");
	ModuleBase::timer::tick("Stress_Func","stres_nl");
	
	const int nkb = GlobalC::ppcell.nkb;
	if(nkb == 0) 
	{
		ModuleBase::timer::tick("Stress_Func","stres_nl");
		return;
	}
	double sigmanlc[3][3];
	for(int l=0;l<3;l++)
	{
		for(int m=0;m<3;m++)
		{
			sigmanlc[l][m]=0.0;
		}
	}
	
	// dbecp: conj( -iG * <Beta(nkb,npw)|psi(nbnd,npw)> )
	ModuleBase::ComplexMatrix dbecp( GlobalV::NBANDS, nkb );
	ModuleBase::ComplexMatrix becp( GlobalV::NBANDS, nkb );

	// vkb1: |Beta(nkb,npw)><Beta(nkb,npw)|psi(nbnd,npw)>
	ModuleBase::ComplexMatrix vkb1( nkb, GlobalC::wf.npwx );
	ModuleBase::ComplexMatrix vkb0[3];
	for(int i=0;i<3;i++){
		vkb0[i].create(nkb, GlobalC::wf.npwx);
	}
	ModuleBase::ComplexMatrix vkb2( nkb, GlobalC::wf.npwx );
    for (int ik = 0;ik < GlobalC::kv.nks;ik++)
    {   	  
		if (GlobalV::NSPIN==2) GlobalV::CURRENT_SPIN = GlobalC::kv.isk[ik];
		GlobalC::wf.npw = GlobalC::kv.ngk[ik];
		// generate vkb
		if (GlobalC::ppcell.nkb > 0)
		{
			GlobalC::ppcell.getvnl(ik);
		}

		// get becp according to wave functions and vkb
		// important here ! becp must set zero!!
		// vkb: Beta(nkb,npw)
		// becp(nkb,nbnd): <Beta(nkb,npw)|psi(nbnd,npw)>
        ModuleBase::timer::tick("Stress", "cal_becp");
        becp.zero_out();
		const std::complex<double>* ppsi=nullptr;
		if(psi_in!=nullptr)
		{
			ppsi = &(psi_in[0](ik, 0, 0));
		}
		else
		{
			ppsi = &(GlobalC::wf.evc[ik](0, 0));
		}
		char transa = 'C';
        char transb = 'N';
        ///
        ///only occupied band should be calculated.
        ///
        int nbands_occ = GlobalV::NBANDS;
        while(GlobalC::wf.wg(ik, nbands_occ-1) < ModuleBase::threshold_wg)
        {
            nbands_occ--;
        }
        int npm = GlobalV::NPOL * nbands_occ;
        zgemm_(&transa,
            &transb,
            &nkb,
            &npm,
            &GlobalC::wf.npw,
            &ModuleBase::ONE,
            GlobalC::ppcell.vkb.c,
            &GlobalC::wf.npwx,
            ppsi,
            &GlobalC::wf.npwx,
            &ModuleBase::ZERO,
            becp.c,
            &nkb);
		/*for (int ib=0; ib<GlobalV::NBANDS; ib++)
		{
			///
			///only occupied band should be calculated.
			///
			if(GlobalC::wf.wg(ik, ib) < ModuleBase::threshold_wg) continue;
			for (int i = 0; i < nkb; i++) 
			{
				const std::complex<double>* ppsi=nullptr;
				if(psi_in!=nullptr)
				{
					ppsi = &(psi_in[0](ik, ib, 0));
				}
				else
				{
					ppsi = &(GlobalC::wf.evc[ik](ib, 0));
				}
				const std::complex<double>* pvkb = &(GlobalC::ppcell.vkb(i, 0));
				std::complex<double>* pbecp = &becp(i, ib);
                for (int ig = 0; ig < GlobalC::wf.npw; ig++) 
				{
                    pbecp[0] += ppsi[ig] * conj(pvkb[ig]);
                }
            }
        }*/
        ModuleBase::timer::tick("Stress", "cal_becp");
		//becp calculate is over , now we should broadcast this data.
        ModuleBase::timer::tick("Stress", "reduce_complex_double_pool");
		Parallel_Reduce::reduce_complex_double_pool( becp.c, becp.size);
		ModuleBase::timer::tick("Stress", "reduce_complex_double_pool");

		ModuleBase::timer::tick("Stress", "get_dvnl1");
		for (int i = 0; i < 3; i++) 
		{
			get_dvnl1(vkb0[i], ik, i);
		}
        ModuleBase::timer::tick("Stress", "get_dvnl1");

        ModuleBase::timer::tick("Stress", "get_dvnl2");
        get_dvnl2(vkb2, ik);
		ModuleBase::timer::tick("Stress", "get_dvnl2");

        ModuleBase::Vector3<double> qvec;
        double qvec0[3];

        for (int ipol = 0; ipol < 3; ipol++) 
		{
            for (int jpol = 0; jpol < ipol + 1; jpol++) 
			{
				dbecp.zero_out();
				vkb1.zero_out();
				ModuleBase::timer::tick("Stress", "get_vkb1");
				for (int i = 0; i < nkb; i++) 
				{
					for (int ig = 0; ig < GlobalC::wf.npw; ig++) 
					{
						qvec = GlobalC::wf.get_1qvec_cartesian(ik, ig);
						qvec0[0] = qvec.x;
						qvec0[1] = qvec.y;
						qvec0[2] = qvec.z;

						vkb1(i, ig) += 0.5 * qvec0[ipol] *
											vkb0[jpol](i, ig) +
										0.5 * qvec0[jpol] *
											vkb0[ipol](i, ig);
					} // end ig
					  
				}//end nkb
				ModuleBase::timer::tick("Stress", "get_vkb1");
				ModuleBase::timer::tick("Stress", "dbecp_noevc");
				ModuleBase::ComplexMatrix dbecp_noevc(nkb, GlobalC::wf.npwx);
				for (int i = 0; i < nkb; i++) 
				{
					std::complex<double>* pdbecp_noevc = &dbecp_noevc(i, 0);
					std::complex<double>* pvkb = &vkb1(i, 0);
					// first term
					for (int ig = 0; ig < GlobalC::wf.npw;ig++) 
					{
						pdbecp_noevc[ig] -= 2.0 * conj(pvkb[ig]);
					}
					// second termi
					if (ipol == jpol)
					{
						pvkb = &GlobalC::ppcell.vkb(i, 0);
						for (int ig = 0; ig < GlobalC::wf.npw;ig++) 
						{
							pdbecp_noevc[ig] -= conj( pvkb[ig]);
						}
					}
					// third term
					pvkb = &vkb2(i,0);
					for (int ig = 0; ig < GlobalC::wf.npw;ig++) 
					{
<<<<<<< HEAD
						// first term
						dbecp_noevc(i, ig) -= 2.0 * vkb1(i, ig);
						// second termi
						if (ipol == jpol)
							dbecp_noevc(i, ig) -=  GlobalC::ppcell.vkb(i, ig);
						// third term
=======
>>>>>>> 4ec28642
						qvec =	GlobalC::wf.get_1qvec_cartesian(ik,ig);
						qvec0[0] = qvec.x;
						qvec0[1] = qvec.y;
						qvec0[2] = qvec.z;
						double qm1;
						if(qvec.norm2() > 1e-16) qm1 = 1.0 / qvec.norm(); 
						else qm1 = 0; 
<<<<<<< HEAD
						dbecp_noevc(i,ig)	-= 2.0 * vkb2(i,ig) * qvec0[ipol] * 
=======
						pdbecp_noevc[ig]	-= 2.0 * conj(pvkb[ig]) * qvec0[ipol] * 
>>>>>>> 4ec28642
							qvec0[jpol] * qm1 *	GlobalC::ucell.tpiba;
					} // end ig
				}     // end i
				ModuleBase::timer::tick("Stress", "dbecp_noevc");

				ModuleBase::timer::tick("Stress", "get_dbecp");
				zgemm_(&transa,
					&transb,
					&nkb,
					&npm,
					&GlobalC::wf.npw,
					&ModuleBase::ONE,
					dbecp_noevc.c,
					&GlobalC::wf.npwx,
					ppsi,
					&GlobalC::wf.npwx,
					&ModuleBase::ZERO,
					dbecp.c,
					&nkb);
				/*for (int ib=0; ib<GlobalV::NBANDS; ib++)
				{
					///
					///only occupied band should be calculated.
					///
					if(GlobalC::wf.wg(ik, ib) < ModuleBase::threshold_wg) continue;
					for (int i=0; i<nkb; i++)
					{
						const std::complex<double>* ppsi=nullptr;
						if(psi_in!=nullptr)
						{
							ppsi = &(psi_in[0](ik, ib, 0));
						}
						else
						{
							ppsi = &(GlobalC::wf.evc[ik](ib, 0));
						}
						const std::complex<double>* pdbecp_noevc = &(dbecp_noevc(i, 0));
						std::complex<double>* pdbecp = &dbecp(i,ib);
						for (int ig=0; ig<GlobalC::wf.npw; ig++) 
						{
							//first term
							pdbecp[0] += ppsi[ig] * pdbecp_noevc[ig];
						}//end ig
					}//end i
				}//end ib*/
                ModuleBase::timer::tick("Stress", "get_dbecp");

				//              don't need to reduce here, keep
				//              dbecp different in each
				//              processor, and at last sum up
				//              all the forces.
				//              Parallel_Reduce::reduce_complex_double_pool(
				//              dbecp.ptr, dbecp.ndata);

				//              double *cf = new
				//              double[GlobalC::ucell.nat*3];
				//              ModuleBase::GlobalFunc::ZEROS(cf,
				//              GlobalC::ucell.nat);
				ModuleBase::timer::tick("Stress", "get_final_step");
				for (int ib=0; ib<nbands_occ; ib++)
				{
					///
					///only occupied band should be calculated.
					///
					if(GlobalC::wf.wg(ik, ib) < ModuleBase::threshold_wg) continue;
					double fac = GlobalC::wf.wg(ik, ib) * 1.0;
					int iat = 0;
					int sum = 0;
					for (int it=0; it<GlobalC::ucell.ntype; it++)
					{
						const int Nprojs = GlobalC::ucell.atoms[it].nh;
						for (int ia=0; ia<GlobalC::ucell.atoms[it].na; ia++)
						{
							for (int ip=0; ip<Nprojs; ip++)
							{
								double ps = GlobalC::ppcell.deeq(GlobalV::CURRENT_SPIN, iat, ip, ip) ;
								const int inkb = sum + ip;
								//out<<"\n ps = "<<ps;

							 
								const double dbb = ( conj( dbecp( ib, inkb) ) * becp( ib, inkb) ).real();
								sigmanlc[ipol][ jpol] -= ps * fac * dbb;
							 
							}//end ip
							++iat;        
							sum+=Nprojs;
						}//ia
					} //end it
				} //end band
                ModuleBase::timer::tick("Stress","get_final_step");
            }//end jpol
		}//end ipol
	}// end ik

	// sum up forcenl from all processors
	for(int l=0;l<3;l++){
		for(int m=0;m<3;m++){
			if(m>l) 
			{
				sigmanlc[l][m] = sigmanlc[m][l];
			}
			if(GlobalV::CALCULATION.substr(0,3)=="sto")
				MPI_Allreduce(MPI_IN_PLACE , &sigmanlc[l][m] , 1, MPI_DOUBLE , MPI_SUM , STO_WORLD);
			else
				Parallel_Reduce::reduce_double_all( sigmanlc[l][m] ); //qianrui fix a bug for kpar > 1
		}
	}

//        Parallel_Reduce::reduce_double_all(sigmanl.c, sigmanl.nr * sigmanl.nc);
        
	for (int ipol = 0; ipol<3; ipol++)
	{
		for(int jpol = 0; jpol < 3; jpol++)
		{
			sigmanlc[ipol][jpol] *= 1.0 / GlobalC::ucell.omega;
		}
	}
	
	for (int ipol = 0; ipol<3; ipol++)
	{
		for(int jpol = 0; jpol < 3; jpol++)
		{
			sigma(ipol,jpol) = sigmanlc[ipol][jpol] ;
		}
	}
	//do symmetry
	if(ModuleSymmetry::Symmetry::symm_flag)
	{
		GlobalC::symm.stress_symmetry(sigma, GlobalC::ucell);
	}//end symmetry
	
	//  this->print(GlobalV::ofs_running, "nonlocal stress", stresnl);
	ModuleBase::timer::tick("Stress_Func","stres_nl");
	return;
}
 
void Stress_Func::get_dvnl1
(
	ModuleBase::ComplexMatrix &vkb,
	const int ik,
	const int ipol
)
{
	if(GlobalV::test_pp) ModuleBase::TITLE("Stress_Func","get_dvnl1");

	const int lmaxkb = GlobalC::ppcell.lmaxkb;
	if(lmaxkb < 0)
	{
		return;
	}

	const int npw = GlobalC::kv.ngk[ik];
	const int nhm = GlobalC::ppcell.nhm;
	int ig, ia, nb, ih;
	ModuleBase::matrix vkb1(nhm, npw);
	vkb1.zero_out();
	double *vq = new double[npw];
	const int x1= (lmaxkb + 1)*(lmaxkb + 1);

	ModuleBase::matrix dylm(x1, npw);
	ModuleBase::Vector3<double> *gk = new ModuleBase::Vector3<double>[npw];
	for (ig = 0;ig < npw;ig++)
	{
		gk[ig] = GlobalC::wf.get_1qvec_cartesian(ik, ig);
	}
			   
	dylmr2(x1, npw, gk, dylm, ipol);

	int jkb = 0;
	for(int it = 0;it < GlobalC::ucell.ntype;it++)
	{
		if(GlobalV::test_pp>1) ModuleBase::GlobalFunc::OUT("it",it);
		// calculate beta in G-space using an interpolation table
		const int nbeta = GlobalC::ucell.atoms[it].nbeta;
		const int nh = GlobalC::ucell.atoms[it].nh;

		if(GlobalV::test_pp>1) ModuleBase::GlobalFunc::OUT("nbeta",nbeta);

		for (nb = 0;nb < nbeta;nb++)
		{
			if(GlobalV::test_pp>1) ModuleBase::GlobalFunc::OUT("ib",nb);
			for (ig = 0;ig < npw;ig++)
			{
				const double gnorm = gk[ig].norm() * GlobalC::ucell.tpiba;

				//cout << "\n gk[ig] = " << gk[ig].x << " " << gk[ig].y << " " << gk[ig].z;
				//cout << "\n gk.norm = " << gnorm;

				vq [ig] = ModuleBase::PolyInt::Polynomial_Interpolation(
						GlobalC::ppcell.tab, it, nb, GlobalV::NQX, GlobalV::DQ, gnorm );

			} // enddo

			// add spherical harmonic part
			for (ih = 0;ih < nh;ih++)
			{
				if (nb == GlobalC::ppcell.indv(it, ih))
				{
					const int lm = static_cast<int>( GlobalC::ppcell.nhtolm(it, ih) );
					for (ig = 0;ig < npw;ig++)
					{
						vkb1(ih, ig) = dylm(lm, ig) * vq [ig];
					}

				}

			} // end ih

		} // end nbeta

		// vkb1 contains all betas including angular part for type nt
		// now add the structure factor and factor (-i)^l
		for (ia=0; ia<GlobalC::ucell.atoms[it].na; ia++)
		{
			std::complex<double> *sk = GlobalC::wf.get_sk(ik, it, ia,GlobalC::wfcpw);
			for (ih = 0;ih < nh;ih++)
			{
				std::complex<double> pref = pow( ModuleBase::NEG_IMAG_UNIT, GlobalC::ppcell.nhtol(it, ih));      //?
				for (ig = 0;ig < npw;ig++)
				{
					vkb(jkb, ig) = vkb1(ih, ig) * sk [ig] * pref;
				}
				++jkb;
			} // end ih
		delete [] sk;
		} // end ia
	} // enddo
	delete [] gk;
	delete [] vq;
	return;
}//end get_dvnl1

void Stress_Func::get_dvnl2(ModuleBase::ComplexMatrix &vkb,
		const int ik)
{
	if(GlobalV::test_pp) ModuleBase::TITLE("Stress","get_dvnl2");
//	ModuleBase::timer::tick("Stress","get_dvnl2");

	const int lmaxkb = GlobalC::ppcell.lmaxkb;
	if(lmaxkb < 0)
	{
		return;
	}

	const int npw = GlobalC::kv.ngk[ik];
	const int nhm = GlobalC::ppcell.nhm;
	int ig, ia, nb, ih;
	ModuleBase::matrix vkb1(nhm, npw);
	double *vq = new double[npw];
	const int x1= (lmaxkb + 1)*(lmaxkb + 1);

	ModuleBase::matrix ylm(x1, npw);
	ModuleBase::Vector3<double> *gk = new ModuleBase::Vector3<double>[npw];
	for (ig = 0;ig < npw;ig++)
	{
		gk[ig] = GlobalC::wf.get_1qvec_cartesian(ik, ig);
	}
	ModuleBase::YlmReal::Ylm_Real(x1, npw, gk, ylm);

	int jkb = 0;
	for(int it = 0;it < GlobalC::ucell.ntype;it++)
	{
		if(GlobalV::test_pp>1) ModuleBase::GlobalFunc::OUT("it",it);
		// calculate beta in G-space using an interpolation table
		const int nbeta = GlobalC::ucell.atoms[it].nbeta;
		const int nh = GlobalC::ucell.atoms[it].nh;

		if(GlobalV::test_pp>1) ModuleBase::GlobalFunc::OUT("nbeta",nbeta);

		for (nb = 0;nb < nbeta;nb++)
		{
			if(GlobalV::test_pp>1) ModuleBase::GlobalFunc::OUT("ib",nb);
			for (ig = 0;ig < npw;ig++)
			{
				const double gnorm = gk[ig].norm() * GlobalC::ucell.tpiba;
	//cout << "\n gk[ig] = " << gk[ig].x << " " << gk[ig].y << " " << gk[ig].z;
	//cout << "\n gk.norm = " << gnorm;
				vq [ig] = Polynomial_Interpolation_nl(
						GlobalC::ppcell.tab, it, nb, GlobalV::DQ, gnorm );

			} // enddo

							// add spherical harmonic part
			for (ih = 0;ih < nh;ih++)
			{
				if (nb == GlobalC::ppcell.indv(it, ih))
				{
					const int lm = static_cast<int>( GlobalC::ppcell.nhtolm(it, ih) );
					for (ig = 0;ig < npw;ig++)
					{
						vkb1(ih, ig) = ylm(lm, ig) * vq [ig];
					}
				}
			} // end ih
		} // end nbeta

		// vkb1 contains all betas including angular part for type nt
		// now add the structure factor and factor (-i)^l
		for (ia=0; ia<GlobalC::ucell.atoms[it].na; ia++)
		{
			std::complex<double> *sk = GlobalC::wf.get_sk(ik, it, ia,GlobalC::wfcpw);
			for (ih = 0;ih < nh;ih++)
			{
				std::complex<double> pref = pow( ModuleBase::NEG_IMAG_UNIT, GlobalC::ppcell.nhtol(it, ih));      //?
				for (ig = 0;ig < npw;ig++)
				{
					vkb(jkb, ig) = vkb1(ih, ig) * sk [ig] * pref;
				}
			++jkb;
			} // end ih
			delete [] sk;
		} // end ia
	}	 // enddo

	delete [] gk;
	delete [] vq;
//	ModuleBase::timer::tick("Stress","get_dvnl2");

	return;
}




double Stress_Func::Polynomial_Interpolation_nl
(
    const ModuleBase::realArray &table,
    const int &dim1,
    const int &dim2,
    const double &table_interval,
    const double &x                             // input value
)
{

	assert(table_interval>0.0);
	const double position = x  / table_interval;
	const int iq = static_cast<int>(position);

	const double x0 = position - static_cast<double>(iq);
	const double x1 = 1.0 - x0;
	const double x2 = 2.0 - x0;
	const double x3 = 3.0 - x0;
	const double y=
			( table(dim1, dim2, iq)   * (-x2*x3-x1*x3-x1*x2) / 6.0 +
			table(dim1, dim2, iq+1) * (+x2*x3-x0*x3-x0*x2) / 2.0 -
			table(dim1, dim2, iq+2) * (+x1*x3-x0*x3-x0*x1) / 2.0 +
			table(dim1, dim2, iq+3) * (+x1*x2-x0*x2-x0*x1) / 6.0 )/table_interval ;


	return y;
}

void Stress_Func::dylmr2 (
	const int nylm,
	const int ngy,
	ModuleBase::Vector3<double> *gk,
	ModuleBase::matrix &dylm,
	const int ipol)
{
  //-----------------------------------------------------------------------
  //
  //     compute \partial Y_lm(G) \over \partial (G)_ipol
  //     using simple numerical derivation (SdG)
  //     The spherical harmonics are calculated in ylmr2
  //
  //int nylm, ngy, ipol;
  // number of spherical harmonics
  // the number of g vectors to compute
  // desired polarization
  //double g (3, ngy), gg (ngy), dylm (ngy, nylm)
  // the coordinates of g vectors
  // the moduli of g vectors
  // the spherical harmonics derivatives
  //
	int ig, lm;
	// counter on g vectors
	// counter on l,m component

	const double delta = 1e-6;
	double *dg, *dgi;

	ModuleBase::matrix ylmaux;
	// dg is the finite increment for numerical derivation:
	// dg = delta |G| = delta * sqrt(gg)
	// dgi= 1 /(delta * sqrt(gg))
	// gx = g +/- dg


	ModuleBase::Vector3<double> *gx = new ModuleBase::Vector3<double> [ngy];
	 

	dg = new double [ngy];
	dgi = new double [ngy];

	ylmaux.create (nylm, ngy);

	dylm.zero_out();
	ylmaux.zero_out();

	for( ig = 0;ig< ngy;ig++){
		gx[ig] = gk[ig];
	}
	//$OMP PARALLEL DO DEFAULT(SHARED) PRIVATE(ig)
	for( ig = 0;ig< ngy;ig++){
		dg [ig] = delta * gx[ig].norm() ;
		if (gx[ig].norm2() > 1e-9) {
			dgi [ig] = 1.0 / dg [ig];
		}
		else{
			dgi [ig] = 0.0;
		}
	}
	//$OMP END PARALLEL DO

	//$OMP PARALLEL DO DEFAULT(SHARED) PRIVATE(ig)
	for( ig = 0;ig< ngy;ig++)
	{
		if(ipol==0)
			gx [ig].x = gk[ ig].x + dg [ig];
		else if(ipol==1)
			gx [ig].y = gk [ ig].y + dg [ig];
		else if(ipol==2)
			gx [ig].z = gk [ ig].z + dg [ig];
	}
	//$OMP END PARALLEL DO

	ModuleBase::YlmReal::Ylm_Real(nylm, ngy, gx, dylm);
	//$OMP PARALLEL DO DEFAULT(SHARED) PRIVATE(ig)
	for(ig = 0;ig< ngy;ig++)
	{
		if(ipol==0)
			gx [ig].x = gk [ ig].x - dg [ig];
		else if(ipol==1)
			gx [ig].y = gk [ ig].y - dg [ig];
		else if(ipol==2)
			gx [ig].z = gk [ ig].z - dg [ig];
	}
	//$OMP END PARALLEL DO

	ModuleBase::YlmReal::Ylm_Real(nylm, ngy, gx, ylmaux);


	//  zaxpy ( - 1.0, ylmaux, 1, dylm, 1);
	for( lm = 0;lm< nylm;lm++)
	{
		for(ig = 0;ig< ngy;ig++)
		{
			dylm (lm,ig) = dylm(lm,ig) - ylmaux(lm,ig);
		}
	}


	for( lm = 0;lm< nylm;lm++)
	{
		//$OMP PARALLEL DO DEFAULT(SHARED) PRIVATE(ig)
		for(ig = 0;ig< ngy;ig++)
		{
			dylm (lm,ig) = dylm(lm,ig) * 0.5 * dgi [ig];
		}
		//$OMP END PARALLEL DO
	}
	delete[] gx;
	delete[] dg;
	delete[] dgi;

	return;
}<|MERGE_RESOLUTION|>--- conflicted
+++ resolved
@@ -163,7 +163,7 @@
 					// first term
 					for (int ig = 0; ig < GlobalC::wf.npw;ig++) 
 					{
-						pdbecp_noevc[ig] -= 2.0 * conj(pvkb[ig]);
+						pdbecp_noevc[ig] -= 2.0 * pvkb[ig];
 					}
 					// second termi
 					if (ipol == jpol)
@@ -171,22 +171,13 @@
 						pvkb = &GlobalC::ppcell.vkb(i, 0);
 						for (int ig = 0; ig < GlobalC::wf.npw;ig++) 
 						{
-							pdbecp_noevc[ig] -= conj( pvkb[ig]);
+							pdbecp_noevc[ig] -= pvkb[ig];
 						}
 					}
 					// third term
 					pvkb = &vkb2(i,0);
 					for (int ig = 0; ig < GlobalC::wf.npw;ig++) 
 					{
-<<<<<<< HEAD
-						// first term
-						dbecp_noevc(i, ig) -= 2.0 * vkb1(i, ig);
-						// second termi
-						if (ipol == jpol)
-							dbecp_noevc(i, ig) -=  GlobalC::ppcell.vkb(i, ig);
-						// third term
-=======
->>>>>>> 4ec28642
 						qvec =	GlobalC::wf.get_1qvec_cartesian(ik,ig);
 						qvec0[0] = qvec.x;
 						qvec0[1] = qvec.y;
@@ -194,11 +185,7 @@
 						double qm1;
 						if(qvec.norm2() > 1e-16) qm1 = 1.0 / qvec.norm(); 
 						else qm1 = 0; 
-<<<<<<< HEAD
-						dbecp_noevc(i,ig)	-= 2.0 * vkb2(i,ig) * qvec0[ipol] * 
-=======
-						pdbecp_noevc[ig]	-= 2.0 * conj(pvkb[ig]) * qvec0[ipol] * 
->>>>>>> 4ec28642
+						pdbecp_noevc[ig] -= 2.0 * pvkb[ig] * qvec0[ipol] * 
 							qvec0[jpol] * qm1 *	GlobalC::ucell.tpiba;
 					} // end ig
 				}     // end i
@@ -218,32 +205,6 @@
 					&ModuleBase::ZERO,
 					dbecp.c,
 					&nkb);
-				/*for (int ib=0; ib<GlobalV::NBANDS; ib++)
-				{
-					///
-					///only occupied band should be calculated.
-					///
-					if(GlobalC::wf.wg(ik, ib) < ModuleBase::threshold_wg) continue;
-					for (int i=0; i<nkb; i++)
-					{
-						const std::complex<double>* ppsi=nullptr;
-						if(psi_in!=nullptr)
-						{
-							ppsi = &(psi_in[0](ik, ib, 0));
-						}
-						else
-						{
-							ppsi = &(GlobalC::wf.evc[ik](ib, 0));
-						}
-						const std::complex<double>* pdbecp_noevc = &(dbecp_noevc(i, 0));
-						std::complex<double>* pdbecp = &dbecp(i,ib);
-						for (int ig=0; ig<GlobalC::wf.npw; ig++) 
-						{
-							//first term
-							pdbecp[0] += ppsi[ig] * pdbecp_noevc[ig];
-						}//end ig
-					}//end i
-				}//end ib*/
                 ModuleBase::timer::tick("Stress", "get_dbecp");
 
 				//              don't need to reduce here, keep
@@ -260,10 +221,6 @@
 				ModuleBase::timer::tick("Stress", "get_final_step");
 				for (int ib=0; ib<nbands_occ; ib++)
 				{
-					///
-					///only occupied band should be calculated.
-					///
-					if(GlobalC::wf.wg(ik, ib) < ModuleBase::threshold_wg) continue;
 					double fac = GlobalC::wf.wg(ik, ib) * 1.0;
 					int iat = 0;
 					int sum = 0;
@@ -294,8 +251,10 @@
 	}// end ik
 
 	// sum up forcenl from all processors
-	for(int l=0;l<3;l++){
-		for(int m=0;m<3;m++){
+	for(int l=0;l<3;l++)
+	{
+		for(int m=0;m<3;m++)
+		{
 			if(m>l) 
 			{
 				sigmanlc[l][m] = sigmanlc[m][l];
