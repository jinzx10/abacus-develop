--- conflicted
+++ resolved
@@ -419,15 +419,12 @@
     double comp_center;
     int comp_dim;
 
-<<<<<<< HEAD
-=======
     //==========================================================
     // variables for test only
     //==========================================================
     bool test_just_neighbor = false;
     bool test_skip_ewald = false;
 
->>>>>>> babd7501
   private:
     //==========================================================
     // MEMBER FUNCTIONS :
