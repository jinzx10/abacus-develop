--- conflicted
+++ resolved
@@ -44,10 +44,10 @@
   SOURCES matrix_test.cpp ../matrix.cpp
 )
 AddTest(
-<<<<<<< HEAD
   TARGET base_sph_bessel_recursive
   SOURCES sph_bessel_recursive_test.cpp ../sph_bessel_recursive-d1.cpp ../sph_bessel_recursive-d2.cpp
-=======
+)
+AddTest(
   TARGET base_realarray
   SOURCES realarray_test.cpp ../realarray.cpp
 )
@@ -63,5 +63,4 @@
   TARGET base_mathzone
   LIBS ${math_libs}
   SOURCES mathzone_test.cpp ../mathzone.cpp ../matrix3.cpp ../matrix.cpp ../tool_quit.cpp ../global_variable.cpp ../global_file.cpp ../memory.cpp ../timer.cpp
->>>>>>> 64e1e77b
 )