#ifndef LAPACKCONNECTOR_HPP
#define LAPACKCONNECTOR_HPP

#include <new>
#include <stdexcept>
#include <iostream>
#include <cassert>
#include "matrix.h"
#include "complexmatrix.h"
#include "global_function.h"

//Naming convention of lapack subroutines : ammxxx, where
//"a" specifies the data type:
//  - d stands for double
//  - z stands for complex double
//"mm" specifies the type of matrix, for example:
//  - he stands for hermitian
//  - sy stands for symmetric
//"xxx" specifies the type of problem, for example:
//  - gv stands for generalized eigenvalue

extern "C"
{
    int ilaenv_(int* ispec,const char* name,const char* opts,
    const int* n1,const int* n2,const int* n3,const int* n4);
    // solve the generalized eigenproblem Ax=eBx, where A is Hermitian and complex couble
    // zhegv_ returns all eigenvalues while zhegvx_ returns selected ones
    void zhegv_(const int* itype,const char* jobz,const char* uplo,const int* n,
                std::complex<double>* a,const int* lda,std::complex<double>* b,const int* ldb,
                double* w,std::complex<double>* work,int* lwork,double* rwork,int* info);
    void zhegvx_(const int* itype,const char* jobz,const char* range,const char* uplo,
                 const int* n,std::complex<double> *a,const int* lda,std::complex<double> *b,
                 const int* ldb,const double* vl,const double* vu,const int* il,
                 const int* iu,const double* abstol,const int* m,double* w,
                 std::complex<double> *z,const int *ldz,std::complex<double> *work,const int* lwork,
                 double* rwork,int* iwork,int* ifail,int* info);
	// solve the generalized eigenproblem Ax=eBx, where A is Symmetric and real couble
    // dsygv_ returns all eigenvalues while dsygvx_ returns selected ones
	void dsygv_(const int* itype, const char* jobz,const char* uplo, const int* n,
				double* a,const int* lda,double* b,const int* ldb,
	 			double* w,double* work,int* lwork,int* info);
	void dsygvx_(const int* itype, const char* jobz, const char* range, const char* uplo,
                const int* n, double* A, const int* lda, double* B, const int* ldb,
                const double* vl, const double* vu, const int* il, const int* iu,
                const double* abstol, int* m, double* w, double* Z, const int* ldz,
                double* work, int* lwork, int*iwork, int* ifail, int* info);
    // solve the eigenproblem Ax=ex, where A is Symmetric and real double
	void dsyev_(const char* jobz,const char* uplo,const int* n,double *a,
                const int* lda,double* w,double* work,const int* lwork, int* info);
    // solve the eigenproblem Ax=ex, where A is Hermitian and complex couble
    void zheev_(const char* jobz,const char* uplo,const int* n,std::complex<double> *a,
                const int* lda,double* w,std::complex<double >* work,const int* lwork,
                double* rwork,int* info);
    // dsytrf_ computes the Bunch-Kaufman factorization of a double precision
    // symmetric matrix, while dsytri takes its output to perform martrix inversion
    void dsytrf_(const char* uplo, const int* n, double * a, const int* lda,
                 int *ipiv,double *work, int* lwork ,int *info);
    void dsytri_(const char* uplo,const int* n,double *a, const int *lda,
                 int *ipiv, double * work,int *info);
    // Peize Lin add dsptrf and dsptri 2016-06-21, to compute inverse real symmetry indefinit matrix.
    // dpotrf computes the Cholesky factorization of a real symmetric positive definite matrix
    // while dpotri taks its output to perform matrix inversion
    void dpotrf_(const char*const uplo, const int*const n, double*const A, const int*const lda, int*const info);
    void dpotri_(const char*const uplo, const int*const n, double*const A, const int*const lda, int*const info);

    // zgetrf computes the LU factorization of a general matrix
    // while zgetri takes its output to perform matrix inversion
    void zgetrf_(const int* m, const int *n, const std::complex<double> *A, const int *lda, int *ipiv, const int* info);
    void zgetri_(const int* n, std::complex<double> *A, const int *lda, int *ipiv, std::complex<double> *work, int *lwork, const int *info);

    // if trans=='N':	C = alpha * A * A.H + beta * C
	// if trans=='C':	C = alpha * A.H * A + beta * C
	void zherk_(const char *uplo, const char *trans, const int *n, const int *k,
		const double *alpha, const std::complex<double> *A, const int *lda,
		const double *beta, std::complex<double> *C, const int *ldc);

	// computes all eigenvalues of a symmetric tridiagonal matrix
	// using the Pal-Walker-Kahan variant of the QL or QR algorithm.
	void dsterf_(int *n, double *d, double *e, int *info);
    // computes the eigenvectors of a real symmetric tridiagonal
    // matrix T corresponding to specified eigenvalues
	void dstein_(int *n, double* d, double *e, int *m, double *w,
		int* block, int* isplit, double* z, int *lda, double *work,
		int* iwork, int* ifail, int *info);
    // computes the eigenvectors of a complex symmetric tridiagonal
    // matrix T corresponding to specified eigenvalues
 	void zstein_(int *n, double* d, double *e, int *m, double *w,
        int* block, int* isplit, std::complex<double>* z, int *lda, double *work,
        int* iwork, int* ifail, int *info);

	// computes the Cholesky factorization of a symmetric
	// positive definite matrix A.
	void dpotf2_(char *uplo, int *n, double *a, int *lda, int *info);
	void zpotf2_(char *uplo,int *n,std::complex<double> *a, int *lda, int *info);

    // reduces a symmetric definite generalized eigenproblem to standard form
    // using the factorization results obtained from spotrf
	void dsygs2_(int *itype, char *uplo, int *n, double *a, int *lda, double *b, int *ldb, int *info);
	void zhegs2_(int *itype, char *uplo, int *n, std::complex<double> *a, int *lda, std::complex<double> *b, int *ldb, int *info);

    // copies a into b
	void dlacpy_(char *uplo, int *m, int *n, double* a, int *lda, double *b, int *ldb);
	void zlacpy_(char *uplo, int *m, int *n, std::complex<double>* a, int *lda, std::complex<double> *b, int *ldb);

    // generates a real elementary reflector H of order n, such that
    //   H * ( alpha ) = ( beta ),   H is unitary.
    //       (   x   )   (   0  )
	void dlarfg_(int *n, double *alpha, double *x, int *incx, double *tau);
	void zlarfg_(int *n, std::complex<double> *alpha, std::complex<double> *x, int *incx, std::complex<double> *tau);

}

#ifdef GATHER_INFO
#define zhegvx_ zhegvx_i
void zhegvx_i(const int* itype,
              const char* jobz,
              const char* range,
              const char* uplo,
              const int* n,
              std::complex<double>* a,
              const int* lda,
              std::complex<double>* b,
              const int* ldb,
              const double* vl,
              const double* vu,
              const int* il,
              const int* iu,
              const double* abstol,
              const int* m,
              double* w,
              std::complex<double>* z,
              const int* ldz,
              std::complex<double>* work,
              const int* lwork,
              double* rwork,
              int* iwork,
              int* ifail,
              int* info);
#endif // GATHER_INFO

// Class LapackConnector provide the connector to fortran lapack routine.
// The entire function in this class are static and inline function.
// Usage example:	LapackConnector::functionname(parameter list).
class LapackConnector
{
private:
    // Transpose the std::complex matrix to the fortran-form real-std::complex array.
    static inline
    std::complex<double>* transpose(const ModuleBase::ComplexMatrix& a, const int n, const int lda)
    {
        std::complex<double>* aux = new std::complex<double>[lda*n];
        for (int i = 0; i < n; ++i)
        {
            for (int j = 0; j < lda; ++j)
            {
                aux[i*lda+j] = a(j,i);		// aux[i*lda+j] means aux[i][j] in semantic, not in syntax!
            }
        }
        return aux;
    }

    // Transpose the fortran-form real-std::complex array to the std::complex matrix.
    static inline
    void transpose(const std::complex<double>* aux, ModuleBase::ComplexMatrix& a, const int n, const int lda)
    {
        for (int i = 0; i < n; ++i)
        {
            for (int j = 0; j < lda; ++j)
            {
                a(j, i) = aux[i*lda+j];		// aux[i*lda+j] means aux[i][j] in semantic, not in syntax!
            }
        }
    }

	// Peize Lin add 2015-12-27
	static inline
	char change_uplo(const char &uplo)
	{
		switch(uplo)
		{
			case 'U': return 'L';
			case 'L': return 'U';
			default: throw std::invalid_argument("uplo must be 'U' or 'L'");
		}
	}

	// Peize Lin add 2019-04-14
	static inline
	char change_trans_NC(const char &trans)
	{
		switch(trans)
		{
			case 'N': return 'C';
			case 'C': return 'N';
			default: throw std::invalid_argument("trans must be 'N' or 'C'");
		}
	}

public:

    static inline
    int ilaenv( int ispec, const char *name,const char *opts,const int n1,const int n2,
                const int n3,const int n4)
    {
        const int nb = ilaenv_(&ispec, name, opts, &n1, &n2, &n3, &n4);
        return nb;
    }

    // wrap function of fortran lapack routine zhegv.
    static inline
    void zhegv(	const int itype,const char jobz,const char uplo,const int n,ModuleBase::ComplexMatrix& a,
                const int lda,ModuleBase::ComplexMatrix& b,const int ldb,double* w,std::complex<double>* work,
                int lwork,double* rwork,int info)
    {	// Transpose the std::complex matrix to the fortran-form real-std::complex array.
        std::complex<double>* aux = LapackConnector::transpose(a, n, lda);
        std::complex<double>* bux = LapackConnector::transpose(b, n, ldb);

        // call the fortran routine
        zhegv_(&itype, &jobz, &uplo, &n, aux, &lda, bux, &ldb, w, work, &lwork, rwork, &info);
        // Transpose the fortran-form real-std::complex array to the std::complex matrix.
        LapackConnector::transpose(aux, a, n, lda);
        LapackConnector::transpose(bux, b, n, ldb);
        // free the memory.
        delete[] aux;
        delete[] bux;
    }

    // wrap function of fortran lapack routine zheev.
    static inline
    void zhegvx( const int itype, const char jobz, const char range, const char uplo,
                 const int n, const ModuleBase::ComplexMatrix& a, const int lda, const ModuleBase::ComplexMatrix& b,
                 const int ldb, const double vl, const double vu, const int il, const int iu,
                 const double abstol, const int m, double* w, ModuleBase::ComplexMatrix& z, const int ldz,
                 std::complex<double>* work, const int lwork, double* rwork, int* iwork,
                 int* ifail, int info)
    {
        // Transpose the std::complex matrix to the fortran-form real-std::complex array.
        std::complex<double>* aux = LapackConnector::transpose(a, n, lda);
        std::complex<double>* bux = LapackConnector::transpose(b, n, ldb);
        std::complex<double>* zux = new std::complex<double>[n*iu];// mohan modify 2009-08-02
        //for(int i=0; i<n*iu; i++) zux[i] = std::complex<double>(0.0,0.0);

        // call the fortran routine
        zhegvx_(&itype, &jobz, &range, &uplo, &n, aux, &lda, bux, &ldb, &vl,
                &vu, &il,&iu, &abstol, &m, w, zux, &ldz, work, &lwork, rwork, iwork, ifail, &info);

        // Transpose the fortran-form real-std::complex array to the std::complex matrix
        LapackConnector::transpose(zux, z, iu, n);	 // mohan modify 2009-08-02

        // free the memory.
        delete[] aux;
        delete[] bux;
        delete[] zux;

    }

	// calculate the eigenvalues and eigenfunctions of a real symmetric matrix.
    static inline
    void dsygv(	const int itype,const char jobz,const char uplo,const int n,ModuleBase::matrix& a,
                const int lda,ModuleBase::matrix& b,const int ldb,double* w,double* work,
                int lwork,int *info)
    {	// Transpose the std::complex matrix to the fortran-form real-std::complex array.
        double* aux = new double[lda*n];
        double* bux = new double[lda*n];
	    for (int i=0; i<n; i++)
        {
            for (int j=0; j<lda; j++)
            {
                aux[i*lda+j] = a(j,i);      // aux[i*lda+j] means aux[i][j] in semantic, not in syntax!
				bux[i*lda+j] = b(j,i);
            }
        }
        // call the fortran routine
        dsygv_(&itype, &jobz, &uplo, &n, aux, &lda, bux, &ldb, w, work, &lwork, info);
		for (int i=0; i<n; i++)
		{
			for(int j=0; j<lda; ++j)
			{
				a(j,i)=aux[i*lda+j];
				b(j,i)=bux[i*lda+j];
			}
		}

        // free the memory.
        delete[] aux;
        delete[] bux;
    }

	// wrap function of fortran lapack routine dsyev.
    static inline
	void dsyev( const char jobz, const char uplo, ModuleBase::matrix &a, double* w, int info )		// Peize Lin update 2017-10-17
	{
		assert(a.nr==a.nc);
		const char uplo_changed = change_uplo(uplo);

		double work_tmp;
		constexpr int minus_one = -1;
		dsyev_(&jobz, &uplo_changed, &a.nr, a.c, &a.nr, w, &work_tmp, &minus_one, &info);		// get best lwork

		const int lwork = work_tmp;
		std::vector<double> work(std::max(1,lwork));
		dsyev_(&jobz, &uplo_changed, &a.nr, a.c, &a.nr, w, ModuleBase::GlobalFunc::VECTOR_TO_PTR(work), &lwork, &info);
	}

    // wrap function of fortran lapack routine zheev.
    static inline
    void zheev( const char jobz,
                const char uplo,
                const int n,
                ModuleBase::ComplexMatrix& a,
                const int lda,
                double* w,
                std::complex< double >* work,
                const int lwork,
                double* rwork,
                int *info	)
    {	// Transpose the std::complex matrix to the fortran-form real-std::complex array.
        std::complex<double> *aux = LapackConnector::transpose(a, n, lda);
        // call the fortran routine
        zheev_(&jobz, &uplo, &n, aux, &lda, w, work, &lwork, rwork, info);
        // Transpose the fortran-form real-std::complex array to the std::complex matrix.
        LapackConnector::transpose(aux, a, n, lda);
        // free the memory.
        delete[] aux;
    }

    static inline
    void zgetrf(int m, int n, ModuleBase::ComplexMatrix &a, const int lda, int *ipiv, int *info)
    {
        std::complex<double> *aux = LapackConnector::transpose(a, n, lda);
        zgetrf_( &m, &n, aux, &lda, ipiv, info);
        LapackConnector::transpose(aux, a, n, lda);
        delete[] aux;
                return;
    }
    static inline
    void zgetri(int n, ModuleBase::ComplexMatrix &a,  int lda, int *ipiv, std::complex<double> * work, int lwork, int *info)
    {
        std::complex<double> *aux = LapackConnector::transpose(a, n, lda);
        zgetri_( &n, aux, &lda, ipiv, work, &lwork, info);
        LapackConnector::transpose(aux, a, n, lda);
        delete[] aux;
        return;
    }

	// Peize Lin add 2016-07-09
	static inline
	void dpotrf( const char &uplo, const int &n, double*const A, const int &lda, int &info )
	{
		const char uplo_changed = change_uplo(uplo);
<<<<<<< HEAD
		dpotrf_( &uplo_changed, &n, A, &lda, &info );
	}	
	
=======
		dpotrf_( &uplo_changed, &n, a.c, &lda, info );
	}

>>>>>>> ec6b8ae6
	// Peize Lin add 2016-07-09
	static inline
	void dpotri( const char &uplo, const int &n, double*const A, const int &lda, int &info )
	{
		const char uplo_changed = change_uplo(uplo);
<<<<<<< HEAD
		dpotri_( &uplo_changed, &n, A, &lda, &info);		
	}	

	// Peize Lin add 2016-07-09
	static inline
	void dpotrf( const char &uplo, const int &n, ModuleBase::matrix &A, const int &lda, int &info )
	{
		dpotrf( uplo, n, A.c, lda, info );
	}	
	
	// Peize Lin add 2016-07-09
	static inline
	void dpotri( const char &uplo, const int &n, ModuleBase::matrix &A, const int &lda, int &info )
	{
		dpotri( uplo, n, A.c, lda, info);		
	}	
	
=======
		dpotri_( &uplo_changed, &n, a.c, &lda, info);
	}

>>>>>>> ec6b8ae6
	// Peize Lin add 2019-04-14
	// if trans=='N':	C = a * A * A.H + b * C
	// if trans=='C':	C = a * A.H * A + b * C
	static inline
	void zherk(const char uplo, const char trans, const int n, const int k,
		const double alpha, const std::complex<double> *A, const int lda,
		const double beta, std::complex<double> *C, const int ldc)
	{
		const char uplo_changed = change_uplo(uplo);
		const char trans_changed = change_trans_NC(trans);
		zherk_(&uplo_changed, &trans_changed, &n, &k, &alpha, A, &lda, &beta, C, &ldc);
	}
};
#endif  // LAPACKCONNECTOR_HPP<|MERGE_RESOLUTION|>--- conflicted
+++ resolved
@@ -348,21 +348,14 @@
 	void dpotrf( const char &uplo, const int &n, double*const A, const int &lda, int &info )
 	{
 		const char uplo_changed = change_uplo(uplo);
-<<<<<<< HEAD
 		dpotrf_( &uplo_changed, &n, A, &lda, &info );
 	}	
 	
-=======
-		dpotrf_( &uplo_changed, &n, a.c, &lda, info );
-	}
-
->>>>>>> ec6b8ae6
 	// Peize Lin add 2016-07-09
 	static inline
 	void dpotri( const char &uplo, const int &n, double*const A, const int &lda, int &info )
 	{
 		const char uplo_changed = change_uplo(uplo);
-<<<<<<< HEAD
 		dpotri_( &uplo_changed, &n, A, &lda, &info);		
 	}	
 
@@ -380,11 +373,6 @@
 		dpotri( uplo, n, A.c, lda, info);		
 	}	
 	
-=======
-		dpotri_( &uplo_changed, &n, a.c, &lda, info);
-	}
-
->>>>>>> ec6b8ae6
 	// Peize Lin add 2019-04-14
 	// if trans=='N':	C = a * A * A.H + b * C
 	// if trans=='C':	C = a * A.H * A + b * C
