--- conflicted
+++ resolved
@@ -30,7 +30,6 @@
     LCAO_Hamilt& uhm,
     Local_Orbital_wfc& lowf)
 {
-<<<<<<< HEAD
 	ModuleBase::TITLE("ELEC_evolve","eveolve_psi");
 	ModuleBase::timer::tick("ELEC_evolve","evolve_psi");
 
@@ -133,108 +132,4 @@
 
 	ModuleBase::timer::tick("ELEC_evolve","evolve_psi");
 	return;
-=======
-    ModuleBase::TITLE("ELEC_evolve", "eveolve_psi");
-    ModuleBase::timer::tick("ELEC_evolve", "evolve_psi");
-
-    int start_spin = -1;
-    uhm.GK.reset_spin(start_spin);
-    uhm.GK.allocate_pvpR();
-
-    // pool parallization in future -- mohan note 2021-02-09
-    for (int ik = 0; ik < GlobalC::kv.nks; ik++)
-    {
-        //-----------------------------------------
-        //(1) prepare data for this k point.
-        // copy the local potential from array.
-        //-----------------------------------------
-        if (GlobalV::NSPIN == 2)
-        {
-            GlobalV::CURRENT_SPIN = GlobalC::kv.isk[ik];
-        }
-        GlobalC::wf.npw = GlobalC::kv.ngk[ik];
-
-        for (int ir = 0; ir < GlobalC::pw.nrxx; ir++)
-        {
-            GlobalC::pot.vr_eff1[ir] = GlobalC::pot.vr_eff(GlobalV::CURRENT_SPIN, ir);
-        }
-
-        //--------------------------------------------
-        //(2) check if we need to calculate
-        // pvpR = < phi0 | v(spin) | phiR> for a new spin.
-        //--------------------------------------------
-        if (GlobalV::CURRENT_SPIN == uhm.GK.get_spin())
-        {
-            //GlobalV::ofs_running << " Same spin, same vlocal integration." << std::endl;
-        }
-        else
-        {
-            uhm.GK.reset_spin(GlobalV::CURRENT_SPIN);
-
-            // vlocal = Vh[rho] + Vxc[rho] + Vl(pseudo)
-            uhm.GK.cal_vlocal_k(GlobalC::pot.vr_eff1, GlobalC::GridT);
-            // added by zhengdy-soc, for non-collinear case
-            // integral 4 times, is there any method to simplify?
-            if (GlobalV::NSPIN == 4)
-            {
-                for (int is = 1;is < 4;is++)
-                {
-                    for (int ir = 0; ir < GlobalC::pw.nrxx; ir++)
-                    {
-                        GlobalC::pot.vr_eff1[ir] = GlobalC::pot.vr_eff(is, ir);
-                    }
-                    uhm.GK.cal_vlocal_k(GlobalC::pot.vr_eff1, GlobalC::GridT, is);
-                }
-            }
-        }
-
-
-        if (!uhm.init_s)
-        {
-            ModuleBase::WARNING_QUIT("Hamilt_Linear::solve_using_cg", "Need init S matrix firstly");
-        }
-
-        //--------------------------------------------
-        // (3) folding matrix,
-        // and diagonalize the H matrix (T+Vl+Vnl).
-        //--------------------------------------------
-
-        // with k points
-        uhm.calculate_Hk(ik);
-
-        // Effective potential of DFT+U is added to total Hamiltonian here; Quxin adds on 20201029
-        if (INPUT.dft_plus_u)
-        {
-            std::vector<std::complex<double>> eff_pot(lowf.ParaV->nloc);
-            GlobalC::dftu.cal_eff_pot_mat_complex(ik, istep, &eff_pot[0]);
-
-            for (int irc = 0; irc < lowf.ParaV->nloc; irc++)
-                uhm.LM->Hloc2[irc] += eff_pot[irc];
-        }
-
-        // Peize Lin add at 2020.04.04
-        if (GlobalC::restart.info_load.load_H && !GlobalC::restart.info_load.load_H_finish)
-        {
-            GlobalC::restart.load_disk(*uhm.LM, "H", ik);
-            GlobalC::restart.info_load.load_H_finish = true;
-        }
-        if (GlobalC::restart.info_save.save_H)
-        {
-            GlobalC::restart.save_disk(*uhm.LM, "H", ik);
-        }
-        ModuleBase::timer::tick("Efficience", "evolve_k");
-        Evolve_LCAO_Matrix ELM(uhm.LM);
-        ELM.evolve_complex_matrix(ik, lowf);
-        ModuleBase::timer::tick("Efficience", "evolve_k");
-    } // end k
-
-    // LiuXh modify 2019-07-15*/
-    if (!Pdiag_Double::out_mat_hsR)
-    {
-        uhm.GK.destroy_pvpR();
-    }
-
-    ModuleBase::timer::tick("ELEC_evolve", "evolve_psi");
-    return;
->>>>>>> 4790ed22
 }