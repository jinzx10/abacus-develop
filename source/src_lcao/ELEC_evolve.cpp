#include "ELEC_evolve.h"

#include "../module_base/timer.h"
#include "../src_parallel/parallel_reduce.h"
#include "../src_pw/global.h"
#include "../src_pw/symmetry_rho.h"
#include "LCAO_diago.h"
#include "LCAO_evolve.h"
#include "dftu.h"

ELEC_evolve::ELEC_evolve(){};
ELEC_evolve::~ELEC_evolve(){};

int ELEC_evolve::tddft;
double ELEC_evolve::td_scf_thr;
double ELEC_evolve::td_dt;
double ELEC_evolve::td_force_dt;
int ELEC_evolve::td_val_elec_01;
int ELEC_evolve::td_val_elec_02;
int ELEC_evolve::td_val_elec_03;
int ELEC_evolve::td_vext;
int ELEC_evolve::td_vext_dire;
double ELEC_evolve::td_timescale;
int ELEC_evolve::td_vexttype;
int ELEC_evolve::td_vextout;
int ELEC_evolve::td_dipoleout;

// this routine only serves for TDDFT using LCAO basis set
<<<<<<< HEAD
void ELEC_evolve::evolve_psi(const int& istep, LCAO_Hamilt& uhm, Local_Orbital_wfc& lowf)
=======
void ELEC_evolve::evolve_psi(
    const int& istep,
    LCAO_Hamilt& uhm,
    Local_Orbital_wfc& lowf,
    psi::Psi<std::complex<double>>* psi)
>>>>>>> 03ad940a
{
    ModuleBase::TITLE("ELEC_evolve", "eveolve_psi");
    ModuleBase::timer::tick("ELEC_evolve", "evolve_psi");

    int start_spin = -1;
    uhm.GK.reset_spin(start_spin);
    uhm.GK.allocate_pvpR();

    // pool parallization in future -- mohan note 2021-02-09
    for (int ik = 0; ik < GlobalC::kv.nks; ik++)
    {
        //-----------------------------------------
        //(1) prepare data for this k point.
        // copy the local potential from array.
        //-----------------------------------------
        if (GlobalV::NSPIN == 2)
        {
            GlobalV::CURRENT_SPIN = GlobalC::kv.isk[ik];
        }
        GlobalC::wf.npw = GlobalC::kv.ngk[ik];

        for (int ir = 0; ir < GlobalC::rhopw->nrxx; ir++)
        {
            GlobalC::pot.vr_eff1[ir] = GlobalC::pot.vr_eff(GlobalV::CURRENT_SPIN, ir);
        }

        //--------------------------------------------
        //(2) check if we need to calculate
        // pvpR = < phi0 | v(spin) | phiR> for a new spin.
        //--------------------------------------------
        if (GlobalV::CURRENT_SPIN == uhm.GK.get_spin())
        {
            // GlobalV::ofs_running << " Same spin, same vlocal integration." << std::endl;
        }
        else
        {
            uhm.GK.reset_spin(GlobalV::CURRENT_SPIN);

            // vlocal = Vh[rho] + Vxc[rho] + Vl(pseudo)
            Gint_inout inout(GlobalC::pot.vr_eff1, 0, Gint_Tools::job_type::vlocal);
            uhm.GK.cal_gint(&inout);
            // added by zhengdy-soc, for non-collinear case
            // integral 4 times, is there any method to simplify?
            if (GlobalV::NSPIN == 4)
            {
                for (int is = 1; is < 4; is++)
                {
                    for (int ir = 0; ir < GlobalC::rhopw->nrxx; ir++)
                    {
                        GlobalC::pot.vr_eff1[ir] = GlobalC::pot.vr_eff(is, ir);
                    }
                    Gint_inout inout(GlobalC::pot.vr_eff1, is, Gint_Tools::job_type::vlocal);
                    uhm.GK.cal_gint(&inout);
                }
            }
        }

        if (!uhm.init_s)
        {
            ModuleBase::WARNING_QUIT("Hamilt_Linear::solve_using_cg", "Need init S matrix firstly");
        }

        //--------------------------------------------
        // (3) folding matrix,
        // and diagonalize the H matrix (T+Vl+Vnl).
        //--------------------------------------------

        // with k points
        uhm.calculate_Hk(ik);

        // Effective potential of DFT+U is added to total Hamiltonian here; Quxin adds on 20201029
        if (INPUT.dft_plus_u)
        {
            std::vector<std::complex<double>> eff_pot(lowf.ParaV->nloc);
            GlobalC::dftu.cal_eff_pot_mat_complex(ik, istep, &eff_pot[0]);

            for (int irc = 0; irc < lowf.ParaV->nloc; irc++)
                uhm.LM->Hloc2[irc] += eff_pot[irc];
        }

        // Peize Lin add at 2020.04.04
        if (GlobalC::restart.info_load.load_H && !GlobalC::restart.info_load.load_H_finish)
        {
            GlobalC::restart.load_disk(*uhm.LM, "H", ik);
            GlobalC::restart.info_load.load_H_finish = true;
        }
        if (GlobalC::restart.info_save.save_H)
        {
            GlobalC::restart.save_disk(*uhm.LM, "H", ik);
        }
        ModuleBase::timer::tick("Efficience", "evolve_k");
        Evolve_LCAO_Matrix ELM(uhm.LM);
<<<<<<< HEAD
        ELM.evolve_complex_matrix(ik, lowf, GlobalC::wf.ekb[ik]);
=======
        psi->fix_k(ik);
        ELM.evolve_complex_matrix(ik, psi);
>>>>>>> 03ad940a
        ModuleBase::timer::tick("Efficience", "evolve_k");
    } // end k

    // LiuXh modify 2019-07-15*/
    if (!Pdiag_Double::out_mat_hsR)
    {
        uhm.GK.destroy_pvpR();
    }

    ModuleBase::timer::tick("ELEC_evolve", "evolve_psi");
    return;
}<|MERGE_RESOLUTION|>--- conflicted
+++ resolved
@@ -26,15 +26,10 @@
 int ELEC_evolve::td_dipoleout;
 
 // this routine only serves for TDDFT using LCAO basis set
-<<<<<<< HEAD
-void ELEC_evolve::evolve_psi(const int& istep, LCAO_Hamilt& uhm, Local_Orbital_wfc& lowf)
-=======
-void ELEC_evolve::evolve_psi(
-    const int& istep,
-    LCAO_Hamilt& uhm,
-    Local_Orbital_wfc& lowf,
-    psi::Psi<std::complex<double>>* psi)
->>>>>>> 03ad940a
+void ELEC_evolve::evolve_psi(const int& istep,
+                             LCAO_Hamilt& uhm,
+                             Local_Orbital_wfc& lowf,
+                             psi::Psi<std::complex<double>>* psi)
 {
     ModuleBase::TITLE("ELEC_evolve", "eveolve_psi");
     ModuleBase::timer::tick("ELEC_evolve", "evolve_psi");
@@ -127,12 +122,8 @@
         }
         ModuleBase::timer::tick("Efficience", "evolve_k");
         Evolve_LCAO_Matrix ELM(uhm.LM);
-<<<<<<< HEAD
-        ELM.evolve_complex_matrix(ik, lowf, GlobalC::wf.ekb[ik]);
-=======
         psi->fix_k(ik);
-        ELM.evolve_complex_matrix(ik, psi);
->>>>>>> 03ad940a
+        ELM.evolve_complex_matrix(ik, lowf, psi, GlobalC::wf.ekb[ik]);
         ModuleBase::timer::tick("Efficience", "evolve_k");
     } // end k
 
