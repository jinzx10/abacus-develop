#include "FORCE_k.h"

#include "../module_base/memory.h"
#include "../module_base/timer.h"
#include "../src_parallel/parallel_reduce.h"
#include "../src_pw/global.h"
#include "module_elecstate/cal_dm.h"

#include <map>
#include <unordered_map>

#ifdef __DEEPKS
#include "../module_deepks/LCAO_deepks.h"
#endif

Force_LCAO_k::Force_LCAO_k()
{
}

Force_LCAO_k::~Force_LCAO_k()
{
}

// be called in Force_LCAO::start_force_calculation
void Force_LCAO_k::ftable_k(const bool isforce,
                            const bool isstress,
                            Record_adj& ra,
                            const psi::Psi<std::complex<double>>* psi,
                            Local_Orbital_Charge& loc,
                            ModuleBase::matrix& foverlap,
                            ModuleBase::matrix& ftvnl_dphi,
                            ModuleBase::matrix& fvnl_dbeta,
                            ModuleBase::matrix& fvl_dphi,
                            ModuleBase::matrix& soverlap,
                            ModuleBase::matrix& stvnl_dphi,
                            ModuleBase::matrix& svnl_dbeta,
#ifdef __DEEPKS
                            ModuleBase::matrix& svl_dphi,
                            ModuleBase::matrix& svnl_dalpha,
#else
                              ModuleBase::matrix& svl_dphi,
#endif
                            LCAO_Hamilt& uhm)
{
    ModuleBase::TITLE("Force_LCAO_k", "ftable_k");
    ModuleBase::timer::tick("Force_LCAO_k", "ftable_k");

    this->UHM = &uhm;

    const Parallel_Orbitals* pv = loc.ParaV;
    this->allocate_k(*pv);

    // calculate the energy density matrix
    // and the force related to overlap matrix and energy density matrix.
    this->cal_foverlap_k(isforce, isstress, ra, psi, loc, foverlap, soverlap);

    // calculate the density matrix
    double** dm2d = new double*[GlobalV::NSPIN];
    for (int is = 0; is < GlobalV::NSPIN; is++)
    {
        dm2d[is] = new double[pv->nnr];
        ModuleBase::GlobalFunc::ZEROS(dm2d[is], pv->nnr);
    }
    ModuleBase::Memory::record("Force_LCAO_k", "dm2d", GlobalV::NSPIN * pv->nnr, "double");

    loc.cal_dm_R(loc.dm_k, ra, dm2d);

    this->cal_ftvnl_dphi_k(dm2d, isforce, isstress, ra, ftvnl_dphi, stvnl_dphi);

    // ---------------------------------------
    // doing on the real space grid.
    // ---------------------------------------
    this->cal_fvl_dphi_k(isforce, isstress, fvl_dphi, svl_dphi, loc.DM_R);

    this->calFvnlDbeta(dm2d, isforce, isstress, fvnl_dbeta, svnl_dbeta, GlobalV::vnl_method);

#ifdef __DEEPKS
    if (GlobalV::deepks_scf)
    {
        GlobalC::ld.cal_projected_DM_k(loc.dm_k,
                                       GlobalC::ucell,
                                       GlobalC::ORB,
                                       GlobalC::GridD,
                                       pv->trace_loc_row,
                                       pv->trace_loc_col,
                                       GlobalC::kv.nks,
                                       GlobalC::kv.kvec_d);
        GlobalC::ld.cal_descriptor();
        GlobalC::ld.cal_gedm(GlobalC::ucell.nat);

        GlobalC::ld.cal_f_delta_k(loc.dm_k,
                                  GlobalC::ucell,
                                  GlobalC::ORB,
                                  GlobalC::GridD,
                                  pv->trace_loc_row,
                                  pv->trace_loc_col,
                                  GlobalC::kv.nks,
                                  GlobalC::kv.kvec_d,
                                  isstress,
                                  svnl_dalpha);
#ifdef __MPI
        Parallel_Reduce::reduce_double_all(GlobalC::ld.F_delta.c, GlobalC::ld.F_delta.nr * GlobalC::ld.F_delta.nc);
        if (isstress)
        {
            Parallel_Reduce::reduce_double_pool(svnl_dalpha.c, svnl_dalpha.nr * svnl_dalpha.nc);
        }
#endif
        if (GlobalV::deepks_out_unittest)
        {
            GlobalC::ld.print_dm_k(GlobalC::kv.nks, loc.dm_k);
            GlobalC::ld.check_projected_dm();
            GlobalC::ld.check_descriptor(GlobalC::ucell);
            GlobalC::ld.check_gedm();
            GlobalC::ld.add_v_delta_k(GlobalC::ucell,
                                      GlobalC::ORB,
                                      GlobalC::GridD,
                                      pv->trace_loc_row,
                                      pv->trace_loc_col,
                                      pv->nnr);
            GlobalC::ld.check_v_delta_k(pv->nnr);
            for (int ik = 0; ik < GlobalC::kv.nks; ik++)
            {
                uhm.LM->folding_fixedH(ik);
            }
            GlobalC::ld.cal_e_delta_band_k(loc.dm_k,
                                           pv->trace_loc_row,
                                           pv->trace_loc_col,
                                           GlobalC::kv.nks,
                                           pv->nrow,
                                           pv->ncol);
            ofstream ofs("E_delta_bands.dat");
            ofs << std::setprecision(10) << GlobalC::ld.e_delta_band;
            ofstream ofs1("E_delta.dat");
            ofs1 << std::setprecision(10) << GlobalC::ld.E_delta;
            GlobalC::ld.check_f_delta(GlobalC::ucell.nat, svnl_dalpha);
        }
    }
#endif

    for (int is = 0; is < GlobalV::NSPIN; is++)
    {
        delete[] dm2d[is];
    }
    delete[] dm2d;

    //----------------------------------------------------------------
    // reduce the force according to 2D distribution of H & S matrix.
    //----------------------------------------------------------------
    if (isforce)
    {
        Parallel_Reduce::reduce_double_pool(foverlap.c, foverlap.nr * foverlap.nc);
        Parallel_Reduce::reduce_double_pool(ftvnl_dphi.c, ftvnl_dphi.nr * ftvnl_dphi.nc);
        Parallel_Reduce::reduce_double_pool(fvnl_dbeta.c, fvnl_dbeta.nr * fvnl_dbeta.nc);
        Parallel_Reduce::reduce_double_pool(fvl_dphi.c, fvl_dphi.nr * fvl_dphi.nc);
    }
    if (isstress)
    {
        Parallel_Reduce::reduce_double_pool(soverlap.c, soverlap.nr * soverlap.nc);
        Parallel_Reduce::reduce_double_pool(stvnl_dphi.c, stvnl_dphi.nr * stvnl_dphi.nc);
        Parallel_Reduce::reduce_double_pool(svnl_dbeta.c, svnl_dbeta.nr * svnl_dbeta.nc);
        Parallel_Reduce::reduce_double_pool(svl_dphi.c, svl_dphi.nr * svl_dphi.nc);
    }

    // test the force.
    /*
    std::cout << " overlap force" << std::endl;
    for(int iat=0; iat<GlobalC::ucell.nat; ++iat)
    {
        const double fac = ModuleBase::Ry_to_eV / 0.529177;
        std::cout << std::setw(5) << iat+1 << std::setw(15) << foverlap[iat][0] *fac<< std::setw(15) <<
    foverlap[iat][1]*fac << std::setw(15) << foverlap[iat][2]*fac << std::endl;
    }
    */

    this->finish_k();

    ModuleBase::timer::tick("Force_LCAO_k", "ftable_k");
    return;
}

void Force_LCAO_k::allocate_k(const Parallel_Orbitals& pv)
{
    ModuleBase::TITLE("Force_LCAO_k", "allocate_k");
    ModuleBase::timer::tick("Force_LCAO_k", "allocate_k");

    this->ParaV = &pv;
    const int nnr = pv.nnr;
    //--------------------------------
    // (1) allocate for dSx dSy & dSz
    //--------------------------------
    this->UHM->LM->DSloc_Rx = new double[nnr];
    this->UHM->LM->DSloc_Ry = new double[nnr];
    this->UHM->LM->DSloc_Rz = new double[nnr];
    ModuleBase::GlobalFunc::ZEROS(this->UHM->LM->DSloc_Rx, nnr);
    ModuleBase::GlobalFunc::ZEROS(this->UHM->LM->DSloc_Ry, nnr);
    ModuleBase::GlobalFunc::ZEROS(this->UHM->LM->DSloc_Rz, nnr);
    ModuleBase::Memory::record("force_lo", "dS", nnr * 3, "double");

    if (GlobalV::CAL_STRESS)
    {
        this->UHM->LM->DH_r = new double[3 * nnr];
        ModuleBase::GlobalFunc::ZEROS(this->UHM->LM->DH_r, 3 * nnr);
        this->UHM->LM->stvnl11 = new double[nnr];
        this->UHM->LM->stvnl12 = new double[nnr];
        this->UHM->LM->stvnl13 = new double[nnr];
        this->UHM->LM->stvnl22 = new double[nnr];
        this->UHM->LM->stvnl23 = new double[nnr];
        this->UHM->LM->stvnl33 = new double[nnr];
        ModuleBase::GlobalFunc::ZEROS(this->UHM->LM->stvnl11, nnr);
        ModuleBase::GlobalFunc::ZEROS(this->UHM->LM->stvnl12, nnr);
        ModuleBase::GlobalFunc::ZEROS(this->UHM->LM->stvnl13, nnr);
        ModuleBase::GlobalFunc::ZEROS(this->UHM->LM->stvnl22, nnr);
        ModuleBase::GlobalFunc::ZEROS(this->UHM->LM->stvnl23, nnr);
        ModuleBase::GlobalFunc::ZEROS(this->UHM->LM->stvnl33, nnr);
        ModuleBase::Memory::record("stress_lo", "dSR", nnr * 6, "double");
    }

    //-----------------------------
    // calculate dS = <phi | dphi>
    //-----------------------------
    bool cal_deri = true;
    this->UHM->genH.build_ST_new('S', cal_deri, GlobalC::ucell, this->UHM->genH.LM->SlocR.data());

    //-----------------------------------------
    // (2) allocate for <phi | T + Vnl | dphi>
    //-----------------------------------------
    this->UHM->LM->DHloc_fixedR_x = new double[nnr];
    this->UHM->LM->DHloc_fixedR_y = new double[nnr];
    this->UHM->LM->DHloc_fixedR_z = new double[nnr];
    ModuleBase::GlobalFunc::ZEROS(this->UHM->LM->DHloc_fixedR_x, nnr);
    ModuleBase::GlobalFunc::ZEROS(this->UHM->LM->DHloc_fixedR_y, nnr);
    ModuleBase::GlobalFunc::ZEROS(this->UHM->LM->DHloc_fixedR_z, nnr);
    ModuleBase::Memory::record("force_lo", "dTVNL", nnr * 3, "double");

    // calculate dT=<phi|kin|dphi> in LCAO
    // calculate T + VNL(P1) in LCAO basis
    this->UHM->genH.build_ST_new('T', cal_deri, GlobalC::ucell, this->UHM->genH.LM->Hloc_fixedR.data());
    // test(this->UHM->LM->DHloc_fixedR_x,"this->UHM->LM->DHloc_fixedR_x T part");

    // calculate dVnl=<phi|dVnl|dphi> in LCAO
    this->NonlocalDphi(GlobalV::NSPIN, GlobalV::vnl_method, cal_deri, this->UHM->genH);
    // test(this->UHM->LM->DHloc_fixedR_x,"this->UHM->LM->DHloc_fixedR_x Vnl part");

    ModuleBase::timer::tick("Force_LCAO_k", "allocate_k");
    return;
}

void Force_LCAO_k::finish_k(void)
{
    delete[] this->UHM->LM->DSloc_Rx;
    delete[] this->UHM->LM->DSloc_Ry;
    delete[] this->UHM->LM->DSloc_Rz;
    delete[] this->UHM->LM->DHloc_fixedR_x;
    delete[] this->UHM->LM->DHloc_fixedR_y;
    delete[] this->UHM->LM->DHloc_fixedR_z;
    if (GlobalV::CAL_STRESS)
    {
        delete[] this->UHM->LM->DH_r;
        delete[] this->UHM->LM->stvnl11;
        delete[] this->UHM->LM->stvnl12;
        delete[] this->UHM->LM->stvnl13;
        delete[] this->UHM->LM->stvnl22;
        delete[] this->UHM->LM->stvnl23;
        delete[] this->UHM->LM->stvnl33;
    }
    return;
}

#include "record_adj.h"
void Force_LCAO_k::cal_foverlap_k(const bool isforce,
                                  const bool isstress,
                                  Record_adj& ra,
                                  const psi::Psi<std::complex<double>>* psi,
                                  Local_Orbital_Charge& loc,
                                  ModuleBase::matrix& foverlap,
                                  ModuleBase::matrix& soverlap)
{
    ModuleBase::TITLE("Force_LCAO_k", "cal_foverlap_k");
    ModuleBase::timer::tick("Force_LCAO_k", "cal_foverlap_k");

    const Parallel_Orbitals* pv = this->ParaV;
    //--------------------------------------------
    // (1) allocate energy density matrix (nnr)
    //--------------------------------------------
    double** edm2d = new double*[GlobalV::NSPIN];
    for (int is = 0; is < GlobalV::NSPIN; is++)
    {
        edm2d[is] = new double[pv->nnr];
        ModuleBase::GlobalFunc::ZEROS(edm2d[is], pv->nnr);
    }

    //--------------------------------------------
    // calculate the energy density matrix here.
    //--------------------------------------------
    ModuleBase::timer::tick("Force_LCAO_k", "cal_edm_2d");

    ModuleBase::matrix wgEkb;
    wgEkb.create(GlobalC::kv.nks, GlobalV::NBANDS);

    for (int ik = 0; ik < GlobalC::kv.nks; ik++)
    {
        for (int ib = 0; ib < GlobalV::NBANDS; ib++)
        {
            wgEkb(ik, ib) = GlobalC::wf.wg(ik, ib) * GlobalC::wf.ekb[ik][ib];
        }
    }
    std::vector<ModuleBase::ComplexMatrix> edm_k(GlobalC::kv.nks);

    // use the original formula (Hamiltonian matrix) to calculate energy density matrix
    if (loc.edm_k_tddft.size())
    {
        for (int ik = 0; ik < GlobalC::kv.nks; ++ik)
        {
            edm_k[ik] = loc.edm_k_tddft[ik];
        }
    }
    else
    {
        elecstate::cal_dm(loc.ParaV, wgEkb, psi[0], edm_k);
    }

    loc.cal_dm_R(edm_k, ra, edm2d);
    ModuleBase::timer::tick("Force_LCAO_k", "cal_edm_2d");

    //--------------------------------------------
    // summation \sum_{i,j} E(i,j)*dS(i,j)
    // BEGIN CALCULATION OF FORCE OF EACH ATOM
    //--------------------------------------------
    ModuleBase::Vector3<double> tau1, dtau, tau2;

    int irr = 0;
    int iat = 0;
    for (int T1 = 0; T1 < GlobalC::ucell.ntype; ++T1)
    {
        Atom* atom1 = &GlobalC::ucell.atoms[T1];
        for (int I1 = 0; I1 < atom1->na; ++I1)
        {
            const int start1 = GlobalC::ucell.itiaiw2iwt(T1, I1, 0);
            for (int cb = 0; cb < ra.na_each[iat]; ++cb)
            {
                const int T2 = ra.info[iat][cb][3];
                const int I2 = ra.info[iat][cb][4];
                const int start2 = GlobalC::ucell.itiaiw2iwt(T2, I2, 0);

                Atom* atom2 = &GlobalC::ucell.atoms[T2];

                for (int jj = 0; jj < atom1->nw; jj++)
                {
                    const int iw1_all = start1 + jj;

                    // HPSEPS
                    const int mu = pv->trace_loc_row[iw1_all];
                    if (mu < 0)
                        continue;

                    for (int kk = 0; kk < atom2->nw; kk++)
                    {
                        const int iw2_all = start2 + kk;

                        // HPSEPS
                        const int nu = pv->trace_loc_col[iw2_all];
                        if (nu < 0)
                            continue;
                        //==============================================================
                        // here we use 'minus', but in GlobalV::GAMMA_ONLY_LOCAL we use 'plus',
                        // both are correct because the 'DSloc_Rx' is used in 'row' (-),
                        // however, the 'DSloc_x' in GAMMA is used in 'col' (+),
                        // mohan update 2011-06-16
                        //==============================================================
                        for (int is = 0; is < GlobalV::NSPIN; ++is)
                        {
                            double edm2d2 = 2.0 * edm2d[is][irr];
                            if (isforce)
                            {
                                foverlap(iat, 0) -= edm2d2 * this->UHM->LM->DSloc_Rx[irr];
                                foverlap(iat, 1) -= edm2d2 * this->UHM->LM->DSloc_Ry[irr];
                                foverlap(iat, 2) -= edm2d2 * this->UHM->LM->DSloc_Rz[irr];
                            }
                            if (isstress)
                            {
                                for (int ipol = 0; ipol < 3; ipol++)
                                {
                                    soverlap(0, ipol) += edm2d[is][irr] * this->UHM->LM->DSloc_Rx[irr]
                                                         * this->UHM->LM->DH_r[irr * 3 + ipol];
                                    if (ipol < 1)
                                        continue;
                                    soverlap(1, ipol) += edm2d[is][irr] * this->UHM->LM->DSloc_Ry[irr]
                                                         * this->UHM->LM->DH_r[irr * 3 + ipol];
                                    if (ipol < 2)
                                        continue;
                                    soverlap(2, ipol) += edm2d[is][irr] * this->UHM->LM->DSloc_Rz[irr]
                                                         * this->UHM->LM->DH_r[irr * 3 + ipol];
                                }
                            }
                        }
                        ++irr;
                    } // end kk
                } // end jj
            } // end cb
            ++iat;
        }
    }

    if (isstress)
    {
        StressTools::stress_fill(GlobalC::ucell.lat0, GlobalC::ucell.omega, soverlap);
    }

    if (irr != pv->nnr)
    {
        ModuleBase::GlobalFunc::OUT(GlobalV::ofs_running, "wrong irr", irr);
        ModuleBase::GlobalFunc::OUT(GlobalV::ofs_running, "wrong LNNR.nnr", pv->nnr);
        ModuleBase::WARNING_QUIT("Force_LCAO_k::cal_foverlap_k", "irr!=LNNR.nnr");
    }

    for (int is = 0; is < GlobalV::NSPIN; is++)
    {
        delete[] edm2d[is];
    }
    delete[] edm2d;

    ModuleBase::timer::tick("Force_LCAO_k", "cal_foverlap_k");
    return;
}

void Force_LCAO_k::cal_ftvnl_dphi_k(double** dm2d,
                                    const bool isforce,
                                    const bool isstress,
                                    Record_adj& ra,
                                    ModuleBase::matrix& ftvnl_dphi,
                                    ModuleBase::matrix& stvnl_dphi)
{
    ModuleBase::TITLE("Force_LCAO_k", "cal_ftvnl_dphi");
    ModuleBase::timer::tick("Force_LCAO_k", "cal_ftvnl_dphi");

    const Parallel_Orbitals* pv = this->ParaV;
    // get the adjacent atom's information.

    //	GlobalV::ofs_running << " calculate the ftvnl_dphi_k force" << std::endl;

    int irr = 0;
    for (int T1 = 0; T1 < GlobalC::ucell.ntype; ++T1)
    {
        Atom* atom1 = &GlobalC::ucell.atoms[T1];
        for (int I1 = 0; I1 < atom1->na; ++I1)
        {
            const int iat = GlobalC::ucell.itia2iat(T1, I1);
            const int start1 = GlobalC::ucell.itiaiw2iwt(T1, I1, 0);
            for (int cb = 0; cb < ra.na_each[iat]; ++cb)
            {
                const int T2 = ra.info[iat][cb][3];
                const int I2 = ra.info[iat][cb][4];
                const int start2 = GlobalC::ucell.itiaiw2iwt(T2, I2, 0);
                Atom* atom2 = &GlobalC::ucell.atoms[T2];

                for (int jj = 0; jj < atom1->nw; ++jj)
                {
                    const int iw1_all = start1 + jj;
                    const int mu = pv->trace_loc_row[iw1_all];
                    if (mu < 0)
                        continue;
                    for (int kk = 0; kk < atom2->nw; ++kk)
                    {
                        const int iw2_all = start2 + kk;
                        const int nu = pv->trace_loc_col[iw2_all];
                        if (nu < 0)
                            continue;
                        //==============================================================
                        // here we use 'minus', but in GlobalV::GAMMA_ONLY_LOCAL we use 'plus',
                        // both are correct because the 'DSloc_Rx' is used in 'row' (-),
                        // however, the 'DSloc_x' is used in 'col' (+),
                        // mohan update 2011-06-16
                        //==============================================================
                        for (int is = 0; is < GlobalV::NSPIN; ++is)
                        {
                            double dm2d2 = 2.0 * dm2d[is][irr];
                            if (isforce)
                            {
                                ftvnl_dphi(iat, 0) += dm2d2 * this->UHM->LM->DHloc_fixedR_x[irr];
                                ftvnl_dphi(iat, 1) += dm2d2 * this->UHM->LM->DHloc_fixedR_y[irr];
                                ftvnl_dphi(iat, 2) += dm2d2 * this->UHM->LM->DHloc_fixedR_z[irr];
                            }
                            if (isstress)
                            {
                                stvnl_dphi(0, 0) -= dm2d[is][irr] * this->UHM->LM->stvnl11[irr];
                                stvnl_dphi(0, 1) -= dm2d[is][irr] * this->UHM->LM->stvnl12[irr];
                                stvnl_dphi(0, 2) -= dm2d[is][irr] * this->UHM->LM->stvnl13[irr];
                                stvnl_dphi(1, 1) -= dm2d[is][irr] * this->UHM->LM->stvnl22[irr];
                                stvnl_dphi(1, 2) -= dm2d[is][irr] * this->UHM->LM->stvnl23[irr];
                                stvnl_dphi(2, 2) -= dm2d[is][irr] * this->UHM->LM->stvnl33[irr];
                            }
                        }
                        ++irr;
                    } // end kk
                } // end jj
            } // end cb
        }
    }
    assert(irr == pv->nnr);

    //	test(this->UHM->LM->DSloc_Rx);
    //	test(dm2d[0],"dm2d");

    if (isstress)
    {
        StressTools::stress_fill(GlobalC::ucell.lat0, GlobalC::ucell.omega, stvnl_dphi);
    }

    ModuleBase::timer::tick("Force_LCAO_k", "cal_ftvnl_dphi");
    return;
}

void Force_LCAO_k::test(double* mmm, const std::string& name)
{
    const Parallel_Orbitals* pv = this->ParaV;
    if (GlobalV::NPROC != 1)
        return;
    std::cout << "test!" << std::endl;

    int irr = 0;
    int ca = 0;

    GlobalV::ofs_running << " Calculate the test in Force_LCAO_k" << std::endl;
    Record_adj RA;
    RA.for_2d(*this->UHM->LM->ParaV, GlobalV::GAMMA_ONLY_LOCAL);

    double* test;
    test = new double[GlobalV::NLOCAL * GlobalV::NLOCAL];
    ModuleBase::GlobalFunc::ZEROS(test, GlobalV::NLOCAL * GlobalV::NLOCAL);

    for (int T1 = 0; T1 < GlobalC::ucell.ntype; T1++)
    {
        Atom* atom1 = &GlobalC::ucell.atoms[T1];
        for (int I1 = 0; I1 < atom1->na; I1++)
        {
            // const int iat = GlobalC::ucell.itia2iat(T1,I1);
            const int start1 = GlobalC::ucell.itiaiw2iwt(T1, I1, 0);
            for (int cb = 0; cb < RA.na_each[ca]; cb++)
            {
                const int T2 = RA.info[ca][cb][3];
                const int I2 = RA.info[ca][cb][4];
                Atom* atom2 = &GlobalC::ucell.atoms[T2];
                const int start2 = GlobalC::ucell.itiaiw2iwt(T2, I2, 0);

                for (int jj = 0; jj < atom1->nw; jj++)
                {
                    const int iw1_all = start1 + jj;
                    for (int kk = 0; kk < atom2->nw; kk++)
                    {
                        const int iw2_all = start2 + kk;
                        assert(irr < pv->nnr);
                        // test[iw1_all*GlobalV::NLOCAL+iw2_all] += this->UHM->LM->DHloc_fixedR_x[irr];
                        test[iw1_all * GlobalV::NLOCAL + iw2_all] += mmm[irr];
                        ++irr;
                    }
                }
            }
            ++ca;
        }
    }

    std::cout << "\n " << name << std::endl;
    std::cout << std::setprecision(4);
    for (int i = 0; i < GlobalV::NLOCAL; i++)
    {
        for (int j = 0; j < GlobalV::NLOCAL; j++)
        {
            if (abs(test[i * GlobalV::NLOCAL + j]) > 1.0e-5)
                std::cout << std::setw(12) << test[i * GlobalV::NLOCAL + j];
            else
                std::cout << std::setw(12) << "0";
        }
        std::cout << std::endl;
    }
    delete[] test;

    RA.delete_grid(); // xiaohui add 2015-02-04
    return;
}

// must consider three-center H matrix.
void Force_LCAO_k::cal_fvnl_dbeta_k(double** dm2d,
                                    const bool isforce,
                                    const bool isstress,
                                    ModuleBase::matrix& fvnl_dbeta,
                                    ModuleBase::matrix& svnl_dbeta)
{
    ModuleBase::TITLE("Force_LCAO_k", "cal_fvnl_dbeta_k");
    ModuleBase::timer::tick("Force_LCAO_k", "cal_fvnl_dbeta_k");
    const Parallel_Orbitals* pv = this->ParaV;
    int iir = 0;
    ModuleBase::Vector3<double> tau1;
    ModuleBase::Vector3<double> tau2;
    ModuleBase::Vector3<double> dtau;
    ModuleBase::Vector3<double> tau0;
    ModuleBase::Vector3<double> dtau1;
    ModuleBase::Vector3<double> dtau2;

    double rcut;
    double distance;

    double rcut1;
    double rcut2;
    double distance1;
    double distance2;

    for (int T1 = 0; T1 < GlobalC::ucell.ntype; ++T1)
    {
        const Atom* atom1 = &GlobalC::ucell.atoms[T1];

        for (int I1 = 0; I1 < atom1->na; ++I1)
        {
            tau1 = atom1->tau[I1];
            // GlobalC::GridD.Find_atom( tau1 );
            GlobalC::GridD.Find_atom(GlobalC::ucell, tau1, T1, I1);
            // const int iat = GlobalC::ucell.itia2iat(T1, I1);
            const int start1 = GlobalC::ucell.itiaiw2iwt(T1, I1, 0);

            for (int ad2 = 0; ad2 < GlobalC::GridD.getAdjacentNum() + 1; ++ad2)
            {
                const int T2 = GlobalC::GridD.getType(ad2);
                const Atom* atom2 = &GlobalC::ucell.atoms[T2];
                const int I2 = GlobalC::GridD.getNatom(ad2);
                // const int iat2 = GlobalC::ucell.itia2iat(T2, I2);
                const int start2 = GlobalC::ucell.itiaiw2iwt(T2, I2, 0);
                tau2 = GlobalC::GridD.getAdjacentTau(ad2);

                dtau = tau2 - tau1;
                distance = dtau.norm() * GlobalC::ucell.lat0;
                rcut = GlobalC::ORB.Phi[T1].getRcut() + GlobalC::ORB.Phi[T2].getRcut();

                // check if this a adjacent atoms.
                bool is_adj = false;
                if (distance < rcut)
                    is_adj = true;
                else if (distance >= rcut)
                {
                    for (int ad0 = 0; ad0 < GlobalC::GridD.getAdjacentNum() + 1; ++ad0)
                    {
                        const int T0 = GlobalC::GridD.getType(ad0);
                        if (GlobalC::ucell.infoNL.nproj[T0] == 0)
                            continue;
                        const int I0 = GlobalC::GridD.getNatom(ad0);
                        // const int iat0 = GlobalC::ucell.itia2iat(T0, I0);
                        // const int start0 = GlobalC::ucell.itiaiw2iwt(T0, I0, 0);

                        tau0 = GlobalC::GridD.getAdjacentTau(ad0);
                        dtau1 = tau0 - tau1;
                        distance1 = dtau1.norm() * GlobalC::ucell.lat0;
                        rcut1 = GlobalC::ORB.Phi[T1].getRcut() + GlobalC::ucell.infoNL.Beta[T0].get_rcut_max();

                        dtau2 = tau0 - tau2;
                        distance2 = dtau2.norm() * GlobalC::ucell.lat0;
                        rcut2 = GlobalC::ORB.Phi[T2].getRcut() + GlobalC::ucell.infoNL.Beta[T0].get_rcut_max();

                        if (distance1 < rcut1 && distance2 < rcut2)
                        {
                            is_adj = true;
                            break;
                        }
                    }
                }

                if (is_adj)
                {
                    // < psi1 | all projectors | psi2 >
                    // ----------------------------- enter the nnr increaing zone -------------------------
                    for (int j = 0; j < atom1->nw; ++j)
                    {
                        const int iw1_all = start1 + j;
                        const int mu = pv->trace_loc_row[iw1_all];
                        if (mu < 0)
                            continue;
                        for (int k = 0; k < atom2->nw; ++k)
                        {
                            const int iw2_all = start2 + k;
                            const int nu = pv->trace_loc_col[iw2_all];
                            if (nu < 0)
                                continue;

                            for (int ad0 = 0; ad0 < GlobalC::GridD.getAdjacentNum() + 1; ++ad0)
                            {
                                const int T0 = GlobalC::GridD.getType(ad0);
                                if (GlobalC::ucell.infoNL.nproj[T0] == 0)
                                    continue;
                                const int I0 = GlobalC::GridD.getNatom(ad0);
                                const int iat0 = GlobalC::ucell.itia2iat(T0, I0);
                                // const int start0 = GlobalC::ucell.itiaiw2iwt(T0, I0, 0);
                                tau0 = GlobalC::GridD.getAdjacentTau(ad0);

                                dtau1 = tau0 - tau1;
                                distance1 = dtau1.norm() * GlobalC::ucell.lat0;
                                rcut1 = GlobalC::ORB.Phi[T1].getRcut() + GlobalC::ucell.infoNL.Beta[T0].get_rcut_max();

                                dtau2 = tau0 - tau2;
                                distance2 = dtau2.norm() * GlobalC::ucell.lat0;
                                rcut2 = GlobalC::ORB.Phi[T2].getRcut() + GlobalC::ucell.infoNL.Beta[T0].get_rcut_max();

                                double r0[3];
                                double r1[3];
                                r1[0] = (tau1.x - tau0.x);
                                r1[1] = (tau1.y - tau0.y);
                                r1[2] = (tau1.z - tau0.z);
                                r0[0] = (tau2.x - tau0.x);
                                r0[1] = (tau2.y - tau0.y);
                                r0[2] = (tau2.z - tau0.z);

                                if (distance1 < rcut1 && distance2 < rcut2)
                                {
                                    // const Atom* atom0 = &GlobalC::ucell.atoms[T0];
                                    double nlm[3] = {0, 0, 0};

                                    GlobalC::UOT.snap_psibeta(
                                        GlobalC::ORB,
                                        GlobalC::ucell.infoNL,
                                        nlm,
                                        1,
                                        tau2,
                                        T2,
                                        atom2->iw2l[k], // L2
                                        atom2->iw2m[k], // m2
                                        atom2->iw2n[k], // n2
                                        tau1,
                                        T1,
                                        atom1->iw2l[j], // L1
                                        atom1->iw2m[j], // m1
                                        atom1->iw2n[j], // N1
                                        tau0,
                                        T0,
                                        GlobalC::ucell.atoms[T0].dion,
                                        GlobalV::NSPIN,
                                        GlobalC::ucell.atoms[T0].d_so,
                                        GlobalC::ucell.atoms[T0].non_zero_count_soc[0], // index stands for spin
                                        GlobalC::ucell.atoms[T0].index1_soc[0],
                                        GlobalC::ucell.atoms[T0].index2_soc[0],
                                        GlobalC::ucell.atoms[T0].nproj_soc); // mohan  add 2021-05-07

                                    double nlm1[3] = {0, 0, 0};
                                    if (isstress)
                                    {
                                        GlobalC::UOT.snap_psibeta(
                                            GlobalC::ORB,
                                            GlobalC::ucell.infoNL,
                                            nlm1,
                                            1,
                                            tau1,
                                            T1,
                                            atom1->iw2l[j], // L1
                                            atom1->iw2m[j], // m1
                                            atom1->iw2n[j], // n1
                                            tau2,
                                            T2,
                                            atom2->iw2l[k], // L2
                                            atom2->iw2m[k], // m2
                                            atom2->iw2n[k], // N2
                                            tau0,
                                            T0,
                                            GlobalC::ucell.atoms[T0].dion,
                                            GlobalV::NSPIN,
                                            GlobalC::ucell.atoms[T0].d_so,
                                            GlobalC::ucell.atoms[T0].non_zero_count_soc[0], // index stands for spin
                                            GlobalC::ucell.atoms[T0].index1_soc[0],
                                            GlobalC::ucell.atoms[T0].index2_soc[0],
                                            GlobalC::ucell.atoms[T0].nproj_soc); // mohan  add 2021-05-07
                                    }
                                    /// only one projector for each atom force, but another projector for stress
                                    for (int is = 0; is < GlobalV::NSPIN; ++is)
                                    {
                                        double dm2d2 = 2.0 * dm2d[is][iir];
                                        for (int jpol = 0; jpol < 3; jpol++)
                                        {
                                            if (isforce)
                                            {
                                                fvnl_dbeta(iat0, jpol) -= dm2d2 * nlm[jpol];
                                            }
                                            if (isstress)
                                            {
                                                for (int ipol = jpol; ipol < 3; ipol++)
                                                {
                                                    svnl_dbeta(jpol, ipol)
                                                        += dm2d[is][iir]
                                                           * (nlm[jpol] * r1[ipol] + nlm1[jpol] * r0[ipol]);
                                                }
                                            }
                                        }
                                    }

                                } // distance
                            } // ad0

                            ++iir;
                        } // k
                    } // j
                } // distance
            } // ad2
        } // I1
    } // T1

    assert(iir == pv->nnr);

    if (isstress)
    {
        StressTools::stress_fill(GlobalC::ucell.lat0, GlobalC::ucell.omega, svnl_dbeta);
    }

    ModuleBase::timer::tick("Force_LCAO_k", "cal_fvnl_dbeta_k");
    return;
}

typedef std::tuple<int, int, int, int> key_tuple;

// must consider three-center H matrix.
void Force_LCAO_k::cal_fvnl_dbeta_k_new(double** dm2d,
                                        const bool isforce,
                                        const bool isstress,
                                        ModuleBase::matrix& fvnl_dbeta,
                                        ModuleBase::matrix& svnl_dbeta)
{
    ModuleBase::TITLE("Force_LCAO_k", "cal_fvnl_dbeta_k_new");
    ModuleBase::timer::tick("Force_LCAO_k", "cal_fvnl_dbeta_k_new");
    const Parallel_Orbitals* pv = this->ParaV;

    for (int iat = 0; iat < GlobalC::ucell.nat; iat++)
    {

        const int it = GlobalC::ucell.iat2it[iat];
        const int ia = GlobalC::ucell.iat2ia[iat];

        // Step 1 : generate <psi|beta>
        // type of atom; distance; atomic basis; projectors

        std::map<key_tuple, std::unordered_map<int, std::vector<std::vector<double>>>> nlm_tot;
        nlm_tot.clear();

        const double Rcut_Beta = GlobalC::ucell.infoNL.Beta[it].get_rcut_max();
        const ModuleBase::Vector3<double> tau = GlobalC::ucell.atoms[it].tau[ia];
        GlobalC::GridD.Find_atom(GlobalC::ucell, tau, it, ia);

        for (int ad = 0; ad < GlobalC::GridD.getAdjacentNum() + 1; ++ad)
        {
            const int T1 = GlobalC::GridD.getType(ad);
            const int I1 = GlobalC::GridD.getNatom(ad);
            const int start1 = GlobalC::ucell.itiaiw2iwt(T1, I1, 0);
            const double Rcut_AO1 = GlobalC::ORB.Phi[T1].getRcut();

            const ModuleBase::Vector3<double> tau1 = GlobalC::GridD.getAdjacentTau(ad);
            const Atom* atom1 = &GlobalC::ucell.atoms[T1];
            const int nw1_tot = atom1->nw * GlobalV::NPOL;

            const ModuleBase::Vector3<double> dtau = tau1 - tau;
            const double dist1 = dtau.norm2() * pow(GlobalC::ucell.lat0, 2);
            if (dist1 > pow(Rcut_Beta + Rcut_AO1, 2))
            {
                continue;
            }

            std::unordered_map<int, std::vector<std::vector<double>>> nlm_cur;
            nlm_cur.clear();

            for (int iw1 = 0; iw1 < nw1_tot; ++iw1)
            {
                const int iw1_all = start1 + iw1;
                const int iw1_local = pv->trace_loc_row[iw1_all];
                const int iw2_local = pv->trace_loc_col[iw1_all];
                if (iw1_local < 0 && iw2_local < 0)
                    continue;
                const int iw1_0 = iw1 / GlobalV::NPOL;
                std::vector<std::vector<double>> nlm;
                // 2D, but first dimension is only 1 here
                // for force, the right hand side is the gradient
                // and the first dimension is then 3
                // inner loop : all projectors (L0,M0)
                GlobalC::UOT.snap_psibeta_half(GlobalC::ORB,
                                               GlobalC::ucell.infoNL,
                                               nlm,
                                               tau1,
                                               T1,
                                               atom1->iw2l[iw1_0], // L1
                                               atom1->iw2m[iw1_0], // m1
                                               atom1->iw2n[iw1_0], // N1
                                               tau,
                                               it,
                                               1); // R0,T0

                nlm_cur.insert({iw1_all, nlm});
            } // end iw
            const int iat1 = GlobalC::ucell.itia2iat(T1, I1);
            const int rx1 = GlobalC::GridD.getBox(ad).x;
            const int ry1 = GlobalC::GridD.getBox(ad).y;
            const int rz1 = GlobalC::GridD.getBox(ad).z;
            key_tuple key_1(iat1, rx1, ry1, rz1);
            nlm_tot[key_1] = nlm_cur;
        } // end ad

        //=======================================================
        // Step2:
        // calculate sum_(L0,M0) beta<psi_i|beta><beta|psi_j>
        // and accumulate the value to Hloc_fixedR(i,j)
        //=======================================================
        int iir = 0;
        ModuleBase::Vector3<double> tau1;
        ModuleBase::Vector3<double> tau2;
        ModuleBase::Vector3<double> dtau;
        ModuleBase::Vector3<double> tau0;
        ModuleBase::Vector3<double> dtau1;
        ModuleBase::Vector3<double> dtau2;

        double rcut;
        double distance;

        double rcut1;
        double rcut2;
        double distance1;
        double distance2;

        for (int T1 = 0; T1 < GlobalC::ucell.ntype; ++T1)
        {
            const Atom* atom1 = &GlobalC::ucell.atoms[T1];

            for (int I1 = 0; I1 < atom1->na; ++I1)
            {
                tau1 = atom1->tau[I1];

                GlobalC::GridD.Find_atom(GlobalC::ucell, tau1, T1, I1);
                const int iat1 = GlobalC::ucell.itia2iat(T1, I1);
                const int start1 = GlobalC::ucell.itiaiw2iwt(T1, I1, 0);

                for (int ad2 = 0; ad2 < GlobalC::GridD.getAdjacentNum() + 1; ++ad2)
                {
                    const int T2 = GlobalC::GridD.getType(ad2);
                    const Atom* atom2 = &GlobalC::ucell.atoms[T2];
                    const int I2 = GlobalC::GridD.getNatom(ad2);
                    const int iat2 = GlobalC::ucell.itia2iat(T2, I2);
                    const int start2 = GlobalC::ucell.itiaiw2iwt(T2, I2, 0);
                    tau2 = GlobalC::GridD.getAdjacentTau(ad2);

                    dtau = tau2 - tau1;
                    distance = dtau.norm() * GlobalC::ucell.lat0;
                    rcut = GlobalC::ORB.Phi[T1].getRcut() + GlobalC::ORB.Phi[T2].getRcut();

                    // check if this a adjacent atoms.
                    bool is_adj = false;
                    if (distance < rcut)
                        is_adj = true;
                    else if (distance >= rcut)
                    {
                        for (int ad0 = 0; ad0 < GlobalC::GridD.getAdjacentNum() + 1; ++ad0)
                        {
                            const int T0 = GlobalC::GridD.getType(ad0);
                            if (GlobalC::ucell.infoNL.nproj[T0] == 0)
                                continue;
                            const int I0 = GlobalC::GridD.getNatom(ad0);
                            // const int iat0 = GlobalC::ucell.itia2iat(T0, I0);
                            // const int start0 = GlobalC::ucell.itiaiw2iwt(T0, I0, 0);

                            tau0 = GlobalC::GridD.getAdjacentTau(ad0);
                            dtau1 = tau0 - tau1;
                            distance1 = dtau1.norm() * GlobalC::ucell.lat0;
                            rcut1 = GlobalC::ORB.Phi[T1].getRcut() + GlobalC::ucell.infoNL.Beta[T0].get_rcut_max();

                            dtau2 = tau0 - tau2;
                            distance2 = dtau2.norm() * GlobalC::ucell.lat0;
                            rcut2 = GlobalC::ORB.Phi[T2].getRcut() + GlobalC::ucell.infoNL.Beta[T0].get_rcut_max();

                            if (distance1 < rcut1 && distance2 < rcut2)
                            {
                                is_adj = true;
                                break;
                            }
                        }
                    }

                    if (is_adj)
                    {

                        const int rx2 = GlobalC::GridD.getBox(ad2).x;
                        const int ry2 = GlobalC::GridD.getBox(ad2).y;
                        const int rz2 = GlobalC::GridD.getBox(ad2).z;

                        // < psi1 | all projectors | psi2 >
                        // ----------------------------- enter the nnr increaing zone -------------------------
                        for (int j = 0; j < atom1->nw; ++j)
                        {
                            const int iw1_all = start1 + j;
                            const int mu = pv->trace_loc_row[iw1_all];
                            if (mu < 0)
                                continue;
                            for (int k = 0; k < atom2->nw; ++k)
                            {
                                const int iw2_all = start2 + k;
                                const int nu = pv->trace_loc_col[iw2_all];
                                if (nu < 0)
                                    continue;

                                for (int ad0 = 0; ad0 < GlobalC::GridD.getAdjacentNum() + 1; ++ad0)
                                {
                                    const int T0 = GlobalC::GridD.getType(ad0);
                                    if (GlobalC::ucell.infoNL.nproj[T0] == 0)
                                        continue;
                                    const int I0 = GlobalC::GridD.getNatom(ad0);
                                    if (T0 != it || I0 != ia)
                                        continue;

                                    const int iat0 = GlobalC::ucell.itia2iat(T0, I0);
                                    // const int start0 = GlobalC::ucell.itiaiw2iwt(T0, I0, 0);
                                    tau0 = GlobalC::GridD.getAdjacentTau(ad0);

                                    dtau1 = tau0 - tau1;
                                    distance1 = dtau1.norm() * GlobalC::ucell.lat0;
                                    rcut1 = GlobalC::ORB.Phi[T1].getRcut()
                                            + GlobalC::ucell.infoNL.Beta[T0].get_rcut_max();

                                    dtau2 = tau0 - tau2;
                                    distance2 = dtau2.norm() * GlobalC::ucell.lat0;
                                    rcut2 = GlobalC::ORB.Phi[T2].getRcut()
                                            + GlobalC::ucell.infoNL.Beta[T0].get_rcut_max();

                                    double r0[3];
                                    double r1[3];
                                    r1[0] = (tau1.x - tau0.x);
                                    r1[1] = (tau1.y - tau0.y);
                                    r1[2] = (tau1.z - tau0.z);
                                    r0[0] = (tau2.x - tau0.x);
                                    r0[1] = (tau2.y - tau0.y);
                                    r0[2] = (tau2.z - tau0.z);

                                    if (distance1 < rcut1 && distance2 < rcut2)
                                    {
                                        const int rx0 = GlobalC::GridD.getBox(ad0).x;
                                        const int ry0 = GlobalC::GridD.getBox(ad0).y;
                                        const int rz0 = GlobalC::GridD.getBox(ad0).z;
                                        key_tuple key1(iat1, -rx0, -ry0, -rz0);
                                        key_tuple key2(iat2, rx2 - rx0, ry2 - ry0, rz2 - rz0);

                                        // const Atom* atom0 = &GlobalC::ucell.atoms[T0];
                                        double nlm[3] = {0, 0, 0};
                                        std::vector<double> nlm_1 = nlm_tot[key2][iw2_all][0];
                                        std::vector<std::vector<double>> nlm_2;
                                        nlm_2.resize(3);
                                        for (int i = 0; i < 3; i++)
                                        {
                                            nlm_2[i] = nlm_tot[key1][iw1_all][i + 1];
                                        }

                                        assert(nlm_1.size() == nlm_2[0].size());

                                        const int nproj = GlobalC::ucell.infoNL.nproj[T0];
                                        int ib = 0;
                                        for (int nb = 0; nb < nproj; nb++)
                                        {
                                            const int L0 = GlobalC::ucell.infoNL.Beta[T0].Proj[nb].getL();
                                            for (int m = 0; m < 2 * L0 + 1; m++)
                                            {
                                                for (int ir = 0; ir < 3; ir++)
                                                {
                                                    nlm[ir] += nlm_2[ir][ib] * nlm_1[ib]
                                                               * GlobalC::ucell.atoms[T0].dion(nb, nb);
                                                }
                                                ib += 1;
                                            }
                                        }
                                        assert(ib == nlm_1.size());

                                        double nlm1[3] = {0, 0, 0};
                                        if (isstress)
                                        {
                                            std::vector<double> nlm_1 = nlm_tot[key1][iw1_all][0];
                                            std::vector<std::vector<double>> nlm_2;
                                            nlm_2.resize(3);
                                            for (int i = 0; i < 3; i++)
                                            {
                                                nlm_2[i] = nlm_tot[key2][iw2_all][i + 1];
                                            }

                                            assert(nlm_1.size() == nlm_2[0].size());

                                            const int nproj = GlobalC::ucell.infoNL.nproj[T0];
                                            int ib = 0;
                                            for (int nb = 0; nb < nproj; nb++)
                                            {
                                                const int L0 = GlobalC::ucell.infoNL.Beta[T0].Proj[nb].getL();
                                                for (int m = 0; m < 2 * L0 + 1; m++)
                                                {
                                                    for (int ir = 0; ir < 3; ir++)
                                                    {
                                                        nlm1[ir] += nlm_2[ir][ib] * nlm_1[ib]
                                                                    * GlobalC::ucell.atoms[T0].dion(nb, nb);
                                                    }
                                                    ib += 1;
                                                }
                                            }
                                            assert(ib == nlm_1.size());
                                        }
                                        /// only one projector for each atom force, but another projector for stress
                                        for (int is = 0; is < GlobalV::NSPIN; ++is)
                                        {
                                            double dm2d2 = 2.0 * dm2d[is][iir];
                                            for (int jpol = 0; jpol < 3; jpol++)
                                            {
                                                if (isforce)
                                                {
                                                    fvnl_dbeta(iat0, jpol) -= dm2d2 * nlm[jpol];
                                                }
                                                if (isstress)
                                                {
                                                    for (int ipol = jpol; ipol < 3; ipol++)
                                                    {
                                                        svnl_dbeta(jpol, ipol)
                                                            += dm2d[is][iir]
                                                               * (nlm[jpol] * r1[ipol] + nlm1[jpol] * r0[ipol]);
                                                    }
                                                }
                                            }
                                        }

                                    } // distance
                                } // ad0

                                ++iir;
                            } // k
                        } // j
                    } // distance
                } // ad2
            } // I1
        } // T1

        assert(iir == pv->nnr);
    } // iat

    if (isstress)
    {
        StressTools::stress_fill(GlobalC::ucell.lat0, GlobalC::ucell.omega, svnl_dbeta);
    }

    ModuleBase::timer::tick("Force_LCAO_k", "cal_fvnl_dbeta_k_new");
    return;
}

// calculate the force due to < phi | Vlocal | dphi >
void Force_LCAO_k::cal_fvl_dphi_k(const bool isforce,
                                  const bool isstress,
                                  ModuleBase::matrix& fvl_dphi,
                                  ModuleBase::matrix& svl_dphi,
                                  double** DM_R)
{
<<<<<<< HEAD
    ModuleBase::TITLE("Force_LCAO_k", "cal_fvl_dphi_k");
    ModuleBase::timer::tick("Force_LCAO_k", "cal_fvl_dphi_k");

    if (!isforce && !isstress)
    {
        ModuleBase::timer::tick("Force_LCAO_k", "cal_fvl_dphi_k");
        return;
    }
    assert(this->UHM->LM->DHloc_fixedR_x != NULL);
    assert(this->UHM->LM->DHloc_fixedR_y != NULL);
    assert(this->UHM->LM->DHloc_fixedR_z != NULL);

    int istep = 1;

    // if Vna potential is not used.
    GlobalC::pot.init_pot(istep, GlobalC::sf.strucFac);

    for (int is = 0; is < GlobalV::NSPIN; ++is)
    {
        GlobalV::CURRENT_SPIN = is;

        for (int ir = 0; ir < GlobalC::rhopw->nrxx; ir++)
        {
            GlobalC::pot.vr_eff1[ir] = GlobalC::pot.vr_eff(GlobalV::CURRENT_SPIN, ir);
        }

        //--------------------------------
        // Grid integration here.
        //--------------------------------
        // fvl_dphi can not be set to zero here if Vna is used
        if (isstress || isforce)
        {
            Gint_inout
                inout(DM_R, GlobalC::pot.vr_eff1, isforce, isstress, &fvl_dphi, &svl_dphi, Gint_Tools::job_type::force);
            this->UHM->GK.cal_gint(&inout);
        }
    }

    if (isstress)
    {
        StressTools::stress_fill(-1.0, GlobalC::ucell.omega, svl_dphi);
    }

    ModuleBase::timer::tick("Force_LCAO_k", "cal_fvl_dphi_k");
    return;
=======
	ModuleBase::TITLE("Force_LCAO_k","cal_fvl_dphi_k");
	ModuleBase::timer::tick("Force_LCAO_k","cal_fvl_dphi_k");

	if(!isforce&&!isstress) 
	{
		ModuleBase::timer::tick("Force_LCAO_k","cal_fvl_dphi_k");
		return;
	}
	assert(this->UHM->LM->DHloc_fixedR_x!=NULL);
	assert(this->UHM->LM->DHloc_fixedR_y!=NULL);
	assert(this->UHM->LM->DHloc_fixedR_z!=NULL);

	int istep = 1;

	// if Vna potential is not used.
	GlobalC::pot.init_pot(istep, GlobalC::sf.strucFac);


	for(int is=0; is<GlobalV::NSPIN; ++is)
	{
		GlobalV::CURRENT_SPIN = is;

		for(int ir=0; ir<GlobalC::rhopw->nrxx; ir++)
		{
			GlobalC::pot.vr_eff1[ir] = GlobalC::pot.vr_eff(GlobalV::CURRENT_SPIN, ir);
		}

		//--------------------------------
		// Grid integration here.
		//--------------------------------
		// fvl_dphi can not be set to zero here if Vna is used
		if(isstress||isforce) 
		{
			if(XC_Functional::get_func_type()==3)
			{
				Gint_inout inout(DM_R, GlobalC::pot.vr_eff1, GlobalC::pot.vofk_eff1, isforce, isstress, &fvl_dphi, &svl_dphi, Gint_Tools::job_type::force_meta);
				this->UHM->GK.cal_gint(&inout);
			}
			else
			{
				Gint_inout inout(DM_R, GlobalC::pot.vr_eff1, isforce, isstress, &fvl_dphi, &svl_dphi, Gint_Tools::job_type::force);
				this->UHM->GK.cal_gint(&inout);
			}
		}
	}

	if(isstress){
		StressTools::stress_fill(-1.0, GlobalC::ucell.omega, svl_dphi);
	}

	ModuleBase::timer::tick("Force_LCAO_k","cal_fvl_dphi_k");
	return;
>>>>>>> 69a27f6d
}

void Force_LCAO_k::calFvnlDbeta(double** dm2d,
                                const bool& isforce,
                                const bool& isstress,
                                ModuleBase::matrix& fvnl_dbeta,
                                ModuleBase::matrix& svnl_dbeta,
                                const int& vnl_method)
{
    ModuleBase::TITLE("Force_LCAO_k", "calFvnlDbeta");
    if (GlobalV::NSPIN == 4 || vnl_method == 0)
    {
        this->cal_fvnl_dbeta_k(dm2d, isforce, isstress, fvnl_dbeta, svnl_dbeta);
    }
    else if (vnl_method == 1)
    {
        this->cal_fvnl_dbeta_k_new(dm2d, isforce, isstress, fvnl_dbeta, svnl_dbeta);
    }
    else
    {
        ModuleBase::WARNING_QUIT("Force_LCAO_k", "This method has not been implemented");
    }
}<|MERGE_RESOLUTION|>--- conflicted
+++ resolved
@@ -38,7 +38,7 @@
                             ModuleBase::matrix& svl_dphi,
                             ModuleBase::matrix& svnl_dalpha,
 #else
-                              ModuleBase::matrix& svl_dphi,
+                            ModuleBase::matrix& svl_dphi,
 #endif
                             LCAO_Hamilt& uhm)
 {
@@ -1143,7 +1143,6 @@
                                   ModuleBase::matrix& svl_dphi,
                                   double** DM_R)
 {
-<<<<<<< HEAD
     ModuleBase::TITLE("Force_LCAO_k", "cal_fvl_dphi_k");
     ModuleBase::timer::tick("Force_LCAO_k", "cal_fvl_dphi_k");
 
@@ -1176,9 +1175,29 @@
         // fvl_dphi can not be set to zero here if Vna is used
         if (isstress || isforce)
         {
-            Gint_inout
-                inout(DM_R, GlobalC::pot.vr_eff1, isforce, isstress, &fvl_dphi, &svl_dphi, Gint_Tools::job_type::force);
-            this->UHM->GK.cal_gint(&inout);
+            if (XC_Functional::get_func_type() == 3)
+            {
+                Gint_inout inout(DM_R,
+                                 GlobalC::pot.vr_eff1,
+                                 GlobalC::pot.vofk_eff1,
+                                 isforce,
+                                 isstress,
+                                 &fvl_dphi,
+                                 &svl_dphi,
+                                 Gint_Tools::job_type::force_meta);
+                this->UHM->GK.cal_gint(&inout);
+            }
+            else
+            {
+                Gint_inout inout(DM_R,
+                                 GlobalC::pot.vr_eff1,
+                                 isforce,
+                                 isstress,
+                                 &fvl_dphi,
+                                 &svl_dphi,
+                                 Gint_Tools::job_type::force);
+                this->UHM->GK.cal_gint(&inout);
+            }
         }
     }
 
@@ -1189,60 +1208,6 @@
 
     ModuleBase::timer::tick("Force_LCAO_k", "cal_fvl_dphi_k");
     return;
-=======
-	ModuleBase::TITLE("Force_LCAO_k","cal_fvl_dphi_k");
-	ModuleBase::timer::tick("Force_LCAO_k","cal_fvl_dphi_k");
-
-	if(!isforce&&!isstress) 
-	{
-		ModuleBase::timer::tick("Force_LCAO_k","cal_fvl_dphi_k");
-		return;
-	}
-	assert(this->UHM->LM->DHloc_fixedR_x!=NULL);
-	assert(this->UHM->LM->DHloc_fixedR_y!=NULL);
-	assert(this->UHM->LM->DHloc_fixedR_z!=NULL);
-
-	int istep = 1;
-
-	// if Vna potential is not used.
-	GlobalC::pot.init_pot(istep, GlobalC::sf.strucFac);
-
-
-	for(int is=0; is<GlobalV::NSPIN; ++is)
-	{
-		GlobalV::CURRENT_SPIN = is;
-
-		for(int ir=0; ir<GlobalC::rhopw->nrxx; ir++)
-		{
-			GlobalC::pot.vr_eff1[ir] = GlobalC::pot.vr_eff(GlobalV::CURRENT_SPIN, ir);
-		}
-
-		//--------------------------------
-		// Grid integration here.
-		//--------------------------------
-		// fvl_dphi can not be set to zero here if Vna is used
-		if(isstress||isforce) 
-		{
-			if(XC_Functional::get_func_type()==3)
-			{
-				Gint_inout inout(DM_R, GlobalC::pot.vr_eff1, GlobalC::pot.vofk_eff1, isforce, isstress, &fvl_dphi, &svl_dphi, Gint_Tools::job_type::force_meta);
-				this->UHM->GK.cal_gint(&inout);
-			}
-			else
-			{
-				Gint_inout inout(DM_R, GlobalC::pot.vr_eff1, isforce, isstress, &fvl_dphi, &svl_dphi, Gint_Tools::job_type::force);
-				this->UHM->GK.cal_gint(&inout);
-			}
-		}
-	}
-
-	if(isstress){
-		StressTools::stress_fill(-1.0, GlobalC::ucell.omega, svl_dphi);
-	}
-
-	ModuleBase::timer::tick("Force_LCAO_k","cal_fvl_dphi_k");
-	return;
->>>>>>> 69a27f6d
 }
 
 void Force_LCAO_k::calFvnlDbeta(double** dm2d,
