#ifndef LCAO_HAMILT_H
#define LCAO_HAMILT_H

#include "../src_pw/tools.h"
#include "LCAO_gen_fixedH.h"
#include "gint_gamma.h"
#include "gint_k.h"

class LCAO_Hamilt
{
    public:

    LCAO_Hamilt();
    ~LCAO_Hamilt();

    void set_lcao_matrices(void);
        
    // used fro k-dependent Hamiltonian matrix.
    void calculate_Hk( const int &ik);
    
    // used for Gamma only Hamiltonian matrix.
    void calculate_Hgamma( const int &ik );						// Peize Lin add ik 2016-12-03

    void calculate_STN_R(void); //LiuXh add 2019-07-15

    // jingan add 2021-6-4
    void set_R_range_sparse();
    void calculate_STN_R_sparse(const int &current_spin, const double &sparse_threshold);
    void calculate_STN_R_sparse_for_S(const double &sparse_threshold);
    void calculat_HR_dftu_sparse(const int &current_spin, const double &sparse_threshold);
    void calculat_HR_dftu_soc_sparse(const int &current_spin, const double &sparse_threshold);
    void calculate_HSR_sparse(const int &current_spin, const double &sparse_threshold);
<<<<<<< HEAD
    void calculate_HR_exx_sparse(const int &current_spin, const double &sparse_threshold);
=======
    void calculate_SR_sparse(const double &sparse_threshold);
>>>>>>> a2bd6bf2
    void clear_zero_elements(const int &current_spin, const double &sparse_threshold);
    void destroy_all_HSR_sparse(void);

    // used for gamma only algorithms.
    Gint_Gamma GG;

    // used for k-dependent grid integration.
    Gint_k GK;

    // use overlap matrix to generate fixed Hamiltonian
    LCAO_gen_fixedH genH;

    // init S (overlap matrix) flag.
    bool init_s;

    private:

    // used for gamma only algorithms.
    void calculate_STNR_gamma(void);

    void calculate_STNR_gamma_B(void); //mohan add 2012-04-14

    void calculate_STNR_k(void);

};

#endif<|MERGE_RESOLUTION|>--- conflicted
+++ resolved
@@ -29,12 +29,9 @@
     void calculate_STN_R_sparse_for_S(const double &sparse_threshold);
     void calculat_HR_dftu_sparse(const int &current_spin, const double &sparse_threshold);
     void calculat_HR_dftu_soc_sparse(const int &current_spin, const double &sparse_threshold);
+    void calculate_HR_exx_sparse(const int &current_spin, const double &sparse_threshold);
     void calculate_HSR_sparse(const int &current_spin, const double &sparse_threshold);
-<<<<<<< HEAD
-    void calculate_HR_exx_sparse(const int &current_spin, const double &sparse_threshold);
-=======
     void calculate_SR_sparse(const double &sparse_threshold);
->>>>>>> a2bd6bf2
     void clear_zero_elements(const int &current_spin, const double &sparse_threshold);
     void destroy_all_HSR_sparse(void);
 
