--- conflicted
+++ resolved
@@ -93,30 +93,18 @@
             // Peize Lin add 2016-12-03
             if(XC_Functional::get_func_type()==4)
             {
-<<<<<<< HEAD
                 if( Exx_Global::Hybrid_Type::HF == GlobalC::exx_lcao.info.hybrid_type ) //HF
                 {
-                    GlobalC::exx_lcao.add_Hexx(ik,1);
+                    GlobalC::exx_lcao.add_Hexx(ik,1, *this->LM);
                 }
                 else if( Exx_Global::Hybrid_Type::PBE0 == GlobalC::exx_lcao.info.hybrid_type )			// PBE0
                 {
-                    GlobalC::exx_lcao.add_Hexx(ik,GlobalC::exx_global.info.hybrid_alpha);
+                    GlobalC::exx_lcao.add_Hexx(ik,GlobalC::exx_global.info.hybrid_alpha, *this->LM);
                 }
                 else if( Exx_Global::Hybrid_Type::HSE  == GlobalC::exx_lcao.info.hybrid_type )			// HSE
                 {
-                    GlobalC::exx_lcao.add_Hexx(ik,GlobalC::exx_global.info.hybrid_alpha);
-                }
-=======
-                GlobalC::exx_lcao.add_Hexx(ik,1, *this->LM);
-            }
-            else if( 6==GlobalC::xcf.iexch_now && 8==GlobalC::xcf.igcx_now )			// PBE0
-            {
-                GlobalC::exx_lcao.add_Hexx(ik,GlobalC::exx_global.info.hybrid_alpha, *this->LM);
-            }
-            else if( 9==GlobalC::xcf.iexch_now && 12==GlobalC::xcf.igcx_now )			// HSE
-            {
-                GlobalC::exx_lcao.add_Hexx(ik,GlobalC::exx_global.info.hybrid_alpha, *this->LM);
->>>>>>> 1209a0c2
+                    GlobalC::exx_lcao.add_Hexx(ik,GlobalC::exx_global.info.hybrid_alpha, *this->LM);
+                }
             }
         #endif
         }
@@ -264,30 +252,18 @@
         // Peize Lin add 2016-12-03
         if(XC_Functional::get_func_type()==4)
         {
-<<<<<<< HEAD
             if( Exx_Global::Hybrid_Type::HF  == GlobalC::exx_lcao.info.hybrid_type )				// HF
             {
-                GlobalC::exx_lcao.add_Hexx(ik,1);
+                GlobalC::exx_lcao.add_Hexx(ik,1, *this->LM);
             }
             else if( Exx_Global::Hybrid_Type::PBE0  == GlobalC::exx_lcao.info.hybrid_type )			// PBE0
             {
-                GlobalC::exx_lcao.add_Hexx(ik,GlobalC::exx_global.info.hybrid_alpha);
+                GlobalC::exx_lcao.add_Hexx(ik,GlobalC::exx_global.info.hybrid_alpha, *this->LM);
             }
             else if( Exx_Global::Hybrid_Type::HSE  == GlobalC::exx_lcao.info.hybrid_type )			// HSE
             {
-                GlobalC::exx_lcao.add_Hexx(ik,GlobalC::exx_global.info.hybrid_alpha);
-            }
-=======
-            GlobalC::exx_lcao.add_Hexx(ik, 1, *this->LM);
-        }
-        else if( 6==GlobalC::xcf.iexch_now && 8==GlobalC::xcf.igcx_now )			// PBE0
-        {
-            GlobalC::exx_lcao.add_Hexx(ik,GlobalC::exx_global.info.hybrid_alpha, *this->LM);
-        }
-        else if( 9==GlobalC::xcf.iexch_now && 12==GlobalC::xcf.igcx_now )			// HSE
-        {
-            GlobalC::exx_lcao.add_Hexx(ik,GlobalC::exx_global.info.hybrid_alpha, *this->LM);
->>>>>>> 1209a0c2
+                GlobalC::exx_lcao.add_Hexx(ik,GlobalC::exx_global.info.hybrid_alpha, *this->LM);
+            }
         }
     #endif
     }
