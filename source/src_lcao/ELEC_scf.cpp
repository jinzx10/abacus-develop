--- conflicted
+++ resolved
@@ -465,20 +465,6 @@
                 GlobalC::chi0_hilbert.Chi();
 			}
 
-<<<<<<< HEAD
-=======
-			//quxin add for DFT+U for nscf calculation
-			if(INPUT.dft_plus_u)
-			{
-				if(GlobalC::CHR.out_chg)
-				{
-					std::stringstream sst;
-					sst << GlobalV::global_out_dir << "onsite.dm";
-					GlobalC::dftu.write_occup_m( sst.str() );
-				}
-			}
-
->>>>>>> 5366a1f9
 			for(int is=0; is<GlobalV::NSPIN; is++)
 			{
 				const int precision = 3;
