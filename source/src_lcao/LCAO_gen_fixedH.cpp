--- conflicted
+++ resolved
@@ -86,11 +86,7 @@
 			tau1 = atom1->tau[I1];
             //GlobalC::GridD.Find_atom(tau1);
             GlobalC::GridD.Find_atom(ucell, tau1, T1, I1);
-<<<<<<< HEAD
-			std::cout << "number of neighbors, I : " << I1 << " " << GlobalC::GridD.getAdjacentNum()+1 << std::endl;
-=======
-
->>>>>>> 15b77547
+
             for (int ad = 0; ad < GlobalC::GridD.getAdjacentNum()+1; ++ad)
             {
                 const int T2 = GlobalC::GridD.getType(ad);
@@ -710,38 +706,23 @@
 			std::vector<std::unordered_map<int,std::vector<double>>> nlm_tot;
 
             //GlobalC::GridD.Find_atom( atom0->tau[I0] );
-<<<<<<< HEAD
-=======
 			const ModuleBase::Vector3<double> tau0 = atom0->tau[I0];
->>>>>>> 15b77547
             GlobalC::GridD.Find_atom(GlobalC::ucell, atom0->tau[I0] ,T0, I0);
 
 			//outermost loop : all adjacent atoms
 			nlm_tot.resize(GlobalC::GridD.getAdjacentNum()+1);
-<<<<<<< HEAD
-=======
 			const double Rcut_Beta = GlobalC::ucell.infoNL.Beta[T0].get_rcut_max();
->>>>>>> 15b77547
 
             for (int ad=0; ad<GlobalC::GridD.getAdjacentNum()+1 ; ++ad)
             {
                 const int T1 = GlobalC::GridD.getType(ad);
                 const int I1 = GlobalC::GridD.getNatom(ad);
                 const int start1 = GlobalC::ucell.itiaiw2iwt(T1, I1, 0);
-<<<<<<< HEAD
-=======
 				const double Rcut_AO1 = GlobalC::ORB.Phi[T1].getRcut();
->>>>>>> 15b77547
 
                 const ModuleBase::Vector3<double> tau1 = GlobalC::GridD.getAdjacentTau(ad);
 				const Atom* atom1 = &GlobalC::ucell.atoms[T1];
 				const int nw1_tot = atom1->nw*GlobalV::NPOL;
-<<<<<<< HEAD
-				
-				//middle loop : atomic basis on current processor (either row or column)
-				nlm_tot[ad].clear();
-
-=======
 
 				//middle loop : atomic basis on current processor (either row or column)
 				nlm_tot[ad].clear();
@@ -752,7 +733,6 @@
 					continue;
 				}
 
->>>>>>> 15b77547
 				for (int iw1=0; iw1<nw1_tot; ++iw1)
 				{
 					const int iw1_all = start1 + iw1;
@@ -760,14 +740,10 @@
 					const int iw2_local = GlobalC::ParaO.trace_loc_col[iw1_all];
 					if(iw1_local < 0 && iw2_local < 0)continue;
 					const int iw1_0 = iw1/GlobalV::NPOL;
-<<<<<<< HEAD
-					std::vector<double> nlm;
-=======
 					std::vector<std::vector<double>> nlm;
 					//2D, but first dimension is only 1 here
 					//for force, the right hand side is the gradient
 					//and the first dimension is then 3
->>>>>>> 15b77547
 					//inner loop : all projectors (L0,M0)
 					GlobalC::UOT.snap_psibeta_half(
 						GlobalC::ORB,
@@ -776,15 +752,9 @@
 						atom1->iw2l[ iw1_0 ], // L1
 						atom1->iw2m[ iw1_0 ], // m1
 						atom1->iw2n[ iw1_0 ], // N1
-<<<<<<< HEAD
-						GlobalC::ucell.atoms[T0].tau[I0], T0); //R0,T0
-
-					nlm_tot[ad].insert({iw1_all,nlm});
-=======
 						GlobalC::ucell.atoms[T0].tau[I0], T0, 0); //R0,T0
 
 					nlm_tot[ad].insert({iw1_all,nlm[0]});
->>>>>>> 15b77547
 				}//end iw
 			}//end ad
 
@@ -802,10 +772,7 @@
                 const ModuleBase::Vector3<double> tau1 = GlobalC::GridD.getAdjacentTau(ad1);
 				const Atom* atom1 = &GlobalC::ucell.atoms[T1];
 				const int nw1_tot = atom1->nw*GlobalV::NPOL;
-<<<<<<< HEAD
-=======
 				const double Rcut_AO1 = GlobalC::ORB.Phi[T1].getRcut();
->>>>>>> 15b77547
 
 				for (int ad2=0; ad2 < GlobalC::GridD.getAdjacentNum()+1 ; ad2++)
 				{
@@ -815,8 +782,6 @@
 					const ModuleBase::Vector3<double> tau2 = GlobalC::GridD.getAdjacentTau(ad2);
 					const Atom* atom2 = &GlobalC::ucell.atoms[T2];
 					const int nw2_tot = atom2->nw*GlobalV::NPOL;
-<<<<<<< HEAD
-=======
 					
 					const double Rcut_AO2 = GlobalC::ORB.Phi[T2].getRcut();
                 	const double dist1 = (tau1-tau0).norm() * GlobalC::ucell.lat0;
@@ -828,7 +793,6 @@
 						continue;
 					}					
 
->>>>>>> 15b77547
 					for (int iw1=0; iw1<nw1_tot; ++iw1)
 					{
 						const int iw1_all = start1 + iw1;
@@ -932,11 +896,7 @@
 							if(iw1_local < 0)continue;
 							const int iw1_0 = iw1/GlobalV::NPOL;
 
-<<<<<<< HEAD
-							std::vector<double> nlm1;
-=======
 							std::vector<std::vector<double>> nlm1;
->>>>>>> 15b77547
 
 							//if(!calc_deri && GlobalV::NSPIN!=4)
 							if(false) //this method turns out to be slower!
@@ -948,11 +908,7 @@
 									atom1->iw2l[ iw1_0 ], // L1
 									atom1->iw2m[ iw1_0 ], // m1
 									atom1->iw2n[ iw1_0 ], // N1
-<<<<<<< HEAD
-									GlobalC::ucell.atoms[T0].tau[I0], T0);
-=======
 									GlobalC::ucell.atoms[T0].tau[I0], T0, 0);
->>>>>>> 15b77547
 							}
 
 							// mohan fix bug 2010-12-20
@@ -968,11 +924,7 @@
 								double nlm[3];
 								nlm[0] = nlm[1] = nlm[2] = 0.0;
 
-<<<<<<< HEAD
-								std::vector<double> nlm2;
-=======
 								std::vector<std::vector<double>> nlm2;
->>>>>>> 15b77547
 								if(!calc_deri)
 								{
 									//if(GlobalV::NSPIN!=4)
