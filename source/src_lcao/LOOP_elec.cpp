#include "LOOP_elec.h"
#include "LCAO_diago.h"
#include "../src_pw/global.h"
#include "../src_pw/symmetry_rho.h"
#include "input_update.h"
#include "../src_io/chi0_hilbert.h"
#include "LCAO_evolve.h"
#include "dftu.h"
//
#include "../module_neighbor/sltk_atom_arrange.h"
#include "../src_io/istate_charge.h"
#include "../src_io/istate_envelope.h"
#include "ELEC_scf.h"
#include "ELEC_nscf.h"
#include "ELEC_cbands_gamma.h"
#include "ELEC_cbands_k.h"
#include "ELEC_evolve.h"
//
#include "../src_ri/exx_abfs.h"
#include "../src_ri/exx_opt_orb.h"
#include "../src_pw/vdwd2.h"
#include "../src_pw/vdwd3.h"
#include "../module_base/timer.h"
#ifdef __DEEPKS
#include "../module_deepks/LCAO_deepks.h"
#endif

void LOOP_elec::solve_elec_stru(const int& istep,
    Record_adj &ra,
    Local_Orbital_Charge& loc,
    Local_Orbital_wfc& lowf,
    LCAO_Hamilt& uhm_in)
{
    ModuleBase::TITLE("LOOP_elec","solve_elec_stru"); 
    ModuleBase::timer::tick("LOOP_elec", "solve_elec_stru");

    this->UHM = &uhm_in;

	// prepare HS matrices, prepare grid integral
	this->set_matrix_grid(ra);
	// density matrix extrapolation and prepare S,T,VNL matrices 
	this->before_solver(istep, loc, lowf);
	// do self-interaction calculations / nscf/ tddft, etc. 
	this->solver(istep, loc, lowf);

    ModuleBase::timer::tick("LOOP_elec","solve_elec_stru"); 
	return;
}


void LOOP_elec::set_matrix_grid(Record_adj &ra)
{
    ModuleBase::TITLE("LOOP_elec","set_matrix_grid"); 
    ModuleBase::timer::tick("LOOP_elec","set_matrix_grid"); 

	// (1) Find adjacent atoms for each atom.
	GlobalV::SEARCH_RADIUS = atom_arrange::set_sr_NL(
		GlobalV::ofs_running,
		GlobalV::OUT_LEVEL,
		GlobalC::ORB.get_rcutmax_Phi(), 
		GlobalC::ucell.infoNL.get_rcutmax_Beta(), 
		GlobalV::GAMMA_ONLY_LOCAL);

	atom_arrange::search(
		GlobalV::SEARCH_PBC,
		GlobalV::ofs_running,
		GlobalC::GridD, 
		GlobalC::ucell, 
		GlobalV::SEARCH_RADIUS, 
		GlobalV::test_atom_input);

	//ModuleBase::GlobalFunc::DONE(GlobalV::ofs_running,"SEARCH ADJACENT ATOMS");

	// (3) Periodic condition search for each grid.
	GlobalC::GridT.set_pbc_grid(
			GlobalC::pw.ncx, GlobalC::pw.ncy, GlobalC::pw.ncz,
			GlobalC::pw.bx, GlobalC::pw.by, GlobalC::pw.bz,
			GlobalC::pw.nbx, GlobalC::pw.nby, GlobalC::pw.nbz,
			GlobalC::pw.nbxx, GlobalC::pw.nbzp_start, GlobalC::pw.nbzp);

    // (2)For each atom, calculate the adjacent atoms in different cells
    // and allocate the space for H(R) and S(R).
    // If k point is used here, allocate HlocR after atom_arrange.
    Parallel_Orbitals* pv = this->UHM->LM->ParaV;
    ra.for_2d(*pv, GlobalV::GAMMA_ONLY_LOCAL);
	if(!GlobalV::GAMMA_ONLY_LOCAL)
	{
		this->UHM->LM->allocate_HS_R(pv->nnr);
#ifdef __DEEPKS
		GlobalC::ld.allocate_V_deltaR(pv->nnr);
#endif

		// need to first calculae lgd.
		// using GlobalC::GridT.init.
		GlobalC::GridT.cal_nnrg();
	}

    ModuleBase::timer::tick("LOOP_elec","set_matrix_grid"); 
	return;
}


void LOOP_elec::before_solver(const int& istep,
    Local_Orbital_Charge& loc,
    Local_Orbital_wfc& lowf)
{
    ModuleBase::TITLE("LOOP_elec","before_solver"); 
    ModuleBase::timer::tick("LOOP_elec","before_solver"); 

	// set the augmented orbitals index.
	// after ParaO and GridT, 
	// this information is used to calculate
	// the force.

	// init density kernel and wave functions.
	loc.allocate_dm_wfc(GlobalC::GridT, lowf);

	//======================================
	// do the charge extrapolation before the density matrix is regenerated.
	// mohan add 2011-04-08
	// because once atoms are moving out of this processor,
	// the density matrix will not std::map the new atomic configuration,
	//======================================
	// THIS IS A BUG, BECAUSE THE INDEX GlobalC::GridT.trace_lo
	// HAS BEEN REGENERATED, SO WE NEED TO
	// REALLOCATE DENSITY MATRIX FIRST, THEN READ IN DENSITY MATRIX,
	// AND USE DENSITY MATRIX TO DO RHO GlobalV::CALCULATION.-- mohan 2013-03-31
	//======================================
	if(GlobalC::pot.chg_extrap=="dm" && istep>1)//xiaohui modify 2015-02-01
	{
		for(int is=0; is<GlobalV::NSPIN; is++)
		{
			ModuleBase::GlobalFunc::ZEROS(GlobalC::CHR.rho[is], GlobalC::pw.nrxx);
			std::stringstream ssd;
			ssd << GlobalV::global_out_dir << "SPIN" << is + 1 << "_DM" ;
			// reading density matrix,
			loc.read_dm(is, ssd.str() );
		}

		// calculate the charge density
		if(GlobalV::GAMMA_ONLY_LOCAL)
		{
			this->UHM->GG.cal_rho(loc.DM);
		}
		else
		{
			this->UHM->GK.cal_rho_k(loc.DM_R);
		}

		// renormalize the charge density
		GlobalC::CHR.renormalize_rho();

		// initialize the potential
		GlobalC::pot.init_pot( istep-1, GlobalC::pw.strucFac );
	}


	// (9) compute S, T, Vnl, Vna matrix.
    this->UHM->set_lcao_matrices();

#ifdef __DEEPKS
    //for each ionic step, the overlap <psi|alpha> must be rebuilt
    //since it depends on ionic positions
    if (GlobalV::deepks_setorb)
    {
        const Parallel_Orbitals* pv = this->UHM->LM->ParaV;
        //build and save <psi(0)|alpha(R)> at beginning
        GlobalC::ld.build_psialpha(GlobalV::CAL_FORCE,
			GlobalC::ucell,
			GlobalC::ORB,
			GlobalC::GridD,
			pv->trace_loc_row,
			pv->trace_loc_col,
			GlobalC::UOT);

		if(GlobalV::deepks_out_unittest)
		{
			GlobalC::ld.check_psialpha(GlobalV::CAL_FORCE,
					GlobalC::ucell,
					GlobalC::ORB,
					GlobalC::GridD,
					pv->trace_loc_row,
					pv->trace_loc_col,
					GlobalC::UOT);
		}
    }
#endif

    ModuleBase::timer::tick("LOOP_elec","before_solver"); 
	return;
}

void LOOP_elec::solver(const int& istep,
    Local_Orbital_Charge& loc,
    Local_Orbital_wfc& lowf)
{
    ModuleBase::TITLE("LOOP_elec","solver"); 
    ModuleBase::timer::tick("LOOP_elec","solver"); 

	// self consistent calculations for electronic ground state
	if (GlobalV::CALCULATION=="scf" || GlobalV::CALCULATION=="md"
			|| GlobalV::CALCULATION=="relax" || GlobalV::CALCULATION=="cell-relax") //pengfei 2014-10-13
	{
	#ifdef __MPI
		//Peize Lin add 2016-12-03
		if( Exx_Global::Hybrid_Type::HF==GlobalC::exx_lcao.info.hybrid_type 
			|| Exx_Global::Hybrid_Type::PBE0==GlobalC::exx_lcao.info.hybrid_type 
			|| Exx_Global::Hybrid_Type::HSE==GlobalC::exx_lcao.info.hybrid_type )
		{
			GlobalC::exx_lcao.cal_exx_ions(*lowf.ParaV);
		}

		// No exx
		if( Exx_Global::Hybrid_Type::No==GlobalC::exx_global.info.hybrid_type  )
		{
			ELEC_scf es;
            es.scf(istep - 1, loc, lowf, *this->UHM);
        }
		else if( Exx_Global::Hybrid_Type::Generate_Matrix == GlobalC::exx_global.info.hybrid_type )
		{
			Exx_Opt_Orb exx_opt_orb;
			exx_opt_orb.generate_matrix();
		}
		else    // Peize Lin add 2016-12-03
		{
		#endif // __MPI
			ELEC_scf es;
            es.scf(istep - 1, loc, lowf, *this->UHM);
		#ifdef __MPI
            if (GlobalC::exx_global.info.separate_loop)
			{
				for( size_t hybrid_step=0; hybrid_step!=GlobalC::exx_global.info.hybrid_step; ++hybrid_step )
				{
					XC_Functional::set_xc_type(GlobalC::ucell.atoms[0].xc_func);
					GlobalC::exx_lcao.cal_exx_elec(loc, lowf.wfc_k_grid);
					
					ELEC_scf es;
					es.scf(istep-1, loc, lowf, *this->UHM);
					if(ELEC_scf::iter==1)     // exx converge
					{
						break;
					}
				}
			}
			else
			{
				XC_Functional::set_xc_type(GlobalC::ucell.atoms[0].xc_func);
				ELEC_scf es;
				es.scf(istep-1, loc, lowf, *this->UHM);
			}
		}
		#endif // __MPI
	}
	else if (GlobalV::CALCULATION=="nscf")
	{
		ELEC_nscf::nscf(*this->UHM, loc.dm_gamma, loc.dm_k, lowf);
	}
	else if (GlobalV::CALCULATION=="istate")
	{
		IState_Charge ISC(lowf.wfc_gamma, loc);
		ISC.begin(this->UHM->GG);
	}
	else if (GlobalV::CALCULATION=="ienvelope")
	{
<<<<<<< HEAD
        IState_Envelope IEP;
        if (GlobalV::GAMMA_ONLY_LOCAL)
            IEP.begin(lowf, this->UHM->GG, INPUT.out_wf, GlobalC::wf.out_wf_r);
        else
            IEP.begin(lowf, this->UHM->GK, INPUT.out_wf, GlobalC::wf.out_wf_r);
=======
		IState_Envelope IEP;
        IEP.begin(lowf, this->UHM->GG, INPUT.out_wfc_pw, GlobalC::wf.out_wfc_r);
>>>>>>> 7e42ed71
    }
	else
	{
		ModuleBase::WARNING_QUIT("LOOP_elec::solver","CALCULATION type not supported");
	}

    ModuleBase::timer::tick("LOOP_elec","solver"); 
	return;
}
<|MERGE_RESOLUTION|>--- conflicted
+++ resolved
@@ -262,16 +262,11 @@
 	}
 	else if (GlobalV::CALCULATION=="ienvelope")
 	{
-<<<<<<< HEAD
         IState_Envelope IEP;
         if (GlobalV::GAMMA_ONLY_LOCAL)
-            IEP.begin(lowf, this->UHM->GG, INPUT.out_wf, GlobalC::wf.out_wf_r);
+            IEP.begin(lowf, this->UHM->GG, INPUT.out_wfc_pw, GlobalC::wf.out_wfc_r);
         else
-            IEP.begin(lowf, this->UHM->GK, INPUT.out_wf, GlobalC::wf.out_wf_r);
-=======
-		IState_Envelope IEP;
-        IEP.begin(lowf, this->UHM->GG, INPUT.out_wfc_pw, GlobalC::wf.out_wfc_r);
->>>>>>> 7e42ed71
+            IEP.begin(lowf, this->UHM->GK, INPUT.out_wfc_pw, GlobalC::wf.out_wfc_r);
     }
 	else
 	{
