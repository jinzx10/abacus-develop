--- conflicted
+++ resolved
@@ -50,13 +50,8 @@
 	matrix &scs)
 {
     TITLE("Force_Stress_LCAO","getForceStress");
-<<<<<<< HEAD
 	timer::tick("Force_Stress_LCAO","getForceStress");
 	
-=======
-	timer::tick("Force_Stress_LCAO","getForceStress",'E');
-
->>>>>>> 9451c919
 	if(!isforce&&!isstress) return;
 
 	const int nat = ucell.nat;
@@ -476,13 +471,8 @@
 		}
 		PRESSURE = (scs(0,0)+scs(1,1)+scs(2,2))/3;
 	}//end of stress calculation
-<<<<<<< HEAD
 	
 	timer::tick("Force_LCAO","start_force");
-=======
-
-	timer::tick("Force_LCAO","start_force",'E');
->>>>>>> 9451c919
 	return;
 }
 
