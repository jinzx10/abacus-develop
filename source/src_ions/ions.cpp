#include "ions.h"
#include "../src_pw/forces.h"
#include "../src_pw/stress_pw.h"
#include "../src_pw/global.h" // use chr.
#include "../src_pw/vdwd2.h"
#include "../src_pw/vdwd3.h"
#include "../src_pw/vdwd2_parameters.h"
#include "../src_pw/vdwd3_parameters.h"
#include "../src_pw/pw_complement.h"
#include "../src_pw/pw_basis.h"
#include "../src_io/print_info.h"
#include "variable_cell.h" // mohan add 2021-02-01

void Ions::opt_ions_pw(void)
{
	TITLE("Ions","opt_ions_pw");
	timer::tick("Ions","opt_ions_pw");
	
	if(GlobalV::OUT_LEVEL=="i")
	{
		std::cout << std::setprecision(12);
    	std::cout<< " " << std::setw(7)<< "ISTEP" 
		<<std::setw(5)<< "NE"
		<<std::setw(15)<< "ETOT(eV)"
		<<std::setw(15)<< "EDIFF(eV)"
        <<std::setw(15)<< "MAX_F(eV/A)"
        <<std::setw(15)<< "TRADIUS(Bohr)"
		<<std::setw(8)<< "UPDATE"
		<<std::setw(11)<< "ETIME(MIN)"
		<<std::setw(11)<< "FTIME(MIN)"
        <<std::endl;
	}

	// allocation for ion movement.	
	if(GlobalV::FORCE)
	{
		IMM.allocate();
		CE.allocate_ions();
	}

	if(GlobalV::STRESS)                    // pengfei Li 2018-05-14
	{
		LCM.allocate();
	}

    this->istep = 1;
	int force_step = 1;           // pengfei Li 2018-05-14
	int stress_step = 1;
	bool stop= false;
	
    while(istep <= GlobalV::NSTEP && !stop)
    {
		time_t estart = time(NULL);

		if(GlobalV::OUT_LEVEL=="ie")
		{
<<<<<<< HEAD
	
        	std::cout << " -------------------------------------------" << std::endl;
=======
			Print_Info::print_screen(stress_step, force_step, istep);
/*        	std::cout << " -------------------------------------------" << std::endl;
>>>>>>> 8c6c3122
			if(GlobalV::CALCULATION=="relax") //pengfei 2014-10-13
			{
        		std::cout << " STEP OF ION RELAXATION : " << istep << std::endl;
			}
            else if(GlobalV::CALCULATION=="cell-relax")
            {
                std::cout << " RELAX CELL : " << stress_step << std::endl;
                std::cout << " RELAX IONS : " << force_step << " (in total: " << istep << ")" << std::endl;
<<<<<<< HEAD
                std::cout << " ---------------------------------------------------------" << std::endl;
=======
>>>>>>> 8c6c3122
            }
			else if(GlobalV::CALCULATION=="scf") //add 4 lines 2015-09-06, xiaohui
			{
        			std::cout << " SELF-CONSISTENT : " << std::endl;
<<<<<<< HEAD
=======
			}
			else if(GlobalV::CALCULATION=="nscf") //add 4 lines 2015-09-06, xiaohui
			{
        			std::cout << " NONSELF-CONSISTENT : " << std::endl;
>>>>>>> 8c6c3122
			}
			else if(GlobalV::CALCULATION=="md")
			{
        		std::cout << " STEP OF MOLECULAR DYNAMICS : " << istep << std::endl;
			}
        	std::cout << " -------------------------------------------" << std::endl;

        	GlobalV::ofs_running << " -------------------------------------------" << std::endl;
			if(GlobalV::CALCULATION=="relax")
			{
        		GlobalV::ofs_running << " STEP OF ION RELAXATION : " << istep << std::endl;
			}
            else if(GlobalV::CALCULATION=="cell-relax")
            {
                GlobalV::ofs_running << " RELAX CELL : " << stress_step << std::endl;
                GlobalV::ofs_running << " RELAX IONS : " << force_step << " (in total: " << istep << ")" << std::endl;
<<<<<<< HEAD
                GlobalV::ofs_running << " ---------------------------------------------------------" << std::endl;
=======
>>>>>>> 8c6c3122
            }
			else if(GlobalV::CALCULATION=="md")
			{
        		GlobalV::ofs_running << " STEP OF MOLECULAR DYNAMICS : " << istep << std::endl;
			}
<<<<<<< HEAD
        	GlobalV::ofs_running << " -------------------------------------------" << std::endl;
=======
			else if(GlobalV::CALCULATION=="scf")
            {
                GlobalV::ofs_running << " SELF-CONSISTENT" << std::endl;
            }
            else if(GlobalV::CALCULATION=="nscf")
            {
                GlobalV::ofs_running << " NONSELF-CONSISTENT" << std::endl;
            }
        	GlobalV::ofs_running << " -------------------------------------------" << std::endl;*/
>>>>>>> 8c6c3122
		}

	//----------------------------------------------------------
    // about vdw, jiyy add vdwd3 and linpz add vdwd2
    //----------------------------------------------------------	
        if(INPUT.vdw_method=="d2")
        {
			// setup vdwd2 parameters
			GlobalC::vdwd2_para.initial_parameters(INPUT);
	        GlobalC::vdwd2_para.initset(GlobalC::ucell);
        }
        if(INPUT.vdw_method=="d3_0" || INPUT.vdw_method=="d3_bj")
        {
            GlobalC::vdwd3_para.initial_parameters(INPUT);
        }
		if(GlobalC::vdwd2_para.flag_vdwd2)		//Peize Lin add 2014-04-03, update 2021-03-09
		{
			Vdwd2 vdwd2(GlobalC::ucell,GlobalC::vdwd2_para);
			vdwd2.cal_energy();
			GlobalC::en.evdw = vdwd2.get_energy();
		}
		if(GlobalC::vdwd3_para.flag_vdwd3)		//jiyy add 2019-05-18, update 2021-05-02
		{
			Vdwd3 vdwd3(GlobalC::ucell,GlobalC::vdwd3_para);
			vdwd3.cal_energy();
			GlobalC::en.evdw = vdwd3.get_energy();
		}


		// mohan added eiter to count for the electron iteration number, 2021-01-28
		int eiter=0;		
        if (GlobalV::CALCULATION=="scf" || GlobalV::CALCULATION=="md" || GlobalV::CALCULATION=="relax" || GlobalV::CALCULATION=="cell-relax")  // pengfei 2014-10-13
        {
#ifdef __LCAO
			if( Exx_Global::Hybrid_Type::No==GlobalC::exx_global.info.hybrid_type  )
			{	
#endif		
				elec.self_consistent(istep-1);
				eiter = elec.iter;
#ifdef __LCAO
			}
			else if( Exx_Global::Hybrid_Type::Generate_Matrix == GlobalC::exx_global.info.hybrid_type )
			{
				throw std::invalid_argument(TO_STRING(__FILE__)+TO_STRING(__LINE__));
			}
			else	// Peize Lin add 2019-03-09
			{
				if( GlobalC::exx_global.info.separate_loop )
				{
					for( size_t hybrid_step=0; hybrid_step!=GlobalC::exx_global.info.hybrid_step; ++hybrid_step )
					{
						elec.self_consistent(istep-1);
						eiter += elec.iter;
						if( elec.iter==1 || hybrid_step==GlobalC::exx_global.info.hybrid_step-1 )		// exx converge
							break;
						GlobalC::exx_global.info.set_xcfunc(GlobalC::xcf);							
						GlobalC::exx_lip.cal_exx();
					}						
				}
				else
				{
					elec.self_consistent(istep-1);	
					eiter += elec.iter;
					GlobalC::exx_global.info.set_xcfunc(GlobalC::xcf);
					elec.self_consistent(istep-1);
					eiter += elec.iter;
				}
			}
#endif
        }
        else if(GlobalV::CALCULATION=="nscf")
        {
            elec.non_self_consistent(istep-1);
			eiter = elec.iter;
        }
		// mohan added 2021-01-28, perform stochastic calculations
		else if(GlobalV::CALCULATION=="scf-sto" || GlobalV::CALCULATION=="relax-sto" || GlobalV::CALCULATION=="md-sto")
		{
			elec_sto.scf_stochastic(istep-1);
			eiter = elec_sto.iter;
		}
	

		if(GlobalV::CALCULATION=="relax"|| GlobalV::CALCULATION=="md" || GlobalV::CALCULATION=="cell-relax")
		{
			CE.update_all_pos(GlobalC::ucell);
		}

		if(GlobalC::pot.out_potential == 2)
		{
			std::stringstream ssp;
			std::stringstream ssp_ave;
			ssp << GlobalV::global_out_dir << "ElecStaticPot";
			ssp_ave << GlobalV::global_out_dir << "ElecStaticPot_AVE";
			GlobalC::pot.write_elecstat_pot(ssp.str(), ssp_ave.str()); //output 'Hartree + local pseudopot'
		}

		time_t eend = time(NULL);
		time_t fstart = time(NULL);


        if (GlobalV::CALCULATION=="scf" || GlobalV::CALCULATION=="relax" || GlobalV::CALCULATION=="cell-relax")
        {
			stop = this->after_scf(istep, force_step, stress_step);    // pengfei Li 2018-05-14
		}
		time_t fend = time(NULL);


		if(GlobalV::OUT_LEVEL=="i")
		{
			double etime_min = difftime(eend, estart)/60.0; 
			double ftime_min = difftime(fend, fstart)/60.0; 
			std::stringstream ss;
			ss << GlobalV::MOVE_IONS << istep;
			
			std::cout << " " << std::setw(7) << ss.str() 
			<< std::setw(5) << eiter 
			<< std::setw(15) << std::setprecision(6) << GlobalC::en.etot * Ry_to_eV 
			<< std::setw(15) << IMM.get_ediff() * Ry_to_eV
			<< std::setprecision(3)
			<< std::setw(15) << IMM.get_largest_grad() * Ry_to_eV / 0.529177
			<< std::setw(15) << IMM.get_trust_radius()
			<< std::setw(8) << IMM.get_update_iter()
			<< std::setprecision(2) << std::setw(11) << etime_min
			<< std::setw(11) << ftime_min << std::endl;
		}

		++istep;

    }

    if(GlobalV::CALCULATION=="scf" || GlobalV::CALCULATION=="relax" || GlobalV::CALCULATION=="cell-relax")
    {
        GlobalV::ofs_running << "\n\n --------------------------------------------" << std::endl;
        GlobalV::ofs_running << std::setprecision(16);
        GlobalV::ofs_running << " !FINAL_ETOT_IS " << GlobalC::en.etot * Ry_to_eV << " eV" << std::endl; 
        GlobalV::ofs_running << " --------------------------------------------\n\n" << std::endl;
    }


	if(GlobalV::OUT_LEVEL=="i")
	{
		std::cout << " ION DYNAMICS FINISHED :)" << std::endl;
	}

	timer::tick("Ions","opt_ions_pw");
    return;
}

bool Ions::after_scf(const int &istep, int &force_step, int &stress_step)
{
	TITLE("Ions","after_scf");
	//calculate and gather all parts of total ionic forces
	matrix force;
	if(GlobalV::FORCE)
	{
		this->gather_force_pw(force);
	}
	//calculate and gather all parts of stress
	matrix stress;
	if(GlobalV::STRESS)
	{
		this->gather_stress_pw(stress);
	}
	//stop in last step
	if(istep==GlobalV::NSTEP)
	{
		return 1;
	}
	//choose what to do next
	if(GlobalV::CALCULATION!="cell-relax") force_step = istep;
	if(this->if_do_relax()) 
	{
		//do relax calculation and generate next structure 
		bool converged = 0;
		converged = this->do_relax(istep, force_step, force, GlobalC::en.etot);
		if(!converged) 
		{
			this->reset_after_relax(istep);
			return converged;
		}
		else if(GlobalV::CALCULATION!="cell-relax")
		{
			return converged;
		}
	}
	if(this->if_do_cellrelax())
	{
		//do cell relax calculation and generate next structure
		bool converged = 0;
		converged = this->do_cellrelax(stress_step, stress, GlobalC::en.etot);
		if(!converged) this->reset_after_cellrelax(force_step, stress_step);
		return converged;
	}

    return 1;
}
void Ions::gather_force_pw(matrix &force)
{
	TITLE("Ions","gather_force_pw");
	Forces fcs;
	fcs.init(force);
}
void Ions::gather_stress_pw(matrix& stress)
{
	TITLE("Ions","gather_stress_pw");
	//basic stress
	Stress_PW ss;
	ss.cal_stress(stress);
	//external stress
	double unit_transform = 0.0;
	unit_transform = RYDBERG_SI / pow(BOHR_RADIUS_SI,3) * 1.0e-8;
	double external_stress[3] = {GlobalV::PRESS1,GlobalV::PRESS2,GlobalV::PRESS3};
	for(int i=0;i<3;i++)
	{
		stress(i,i) -= external_stress[i]/unit_transform;
	}
	GlobalV::PRESSURE = (stress(0,0)+stress(1,1)+stress(2,2))/3;
}

bool Ions::if_do_relax()
{
	TITLE("Ions","if_do_relax");
	if(GlobalV::CALCULATION=="relax"||GlobalV::CALCULATION=="cell-relax")
	{
		if(!GlobalC::ucell.if_atoms_can_move()) 
		{
			return 0;
		}
//		if(!IMM.get_converged()) return 1;
		else 
		{
			assert(GlobalV::FORCE==1);
			return 1;
		}
	}
	else return 0;
}
bool Ions::if_do_cellrelax()
{
	TITLE("Ions","if_do_cellrelax");
	if(GlobalV::CALCULATION=="cell-relax")
	{
		if(!GlobalC::ucell.if_cell_can_change()||!IMM.get_converged()) 
		{
			return 0;
		}
		//if(LCM.get_converged()) return 0;
		else 
		{
			assert(GlobalV::STRESS==1);
			return 1;
		}
	}
	else return 0;
}
bool Ions::do_relax(const int& istep, int& jstep, const matrix& ionic_force, const double& total_energy)
{
	TITLE("Ions","do_relax");
	IMM.cal_movement(istep, jstep, ionic_force, total_energy);
	++jstep;
	return IMM.get_converged();
}
bool Ions::do_cellrelax(const int& istep, const matrix& stress, const double& total_energy)
{
	TITLE("Ions","do_cellrelax");
	LCM.cal_lattice_change(istep, stress, total_energy);
    return LCM.get_converged();
}
void Ions::reset_after_relax(const int& istep)
{
	TITLE("Ions","reset_after_relax");
	GlobalV::ofs_running << " Setup the structure factor in plane wave basis." << std::endl;
	GlobalC::pw.setup_structure_factor();

	GlobalV::ofs_running << " Setup the extrapolated charge." << std::endl;
	// charge extrapolation if istep>0.
	CE.extrapolate_charge();

	GlobalV::ofs_running << " Setup the Vl+Vh+Vxc according to new structure factor and new charge." << std::endl;
	// calculate the new potential accordint to
	// the new charge density.
	GlobalC::pot.init_pot( istep, GlobalC::pw.strucFac );

	GlobalV::ofs_running << " Setup the new wave functions?" << std::endl;
	GlobalC::wf.wfcinit();
}
void Ions::reset_after_cellrelax(int& f_step, int& s_step)
{
	TITLE("Ions","reset_after_cellrelax");
	Variable_Cell::init_after_vc();
	GlobalC::pot.init_pot(s_step, GlobalC::pw.strucFac); //LiuXh add 20180619

	GlobalV::ofs_running << " Setup the new wave functions?" << std::endl; //LiuXh add 20180619
	GlobalC::wf.wfcinit(); //LiuXh add 20180619
	f_step = 1;
	++s_step;
}<|MERGE_RESOLUTION|>--- conflicted
+++ resolved
@@ -54,13 +54,8 @@
 
 		if(GlobalV::OUT_LEVEL=="ie")
 		{
-<<<<<<< HEAD
-	
-        	std::cout << " -------------------------------------------" << std::endl;
-=======
 			Print_Info::print_screen(stress_step, force_step, istep);
 /*        	std::cout << " -------------------------------------------" << std::endl;
->>>>>>> 8c6c3122
 			if(GlobalV::CALCULATION=="relax") //pengfei 2014-10-13
 			{
         		std::cout << " STEP OF ION RELAXATION : " << istep << std::endl;
@@ -69,21 +64,14 @@
             {
                 std::cout << " RELAX CELL : " << stress_step << std::endl;
                 std::cout << " RELAX IONS : " << force_step << " (in total: " << istep << ")" << std::endl;
-<<<<<<< HEAD
-                std::cout << " ---------------------------------------------------------" << std::endl;
-=======
->>>>>>> 8c6c3122
             }
 			else if(GlobalV::CALCULATION=="scf") //add 4 lines 2015-09-06, xiaohui
 			{
         			std::cout << " SELF-CONSISTENT : " << std::endl;
-<<<<<<< HEAD
-=======
 			}
 			else if(GlobalV::CALCULATION=="nscf") //add 4 lines 2015-09-06, xiaohui
 			{
         			std::cout << " NONSELF-CONSISTENT : " << std::endl;
->>>>>>> 8c6c3122
 			}
 			else if(GlobalV::CALCULATION=="md")
 			{
@@ -100,18 +88,11 @@
             {
                 GlobalV::ofs_running << " RELAX CELL : " << stress_step << std::endl;
                 GlobalV::ofs_running << " RELAX IONS : " << force_step << " (in total: " << istep << ")" << std::endl;
-<<<<<<< HEAD
-                GlobalV::ofs_running << " ---------------------------------------------------------" << std::endl;
-=======
->>>>>>> 8c6c3122
             }
 			else if(GlobalV::CALCULATION=="md")
 			{
         		GlobalV::ofs_running << " STEP OF MOLECULAR DYNAMICS : " << istep << std::endl;
 			}
-<<<<<<< HEAD
-        	GlobalV::ofs_running << " -------------------------------------------" << std::endl;
-=======
 			else if(GlobalV::CALCULATION=="scf")
             {
                 GlobalV::ofs_running << " SELF-CONSISTENT" << std::endl;
@@ -121,7 +102,6 @@
                 GlobalV::ofs_running << " NONSELF-CONSISTENT" << std::endl;
             }
         	GlobalV::ofs_running << " -------------------------------------------" << std::endl;*/
->>>>>>> 8c6c3122
 		}
 
 	//----------------------------------------------------------
