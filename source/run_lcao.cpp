#include "run_lcao.h"
#include "src_pw/global.h"
#include "input.h"
#include "src_io/optical.h"
#include "src_io/cal_test.h"
#include "src_io/winput.h"
#include "module_neighbor/sltk_atom_arrange.h"
#include "src_lcao/LOOP_cell.h"
#include "src_io/print_info.h"
#include "module_symmetry/symmetry.h"
#include "src_lcao/run_md_lcao.h"
#ifdef __DEEPKS
#include "module_deepks/LCAO_deepks.h"
#endif

Run_lcao::Run_lcao(){}
Run_lcao::~Run_lcao(){}


void Run_lcao::lcao_line(void)
{
    ModuleBase::TITLE("Run_lcao","lcao_line");
    ModuleBase::timer::tick("Run_lcao", "lcao_line");

    // Setup the unitcell.
    // improvement: a) separating the first reading of the atom_card and subsequent
    // cell relaxation. b) put GlobalV::NLOCAL and GlobalV::NBANDS as input parameters
#ifdef __LCAO
    GlobalC::ucell.setup_cell( GlobalC::ORB, GlobalV::global_pseudo_dir, GlobalV::global_atom_card, GlobalV::ofs_running);
#else
    GlobalC::ucell.setup_cell( GlobalV::global_pseudo_dir, GlobalV::global_atom_card, GlobalV::ofs_running);
#endif
	if(INPUT.test_just_neighbor)
	{
		//test_search_neighbor();
		GlobalV::SEARCH_RADIUS = atom_arrange::set_sr_NL(
			GlobalV::ofs_running,
			GlobalV::OUT_LEVEL,
			GlobalC::ORB.get_rcutmax_Phi(),
			GlobalC::ucell.infoNL.get_rcutmax_Beta(),
			GlobalV::GAMMA_ONLY_LOCAL);

		atom_arrange::search(
			GlobalV::SEARCH_PBC,
			GlobalV::ofs_running,
			GlobalC::GridD,
			GlobalC::ucell,
			GlobalV::SEARCH_RADIUS,
			GlobalV::test_atom_input,
			INPUT.test_just_neighbor);
	}
	// setup GlobalV::NBANDS
	// Yu Liu add 2021-07-03
	GlobalC::CHR.cal_nelec();

	// mohan add 2010-09-06
	// Yu Liu move here 2021-06-27
	// because the number of element type
	// will easily be ignored, so here
	// I warn the user again for each type.
	for(int it=0; it<GlobalC::ucell.ntype; it++)
	{
		GlobalC::xcf.which_dft(GlobalC::ucell.atoms[it].dft);
	}

    //GlobalC::ucell.setup_cell( GlobalV::global_pseudo_dir , GlobalV::global_atom_card , GlobalV::ofs_running, GlobalV::NLOCAL, GlobalV::NBANDS);
    ModuleBase::GlobalFunc::DONE(GlobalV::ofs_running, "SETUP UNITCELL");

    // symmetry analysis should be performed every time the cell is changed
    if (ModuleSymmetry::Symmetry::symm_flag)
    {
        GlobalC::symm.analy_sys(GlobalC::ucell, GlobalV::ofs_running);
        ModuleBase::GlobalFunc::DONE(GlobalV::ofs_running, "SYMMETRY");
    }

    // Setup the k points according to symmetry.
    GlobalC::kv.set(GlobalC::symm, GlobalV::global_kpoint_card, GlobalV::NSPIN, GlobalC::ucell.G, GlobalC::ucell.latvec );
    ModuleBase::GlobalFunc::DONE(GlobalV::ofs_running,"INIT K-POINTS");

    // print information
    // mohan add 2021-01-30
    Print_Info::setup_parameters(GlobalC::ucell, GlobalC::kv, GlobalC::xcf);

    // * reading the localized orbitals/projectors
    // * construct the interpolation tables.
    ORB_control orb_con;
    
    orb_con.read_orb_first(
		GlobalV::ofs_running,
		GlobalC::ORB,
		GlobalC::ucell.ntype,
		GlobalC::ucell.lmax,
		INPUT.lcao_ecut,
		INPUT.lcao_dk,
		INPUT.lcao_dr,
		INPUT.lcao_rmax,
		GlobalV::out_descriptor,
		INPUT.out_r_matrix,
		GlobalV::FORCE,
		GlobalV::MY_RANK);
		
	GlobalC::ucell.infoNL.setupNonlocal(
		GlobalC::ucell.ntype,
		GlobalC::ucell.atoms,
		GlobalV::ofs_running,
		GlobalC::ORB
	);

#ifdef __MPI   
	orb_con.set_orb_tables(
		GlobalV::ofs_running,
		GlobalC::UOT,
		GlobalC::ORB,
		GlobalC::ucell.lat0,
		GlobalV::out_descriptor,
		Exx_Abfs::Lmax,
		GlobalC::ucell.infoNL.nprojmax,
		GlobalC::ucell.infoNL.nproj,
<<<<<<< HEAD
        GlobalC::ucell.infoNL.Beta);

    orb_con.setup_2d_division();
=======
		GlobalC::ucell.infoNL.Beta);
#endif
>>>>>>> 77cd1522


//--------------------------------------
// cell relaxation should begin here
//--------------------------------------

    // Initalize the plane wave basis set
    GlobalC::pw.gen_pw(GlobalV::ofs_running, GlobalC::ucell, GlobalC::kv);
    ModuleBase::GlobalFunc::DONE(GlobalV::ofs_running,"INIT PLANEWAVE");
    std::cout << " UNIFORM GRID DIM     : " << GlobalC::pw.nx <<" * " << GlobalC::pw.ny <<" * "<< GlobalC::pw.nz << std::endl;
    std::cout << " UNIFORM GRID DIM(BIG): " << GlobalC::pw.nbx <<" * " << GlobalC::pw.nby <<" * "<< GlobalC::pw.nbz << std::endl;

    // the symmetry of a variety of systems.
    if(GlobalV::CALCULATION == "test")
    {
        Cal_Test::test_memory();
        ModuleBase::QUIT();
    }

    // initialize the real-space uniform grid for FFT and parallel
    // distribution of plane waves
    GlobalC::Pgrid.init(GlobalC::pw.ncx, GlobalC::pw.ncy, GlobalC::pw.ncz, GlobalC::pw.nczp,
        GlobalC::pw.nrxx, GlobalC::pw.nbz, GlobalC::pw.bz); // mohan add 2010-07-22, update 2011-05-04
	// Calculate Structure factor
    GlobalC::pw.setup_structure_factor();

	// Inititlize the charge density.
    GlobalC::CHR.allocate(GlobalV::NSPIN, GlobalC::pw.nrxx, GlobalC::pw.ngmc);
    ModuleBase::GlobalFunc::DONE(GlobalV::ofs_running,"INIT CHARGE");

	// Initializee the potential.
    GlobalC::pot.allocate(GlobalC::pw.nrxx);
    ModuleBase::GlobalFunc::DONE(GlobalV::ofs_running,"INIT POTENTIAL");


	// Peize Lin add 2018-11-30
#ifdef __MPI 
	if(GlobalV::CALCULATION=="nscf")
	{
		switch(GlobalC::exx_global.info.hybrid_type)
		{
			case Exx_Global::Hybrid_Type::HF:
			case Exx_Global::Hybrid_Type::PBE0:
			case Exx_Global::Hybrid_Type::HSE:
				GlobalC::exx_global.info.set_xcfunc(GlobalC::xcf);
				break;
		}
	}
#endif

#ifdef __DEEPKS
	//wenfei 2021-12-19
	//if we are performing DeePKS calculations, we need to load a model
	if (GlobalV::out_descriptor)
	{
		if (GlobalV::deepks_scf)
		{
			// load the DeePKS model from deep neural network
    		GlobalC::ld.load_model(INPUT.model_file);
		}
	}
#endif

	if(GlobalV::CALCULATION=="md")
	{
		Run_MD_LCAO run_md_lcao(orb_con.ParaV);
		run_md_lcao.opt_cell(orb_con);
	}
	else // cell relaxations
	{
        LOOP_cell lc(orb_con.ParaV);
        //keep wfc_gamma or wfc_k remaining
        lc.opt_cell(orb_con);
	}

	ModuleBase::timer::tick("Run_lcao","lcao_line");
    return;
}<|MERGE_RESOLUTION|>--- conflicted
+++ resolved
@@ -116,16 +116,10 @@
 		Exx_Abfs::Lmax,
 		GlobalC::ucell.infoNL.nprojmax,
 		GlobalC::ucell.infoNL.nproj,
-<<<<<<< HEAD
         GlobalC::ucell.infoNL.Beta);
+#endif
 
     orb_con.setup_2d_division();
-=======
-		GlobalC::ucell.infoNL.Beta);
-#endif
->>>>>>> 77cd1522
-
-
 //--------------------------------------
 // cell relaxation should begin here
 //--------------------------------------
