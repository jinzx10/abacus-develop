--- conflicted
+++ resolved
@@ -183,13 +183,8 @@
 
 	if(GlobalV::CALCULATION=="md")
 	{
-<<<<<<< HEAD
 		Run_MD_LCAO run_md_lcao(orb_con.ParaV);
-		run_md_lcao.opt_cell(orb_con);
-=======
-		Run_MD_LCAO run_md_lcao;
-		run_md_lcao.opt_cell(p_ensolver);
->>>>>>> 032727bd
+		run_md_lcao.opt_cell(orb_con, p_ensolver);
 	}
 	else // cell relaxations
 	{
