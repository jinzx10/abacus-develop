--- conflicted
+++ resolved
@@ -40,11 +40,7 @@
 
 - [Density of states](#density-of-states)
 
-<<<<<<< HEAD
-    [dos_edelta_ev](#dos_edelta_ev) | [dos_sigma](#dos_sigma) | [dos_scale](#dos_scale)
-=======
     [dos_edelta_ev](#dos_edelta_ev) | [dos_sigma](#dos_sigma) | [dos_scale](#dos_scale) | [dos_nche](#dos_nche)
->>>>>>> 9e84af92
 
 - [Exact exchange](#exact-exchange) (Under tests)
 
