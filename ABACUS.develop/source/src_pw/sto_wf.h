#ifndef STOCHASTIC_WF_H
#define STOCHASTIC_WF_H

#include "tools.h"
#include "sto_che.h"
//qianrui 2021-2-4

//----------------------------------------------
// Generate stochastic wave functions 
//----------------------------------------------

class Stochastic_WF 
{
	public:

    Stochastic_WF();

    ~Stochastic_WF();


	void init();

	// ComplexMatrix may not be a best filetype to store the electronic wave functions
    ComplexMatrix* chi0;  	// origin stochastic wavefunctions in real space
	ComplexMatrix* chiortho;	// stochastic wavefunctions after in reciprocal space orthogonalized with KS wavefunctions
	Stochastic_Chebychev sto_che;
	int nchi; 				// Total number of stochatic obitals; unit in a_0^(3/2)
	int nchip; 				// The number of stochatic obitals in current process 
<<<<<<< HEAD
	int nche_sto;			// number of orders for Chebyshev expansion
	unsigned int seed_sto;  //random seed 
=======
	int nche_sto;			// number of orders for Chebyshev expansion 
	string stotype;
>>>>>>> 32ed9dc0

	int nbands_diag; // number of bands obtained from diagonalization

	int nbands_total; // number of bands in total, nbands_total=nchi+nbands_diag;

	double emax_sto;
	double emin_sto;

	protected:


	// check the properties of chi
    void check_chi(const ComplexMatrix *chi)const;

};
#endif <|MERGE_RESOLUTION|>--- conflicted
+++ resolved
@@ -26,13 +26,9 @@
 	Stochastic_Chebychev sto_che;
 	int nchi; 				// Total number of stochatic obitals; unit in a_0^(3/2)
 	int nchip; 				// The number of stochatic obitals in current process 
-<<<<<<< HEAD
 	int nche_sto;			// number of orders for Chebyshev expansion
-	unsigned int seed_sto;  //random seed 
-=======
-	int nche_sto;			// number of orders for Chebyshev expansion 
+	int seed_sto;  //random seed 
 	string stotype;
->>>>>>> 32ed9dc0
 
 	int nbands_diag; // number of bands obtained from diagonalization
 
